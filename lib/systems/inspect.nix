{ lib }:
with import ./parse.nix { inherit lib; };
with lib.attrsets;
with lib.lists;

let abis_ = abis; in
let abis = lib.mapAttrs (_: abi: builtins.removeAttrs abi [ "assertions" ]) abis_; in

rec {
  patterns = rec {
    isi686         = { cpu = cpuTypes.i686; };
    isx86_32       = { cpu = { family = "x86"; bits = 32; }; };
    isx86_64       = { cpu = { family = "x86"; bits = 64; }; };
    isPowerPC      = { cpu = cpuTypes.powerpc; };
    isPower = { cpu = { family = "power"; }; };
    isx86          = { cpu = { family = "x86"; }; };
    isAarch32      = { cpu = { family = "arm"; bits = 32; }; };
    isAarch64      = { cpu = { family = "arm"; bits = 64; }; };
    isMips         = { cpu = { family = "mips"; }; };
    isRiscV        = { cpu = { family = "riscv"; }; };
    isSparc        = { cpu = { family = "sparc"; }; };
    isWasm         = { cpu = { family = "wasm"; }; };
    isMsp430       = { cpu = { family = "msp430"; }; };
    isAvr          = { cpu = { family = "avr"; }; };
<<<<<<< HEAD
    isAlpha        = { cpu = { family = "alpha"; }; };
=======
    isJavaScript = { cpu = cpuTypes.js; };
>>>>>>> 3d8cf087

    is32bit        = { cpu = { bits = 32; }; };
    is64bit        = { cpu = { bits = 64; }; };
    isBigEndian    = { cpu = { significantByte = significantBytes.bigEndian; }; };
    isLittleEndian = { cpu = { significantByte = significantBytes.littleEndian; }; };

    isBSD          = { kernel = { families = { inherit (kernelFamilies) bsd; }; }; };
    isDarwin       = { kernel = { families = { inherit (kernelFamilies) darwin; }; }; };
    isUnix         = [ isBSD isDarwin isLinux isSunOS isCygwin ];

    isMacOS        = { kernel = kernels.macos; };
    isiOS          = { kernel = kernels.ios; };
    isLinux        = { kernel = kernels.linux; };
    isSunOS        = { kernel = kernels.solaris; };
    isFreeBSD      = { kernel = kernels.freebsd; };
    isNetBSD       = { kernel = kernels.netbsd; };
    isOpenBSD      = { kernel = kernels.openbsd; };
    isWindows      = { kernel = kernels.windows; };
    isCygwin       = { kernel = kernels.windows; abi = abis.cygnus; };
    isMinGW        = { kernel = kernels.windows; abi = abis.gnu; };
<<<<<<< HEAD
    isWasi         = { kernel = kernels.wasi; };
    isNone         = { kernel = kernels.none; };
=======
    isGhcjs      = { kernel = kernels.ghcjs; };
>>>>>>> 3d8cf087

    isAndroid      = [ { abi = abis.android; } { abi = abis.androideabi; } ];
    isMusl         = with abis; map (a: { abi = a; }) [ musl musleabi musleabihf ];
    isUClibc       = with abis; map (a: { abi = a; }) [ uclibc uclibceabi uclibceabihf ];

    isEfi          = map (family: { cpu.family = family; })
                       [ "x86" "arm" "aarch64" ];

    # Deprecated after 18.03
    isArm = isAarch32;
  };

  matchAnyAttrs = patterns:
    if builtins.isList patterns then attrs: any (pattern: matchAttrs pattern attrs) patterns
    else matchAttrs patterns;

  predicates = mapAttrs (_: matchAnyAttrs) patterns;
}<|MERGE_RESOLUTION|>--- conflicted
+++ resolved
@@ -12,7 +12,7 @@
     isx86_32       = { cpu = { family = "x86"; bits = 32; }; };
     isx86_64       = { cpu = { family = "x86"; bits = 64; }; };
     isPowerPC      = { cpu = cpuTypes.powerpc; };
-    isPower = { cpu = { family = "power"; }; };
+    isPower        = { cpu = { family = "power"; }; };
     isx86          = { cpu = { family = "x86"; }; };
     isAarch32      = { cpu = { family = "arm"; bits = 32; }; };
     isAarch64      = { cpu = { family = "arm"; bits = 64; }; };
@@ -22,11 +22,8 @@
     isWasm         = { cpu = { family = "wasm"; }; };
     isMsp430       = { cpu = { family = "msp430"; }; };
     isAvr          = { cpu = { family = "avr"; }; };
-<<<<<<< HEAD
     isAlpha        = { cpu = { family = "alpha"; }; };
-=======
-    isJavaScript = { cpu = cpuTypes.js; };
->>>>>>> 3d8cf087
+    isJavaScript   = { cpu = cpuTypes.js; };
 
     is32bit        = { cpu = { bits = 32; }; };
     is64bit        = { cpu = { bits = 64; }; };
@@ -47,12 +44,9 @@
     isWindows      = { kernel = kernels.windows; };
     isCygwin       = { kernel = kernels.windows; abi = abis.cygnus; };
     isMinGW        = { kernel = kernels.windows; abi = abis.gnu; };
-<<<<<<< HEAD
     isWasi         = { kernel = kernels.wasi; };
     isNone         = { kernel = kernels.none; };
-=======
-    isGhcjs      = { kernel = kernels.ghcjs; };
->>>>>>> 3d8cf087
+    isGhcjs        = { kernel = kernels.ghcjs; };
 
     isAndroid      = [ { abi = abis.android; } { abi = abis.androideabi; } ];
     isMusl         = with abis; map (a: { abi = a; }) [ musl musleabi musleabihf ];
