--- conflicted
+++ resolved
@@ -213,7 +213,7 @@
                     StateDirectoryMode = rights;
                     WorkingDirectory = "/var/lib/${lpath}";
                     ExecStart = "${pkgs.simp_le}/bin/simp_le ${escapeShellArgs cmdline}";
-                    ExecStopPost = 
+                    ExecStopPost =
                       let
                         script = pkgs.writeScript "acme-post-stop" ''
                           #!${pkgs.runtimeShell} -e
@@ -298,12 +298,9 @@
           };
         })
       );
-<<<<<<< HEAD
 
       systemd.targets.acme-selfsigned-certificates = mkIf cfg.preliminarySelfsigned {};
       systemd.targets.acme-certificates = {};
-=======
->>>>>>> fc74ba82
     })
 
   ];
