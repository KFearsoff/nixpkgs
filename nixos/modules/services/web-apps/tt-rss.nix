--- conflicted
+++ resolved
@@ -520,23 +520,6 @@
     ];
 
     services.phpfpm.pools = mkIf (cfg.pool == "${poolName}") {
-<<<<<<< HEAD
-      ${poolName} = {
-        listen = "/var/run/phpfpm/${poolName}.sock";
-        extraConfig = ''
-          listen.owner = nginx
-          listen.group = nginx
-          listen.mode = 0600
-          user = ${cfg.user}
-          pm = dynamic
-          pm.max_children = 75
-          pm.start_servers = 10
-          pm.min_spare_servers = 5
-          pm.max_spare_servers = 20
-          pm.max_requests = 500
-          catch_workers_output = 1
-        '';
-=======
       "${poolName}" = {
         inherit (cfg) user;
         settings = mapAttrs (name: mkDefault) {
@@ -551,7 +534,6 @@
           "pm.max_requests" = 500;
           "catch_workers_output" = 1;
         };
->>>>>>> 98640fd4
       };
     };
 
