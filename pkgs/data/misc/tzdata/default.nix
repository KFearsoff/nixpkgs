--- conflicted
+++ resolved
@@ -45,11 +45,7 @@
   preInstall = ''
      mv zic.o zic.o.orig
      mv zic zic.orig
-<<<<<<< HEAD
-     make "''${makeFlags[@]}" cc=cc AR=ar zic
-=======
-     make $makeFlags cc=${stdenv.cc.nativePrefix}cc AR=${stdenv.cc.nativePrefix}ar zic
->>>>>>> 6ed55034
+     make "''${makeFlags[@]}" cc=${stdenv.cc.nativePrefix}cc AR=${stdenv.cc.nativePrefix}ar zic
      mv zic zic-native
      mv zic.o.orig zic.o
      mv zic.orig zic
