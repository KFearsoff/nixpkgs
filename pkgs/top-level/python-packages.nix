# This file contains the Python packages set.
# Each attribute is a Python library or a helper function.
# Expressions for Python libraries are supposed to be in `pkgs/development/python-modules/<name>/default.nix`.
# Python packages that do not need to be available for each interpreter version do not belong in this packages set.
# Examples are Python-based cli tools.
#
# For more details, please see the Python section in the Nixpkgs manual.

{ pkgs
, stdenv
, lib
, python
}:

self:

let
  inherit (self) callPackage;
  inherit (python.passthru) isPy27 isPy35 isPy36 isPy37 isPy38 isPy39 isPy310 isPy311 isPy3k isPyPy pythonAtLeast pythonOlder;

  namePrefix = python.libPrefix + "-";

  bootstrapped-pip = callPackage ../development/python-modules/bootstrapped-pip { };

  # Derivations built with `buildPythonPackage` can already be overriden with `override`, `overrideAttrs`, and `overrideDerivation`.
  # This function introduces `overridePythonAttrs` and it overrides the call to `buildPythonPackage`.
  makeOverridablePythonPackage = f: origArgs:
    let
      ff = f origArgs;
      overrideWith = newArgs: origArgs // (if pkgs.lib.isFunction newArgs then newArgs origArgs else newArgs);
    in
      if builtins.isAttrs ff then (ff // {
        overridePythonAttrs = newArgs: makeOverridablePythonPackage f (overrideWith newArgs);
      })
      else if builtins.isFunction ff then {
        overridePythonAttrs = newArgs: makeOverridablePythonPackage f (overrideWith newArgs);
        __functor = self: ff;
      }
      else ff;

  buildPythonPackage = makeOverridablePythonPackage (lib.makeOverridable (callPackage ../development/interpreters/python/mk-python-derivation.nix {
    inherit namePrefix;     # We want Python libraries to be named like e.g. "python3.6-${name}"
    inherit toPythonModule; # Libraries provide modules
  }));

  buildPythonApplication = makeOverridablePythonPackage (lib.makeOverridable (callPackage ../development/interpreters/python/mk-python-derivation.nix {
    namePrefix = "";        # Python applications should not have any prefix
    toPythonModule = x: x;  # Application does not provide modules.
  }));

  # See build-setupcfg/default.nix for documentation.
  buildSetupcfg = import ../build-support/build-setupcfg self;

  fetchPypi = callPackage ../development/interpreters/python/fetchpypi.nix { };

  # Check whether a derivation provides a Python module.
  hasPythonModule = drv: drv?pythonModule && drv.pythonModule == python;

  # Get list of required Python modules given a list of derivations.
  requiredPythonModules = drvs: let
    modules = lib.filter hasPythonModule drvs;
  in lib.unique ([python] ++ modules ++ lib.concatLists (lib.catAttrs "requiredPythonModules" modules));

  # Create a PYTHONPATH from a list of derivations. This function recurses into the items to find derivations
  # providing Python modules.
  makePythonPath = drvs: lib.makeSearchPath python.sitePackages (requiredPythonModules drvs);

  removePythonPrefix = lib.removePrefix namePrefix;

  # Convert derivation to a Python module.
  toPythonModule = drv:
    drv.overrideAttrs( oldAttrs: {
      # Use passthru in order to prevent rebuilds when possible.
      passthru = (oldAttrs.passthru or {})// {
        pythonModule = python;
        pythonPath = [ ]; # Deprecated, for compatibility.
        requiredPythonModules = requiredPythonModules drv.propagatedBuildInputs;
      };
    });

  # Convert a Python library to an application.
  toPythonApplication = drv:
    drv.overrideAttrs( oldAttrs: {
      passthru = (oldAttrs.passthru or {}) // {
        # Remove Python prefix from name so we have a "normal" name.
        # While the prefix shows up in the store path, it won't be
        # used by `nix-env`.
        name = removePythonPrefix oldAttrs.name;
        pythonModule = false;
      };
    });

  disabled = drv: throw "${removePythonPrefix (drv.pname or drv.name)} not supported for interpreter ${python.executable}";

  disabledIf = x: drv: if x then disabled drv else drv;

in {

  inherit pkgs stdenv;

  inherit (python.passthru) isPy27 isPy35 isPy36 isPy37 isPy38 isPy39 isPy310 isPy311 isPy3k isPyPy pythonAtLeast pythonOlder;
  inherit python bootstrapped-pip buildPythonPackage buildPythonApplication;
  inherit fetchPypi;
  inherit hasPythonModule requiredPythonModules makePythonPath disabled disabledIf;
  inherit toPythonModule toPythonApplication;
  inherit buildSetupcfg;

  inherit (callPackage ../development/interpreters/python/hooks { })
    sphinxHook
    condaInstallHook
    condaUnpackHook
    eggUnpackHook
    eggBuildHook
    eggInstallHook
    flitBuildHook
    pipBuildHook
    pipInstallHook
    pytestCheckHook
    pythonCatchConflictsHook
    pythonImportsCheckHook
    pythonNamespacesHook
    pythonOutputDistHook
    pythonRecompileBytecodeHook
    pythonRelaxDepsHook
    pythonRemoveBinBytecodeHook
    pythonRemoveTestsDirHook
    setuptoolsBuildHook
    setuptoolsCheckHook
    unittestCheckHook
    venvShellHook
    wheelUnpackHook;

  # helpers

  # We use build packages because we are making a setup hook to be used as a
  # native build input. The script itself references both the build-time
  # (build) and run-time (host) python from the explicitly passed in `python`
  # attribute, so the `buildPackages` doesn't effect that.
  wrapPython = pkgs.buildPackages.callPackage ../development/interpreters/python/wrap-python.nix {
    inherit python;
  };

  # Dont take pythonPackages from "global" pkgs scope to avoid mixing python versions
  pythonPackages = self;

  # specials

  recursivePthLoader = callPackage ../development/python-modules/recursive-pth-loader { };

  setuptools = callPackage ../development/python-modules/setuptools { };

  aadict = callPackage ../development/python-modules/aadict { };

  aafigure = callPackage ../development/python-modules/aafigure { };

  aardwolf = callPackage ../development/python-modules/aardwolf { };

  abodepy = callPackage ../development/python-modules/abodepy { };

  absl-py = callPackage ../development/python-modules/absl-py { };

  accuweather = callPackage ../development/python-modules/accuweather { };

  accupy = callPackage ../development/python-modules/accupy { };

  acebinf = callPackage ../development/python-modules/acebinf { };

  acme = callPackage ../development/python-modules/acme { };

  acme-tiny = callPackage ../development/python-modules/acme-tiny { };

  acoustics = callPackage ../development/python-modules/acoustics { };

  actdiag = callPackage ../development/python-modules/actdiag { };

  adafruit-io = callPackage ../development/python-modules/adafruit-io { };

  adafruit-nrfutil = callPackage ../development/python-modules/adafruit-nrfutil { };

  adafruit-platformdetect = callPackage ../development/python-modules/adafruit-platformdetect { };

  adafruit-pureio = callPackage ../development/python-modules/adafruit-pureio { };

  adal = callPackage ../development/python-modules/adal { };

  adax = callPackage ../development/python-modules/adax { };

  adax-local = callPackage ../development/python-modules/adax-local { };

  adb-enhanced = callPackage ../development/python-modules/adb-enhanced { };

  adb-homeassistant = callPackage ../development/python-modules/adb-homeassistant { };

  adb-shell = callPackage ../development/python-modules/adb-shell { };

  adblock = callPackage ../development/python-modules/adblock {
    inherit (pkgs.darwin.apple_sdk.frameworks) CoreFoundation Security;
  };

  add-trailing-comma = callPackage ../development/python-modules/add-trailing-comma { };

  addict = callPackage ../development/python-modules/addict { };

  adext = callPackage ../development/python-modules/adext { };

  adguardhome = callPackage ../development/python-modules/adguardhome { };

  adjusttext = callPackage ../development/python-modules/adjusttext { };

  adlfs = callPackage ../development/python-modules/adlfs { };

  advantage-air = callPackage ../development/python-modules/advantage-air { };

  advocate = callPackage ../development/python-modules/advocate { };

  aemet-opendata = callPackage ../development/python-modules/aemet-opendata { };

  aenum = callPackage ../development/python-modules/aenum { };

  aeppl = callPackage ../development/python-modules/aeppl { };

  aesara = callPackage ../development/python-modules/aesara { };

  aesedb = callPackage ../development/python-modules/aesedb { };

  afdko = callPackage ../development/python-modules/afdko { };

  affine = callPackage ../development/python-modules/affine { };

  afsapi = callPackage ../development/python-modules/afsapi { };

  agate = callPackage ../development/python-modules/agate { };

  agate-dbf = callPackage ../development/python-modules/agate-dbf { };

  agate-excel = callPackage ../development/python-modules/agate-excel { };

  agate-sql = callPackage ../development/python-modules/agate-sql { };

  agent-py = callPackage ../development/python-modules/agent-py { };

  aggdraw = callPackage ../development/python-modules/aggdraw { };

  aio-geojson-client = callPackage ../development/python-modules/aio-geojson-client { };

  aio-geojson-generic-client = callPackage ../development/python-modules/aio-geojson-generic-client { };

  aio-geojson-geonetnz-quakes = callPackage ../development/python-modules/aio-geojson-geonetnz-quakes { };

  aio-geojson-geonetnz-volcano = callPackage ../development/python-modules/aio-geojson-geonetnz-volcano { };

  aio-geojson-nsw-rfs-incidents = callPackage ../development/python-modules/aio-geojson-nsw-rfs-incidents { };

  aio-geojson-usgs-earthquakes = callPackage ../development/python-modules/aio-geojson-usgs-earthquakes { };

  aio-georss-client = callPackage ../development/python-modules/aio-georss-client { };

  aio-georss-gdacs = callPackage ../development/python-modules/aio-georss-gdacs { };

  aioairzone = callPackage ../development/python-modules/aioairzone { };

  aioairq = callPackage ../development/python-modules/aioairq { };

  aioaladdinconnect = callPackage ../development/python-modules/aioaladdinconnect { };

  aioambient = callPackage ../development/python-modules/aioambient { };

  aioapns = callPackage ../development/python-modules/aioapns { };

  aiocron = callPackage ../development/python-modules/aiocron { };

  ailment = callPackage ../development/python-modules/ailment { };

  aioamqp = callPackage ../development/python-modules/aioamqp { };

  aioaseko = callPackage ../development/python-modules/aioaseko { };

  aioasuswrt = callPackage ../development/python-modules/aioasuswrt { };

  aioazuredevops = callPackage ../development/python-modules/aioazuredevops { };

  aioblescan = callPackage ../development/python-modules/aioblescan { };

  aiocache = callPackage ../development/python-modules/aiocache { };

  aiocoap = callPackage ../development/python-modules/aiocoap { };

  aioconsole = callPackage ../development/python-modules/aioconsole { };

  aiocontextvars = callPackage ../development/python-modules/aiocontextvars { };

  aiocurrencylayer = callPackage ../development/python-modules/aiocurrencylayer { };

  aiodiscover = callPackage ../development/python-modules/aiodiscover { };

  aiodns = callPackage ../development/python-modules/aiodns { };

  aioeafm = callPackage ../development/python-modules/aioeafm { };

  aioeagle = callPackage ../development/python-modules/aioeagle { };

  aioecowitt = callPackage ../development/python-modules/aioecowitt { };

  aioemonitor = callPackage ../development/python-modules/aioemonitor { };

  aioesphomeapi = callPackage ../development/python-modules/aioesphomeapi { };

  aioextensions = callPackage ../development/python-modules/aioextensions { };

  aiofile = callPackage ../development/python-modules/aiofile { };

  aiofiles = callPackage ../development/python-modules/aiofiles { };

  aioflo = callPackage ../development/python-modules/aioflo { };

  aioftp = callPackage ../development/python-modules/aioftp { };

  aioguardian = callPackage ../development/python-modules/aioguardian { };

  aiogithubapi = callPackage ../development/python-modules/aiogithubapi { };

  aioharmony = callPackage ../development/python-modules/aioharmony { };

  aiohomekit = callPackage ../development/python-modules/aiohomekit { };

  aiohttp = callPackage ../development/python-modules/aiohttp { };

  aiohttp-apispec = callPackage ../development/python-modules/aiohttp-apispec { };

  aiohttp-cors = callPackage ../development/python-modules/aiohttp-cors { };

  aiohttp-jinja2 = callPackage ../development/python-modules/aiohttp-jinja2 { };

  aiohttp-remotes = callPackage ../development/python-modules/aiohttp-remotes { };

  aiohttp-retry = callPackage ../development/python-modules/aiohttp-retry { };

  aiohttp-socks = callPackage ../development/python-modules/aiohttp-socks { };

  aiohttp-swagger = callPackage ../development/python-modules/aiohttp-swagger { };

  aiohttp-wsgi = callPackage ../development/python-modules/aiohttp-wsgi { };

  aioitertools = callPackage ../development/python-modules/aioitertools { };

  aiobiketrax = callPackage ../development/python-modules/aiobiketrax { };

  aiobotocore = callPackage ../development/python-modules/aiobotocore { };

  aiobroadlink = callPackage ../development/python-modules/aiobroadlink { };

  aiohue = callPackage ../development/python-modules/aiohue { };

  aiohwenergy = callPackage ../development/python-modules/aiohwenergy { };

  aioimaplib = callPackage ../development/python-modules/aioimaplib { };

  aioinflux = callPackage ../development/python-modules/aioinflux { };

  aiojobs = callPackage ../development/python-modules/aiojobs { };

  aiokafka = callPackage ../development/python-modules/aiokafka { };

  aiokef = callPackage ../development/python-modules/aiokef { };

  aiolookin = callPackage ../development/python-modules/aiolookin { };

  aiolifx = callPackage ../development/python-modules/aiolifx { };

  aiolifx-connection = callPackage ../development/python-modules/aiolifx-connection { };

  aiolifx-effects = callPackage ../development/python-modules/aiolifx-effects { };

  aiolimiter = callPackage ../development/python-modules/aiolimiter { };

  aiolip = callPackage ../development/python-modules/aiolip { };

  aiolyric = callPackage ../development/python-modules/aiolyric { };

  aiomisc = callPackage ../development/python-modules/aiomisc { };

  aiomodernforms = callPackage ../development/python-modules/aiomodernforms { };

  aiomultiprocess = callPackage ../development/python-modules/aiomultiprocess { };

  aiomusiccast = callPackage ../development/python-modules/aiomusiccast { };

  aiomysensors = callPackage ../development/python-modules/aiomysensors { };

  aiomysql = callPackage ../development/python-modules/aiomysql { };

  aionanoleaf = callPackage ../development/python-modules/aionanoleaf { };

  aionotify = callPackage ../development/python-modules/aionotify { };

  aionotion = callPackage ../development/python-modules/aionotion { };

  aiooncue = callPackage ../development/python-modules/aiooncue { };

  aioopenexchangerates = callPackage ../development/python-modules/aioopenexchangerates { };

  aiopg = callPackage ../development/python-modules/aiopg { };

  aioprocessing = callPackage ../development/python-modules/aioprocessing { };

  aiopulse = callPackage ../development/python-modules/aiopulse { };

  aiopvapi = callPackage ../development/python-modules/aiopvapi { };

  aiopvpc = callPackage ../development/python-modules/aiopvpc { };

  aiopyarr = callPackage ../development/python-modules/aiopyarr { };

  aiopylgtv = callPackage ../development/python-modules/aiopylgtv { };

  aioqsw = callPackage ../development/python-modules/aioqsw { };

  aiorecollect = callPackage ../development/python-modules/aiorecollect { };

  aioredis = callPackage ../development/python-modules/aioredis { };

  aioresponses = callPackage ../development/python-modules/aioresponses { };

  aioridwell = callPackage ../development/python-modules/aioridwell { };

  aiorpcx = callPackage ../development/python-modules/aiorpcx { };

  aiortm = callPackage ../development/python-modules/aiortm { };

  aiorun = callPackage ../development/python-modules/aiorun { };

  aiosenseme = callPackage ../development/python-modules/aiosenseme { };

  aiosenz = callPackage ../development/python-modules/aiosenz { };

  aioserial = callPackage ../development/python-modules/aioserial { };

  aioshelly = callPackage ../development/python-modules/aioshelly { };

  aioshutil = callPackage ../development/python-modules/aioshutil { };

  aioskybell = callPackage ../development/python-modules/aioskybell { };

  aiosignal = callPackage ../development/python-modules/aiosignal { };

  aioslimproto = callPackage ../development/python-modules/aioslimproto { };

  aiosmb = callPackage ../development/python-modules/aiosmb { };

  aiosmtpd = callPackage ../development/python-modules/aiosmtpd { };

  aiosmtplib = callPackage ../development/python-modules/aiosmtplib { };

  aiosqlite = callPackage ../development/python-modules/aiosqlite { };

  aiosteamist = callPackage ../development/python-modules/aiosteamist { };

  aiostream = callPackage ../development/python-modules/aiostream { };

  aioswitcher = callPackage ../development/python-modules/aioswitcher { };

  aiosyncthing = callPackage ../development/python-modules/aiosyncthing { };

  aiotractive = callPackage ../development/python-modules/aiotractive { };

  aiounifi = callPackage ../development/python-modules/aiounifi { };

  aiounittest = callPackage ../development/python-modules/aiounittest { };

  aiovlc = callPackage ../development/python-modules/aiovlc { };

  aiowatttime = callPackage ../development/python-modules/aiowatttime { };

  aiowebostv = callPackage ../development/python-modules/aiowebostv { };

  aiowinreg = callPackage ../development/python-modules/aiowinreg { };

  aioymaps = callPackage ../development/python-modules/aioymaps { };

  aiozeroconf = callPackage ../development/python-modules/aiozeroconf { };

  airly = callPackage ../development/python-modules/airly { };

  airthings-ble = callPackage ../development/python-modules/airthings-ble { };

  airthings-cloud = callPackage ../development/python-modules/airthings-cloud { };

  airtouch4pyapi = callPackage ../development/python-modules/airtouch4pyapi { };

  ajpy = callPackage ../development/python-modules/ajpy { };

  ajsonrpc = callPackage ../development/python-modules/ajsonrpc { };

  alabaster = callPackage ../development/python-modules/alabaster { };

  aladdin-connect = callPackage ../development/python-modules/aladdin-connect { };

  alarmdecoder = callPackage ../development/python-modules/alarmdecoder { };

  alectryon = callPackage ../development/python-modules/alectryon { };

  alembic = callPackage ../development/python-modules/alembic { };

  algebraic-data-types = callPackage ../development/python-modules/algebraic-data-types { };

  aliyun-python-sdk-cdn = callPackage ../development/python-modules/aliyun-python-sdk-cdn { };

  aliyun-python-sdk-config = callPackage ../development/python-modules/aliyun-python-sdk-config { };

  aliyun-python-sdk-core = callPackage ../development/python-modules/aliyun-python-sdk-core { };

  aliyun-python-sdk-dbfs = callPackage ../development/python-modules/aliyun-python-sdk-dbfs { };

  aliyun-python-sdk-iot = callPackage ../development/python-modules/aliyun-python-sdk-iot { };

  aliyun-python-sdk-kms = callPackage ../development/python-modules/aliyun-python-sdk-kms { };

  aliyun-python-sdk-sts = callPackage ../development/python-modules/aliyun-python-sdk-sts { };

  allpairspy = callPackage ../development/python-modules/allpairspy { };

  allure-behave = callPackage ../development/python-modules/allure-behave { };

  allure-python-commons = callPackage ../development/python-modules/allure-python-commons { };

  allure-python-commons-test = callPackage ../development/python-modules/allure-python-commons-test { };

  allure-pytest = callPackage ../development/python-modules/allure-pytest { };

  alpha-vantage = callPackage ../development/python-modules/alpha-vantage { };

  altair = callPackage ../development/python-modules/altair { };

  amarna = callPackage ../development/python-modules/amarna { };

  amazon-ion = callPackage ../development/python-modules/amazon-ion { };

  amazon_kclpy = callPackage ../development/python-modules/amazon_kclpy { };

  ambee = callPackage ../development/python-modules/ambee { };

  amberelectric = callPackage ../development/python-modules/amberelectric { };

  ambiclimate = callPackage ../development/python-modules/ambiclimate { };

  amcrest = callPackage ../development/python-modules/amcrest { };

  amiibo-py = callPackage ../development/python-modules/amiibo-py { };

  amply = callPackage ../development/python-modules/amply { };

  amqp = callPackage ../development/python-modules/amqp { };

  amqplib = callPackage ../development/python-modules/amqplib { };

  amqtt = callPackage ../development/python-modules/amqtt { };

  android-backup = callPackage ../development/python-modules/android-backup { };

  androidtv = callPackage ../development/python-modules/androidtv { };

  androguard = callPackage ../development/python-modules/androguard { };

  angr = callPackage ../development/python-modules/angr { };

  angrcli = callPackage ../development/python-modules/angrcli {
    inherit (pkgs) coreutils;
  };

  angrop = callPackage ../development/python-modules/angrop { };

  aniso8601 = callPackage ../development/python-modules/aniso8601 { };

  annexremote = callPackage ../development/python-modules/annexremote { };

  annoy = callPackage ../development/python-modules/annoy { };

  anonip = callPackage ../development/python-modules/anonip { };

  ansi2html = callPackage ../development/python-modules/ansi2html { };

  ansible = callPackage ../development/python-modules/ansible { };

  ansible-compat = callPackage ../development/python-modules/ansible-compat { };

  ansible-core = callPackage ../development/python-modules/ansible/core.nix { };

  ansible-doctor = callPackage ../development/python-modules/ansible-doctor { };

  ansible-kernel = callPackage ../development/python-modules/ansible-kernel { };

  ansible-later = callPackage ../development/python-modules/ansible-later { };

  ansible-lint = callPackage ../development/python-modules/ansible-lint { };

  ansible-runner = callPackage ../development/python-modules/ansible-runner { };

  ansi = callPackage ../development/python-modules/ansi { };

  ansicolor = callPackage ../development/python-modules/ansicolor { };

  ansicolors = callPackage ../development/python-modules/ansicolors { };

  ansiconv = callPackage ../development/python-modules/ansiconv { };

  ansimarkup = callPackage ../development/python-modules/ansimarkup { };

  ansiwrap = callPackage ../development/python-modules/ansiwrap { };

  antlr4_8-python3-runtime = callPackage ../development/python-modules/antlr4-python3-runtime {
    antlr4 = pkgs.antlr4_8;
  };
  antlr4_9-python3-runtime = callPackage ../development/python-modules/antlr4-python3-runtime {
    antlr4 = pkgs.antlr4_9;
  };
  antlr4-python3-runtime = self.antlr4_8-python3-runtime;

  anyascii = callPackage ../development/python-modules/anyascii { };

  anybadge = callPackage ../development/python-modules/anybadge { };

  anyconfig = callPackage ../development/python-modules/anyconfig { };

  anyio = callPackage ../development/python-modules/anyio { };

  anytree = callPackage ../development/python-modules/anytree {
    inherit (pkgs) graphviz;
  };

  aocd = callPackage ../development/python-modules/aocd { };

  apache-airflow = callPackage ../development/python-modules/apache-airflow { };

  apache-beam = callPackage ../development/python-modules/apache-beam { };

  apcaccess = callPackage ../development/python-modules/apcaccess { };

  apipkg = callPackage ../development/python-modules/apipkg { };

  apispec = callPackage ../development/python-modules/apispec { };

  aplpy = callPackage ../development/python-modules/aplpy { };

  appdirs = callPackage ../development/python-modules/appdirs { };

  appleseed = toPythonModule (pkgs.appleseed.override { python3 = self.python; });

  applicationinsights = callPackage ../development/python-modules/applicationinsights { };

  appnope = callPackage ../development/python-modules/appnope { };

  apprise = callPackage ../development/python-modules/apprise { };

  approvaltests = callPackage ../development/python-modules/approvaltests { };

  apptools = callPackage ../development/python-modules/apptools { };

  appthreat-vulnerability-db = callPackage ../development/python-modules/appthreat-vulnerability-db { };

  aprslib = callPackage ../development/python-modules/aprslib { };

  APScheduler = callPackage ../development/python-modules/APScheduler { };

  apsw = callPackage ../development/python-modules/apsw { };

  apycula = callPackage ../development/python-modules/apycula { };

  aqipy-atmotech = callPackage ../development/python-modules/aqipy-atmotech { };

  aqualogic = callPackage ../development/python-modules/aqualogic { };

  arabic-reshaper = callPackage ../development/python-modules/arabic-reshaper { };

  arc4 = callPackage ../development/python-modules/arc4 { };

  arcam-fmj = callPackage ../development/python-modules/arcam-fmj { };

  archinfo = callPackage ../development/python-modules/archinfo { };

  archspec = callPackage ../development/python-modules/archspec { };

  area = callPackage ../development/python-modules/area { };

  arelle = callPackage ../development/python-modules/arelle {
    gui = true;
  };

  arelle-headless = callPackage ../development/python-modules/arelle {
    gui = false;
  };

  aresponses = callPackage ../development/python-modules/aresponses { };

  argcomplete = callPackage ../development/python-modules/argcomplete { };

  argh = callPackage ../development/python-modules/argh { };

  argon2-cffi = callPackage ../development/python-modules/argon2-cffi { };

  argon2-cffi-bindings = callPackage ../development/python-modules/argon2-cffi-bindings { };

  argparse-addons = callPackage ../development/python-modules/argparse-addons { };

  args = callPackage ../development/python-modules/args { };

  aria2p = callPackage ../development/python-modules/aria2p { };

  arnparse = callPackage ../development/python-modules/arnparse { };

  arrayqueues = callPackage ../development/python-modules/arrayqueues { };

  arris-tg2492lg = callPackage ../development/python-modules/arris-tg2492lg { };

  arrow = callPackage ../development/python-modules/arrow { };

  arviz = callPackage ../development/python-modules/arviz { };

  arxiv2bib = callPackage ../development/python-modules/arxiv2bib { };

  asana = callPackage ../development/python-modules/asana { };

  ascii-magic = callPackage ../development/python-modules/ascii-magic { };

  asciimatics = callPackage ../development/python-modules/asciimatics { };

  asciitree = callPackage ../development/python-modules/asciitree { };

  asdf = callPackage ../development/python-modules/asdf { };

  asdf-standard = callPackage ../development/python-modules/asdf-standard { };

  asdf-transform-schemas = callPackage ../development/python-modules/asdf-transform-schemas { };

  ase = callPackage ../development/python-modules/ase { };

  asf-search = callPackage ../development/python-modules/asf-search { };

  asgi-csrf = callPackage ../development/python-modules/asgi-csrf { };

  asgineer = callPackage ../development/python-modules/asgineer { };

  asgiref = callPackage ../development/python-modules/asgiref { };

  asks = callPackage ../development/python-modules/asks { };

  asmog = callPackage ../development/python-modules/asmog { };

  asn1 = callPackage ../development/python-modules/asn1 { };

  asn1ate = callPackage ../development/python-modules/asn1ate { };

  asn1crypto = callPackage ../development/python-modules/asn1crypto { };

  asn1tools = callPackage ../development/python-modules/asn1tools { };

  aspell-python = callPackage ../development/python-modules/aspell-python { };

  aspy-refactor-imports = callPackage ../development/python-modules/aspy-refactor-imports { };

  aspy-yaml = callPackage ../development/python-modules/aspy.yaml { };

  assay = callPackage ../development/python-modules/assay { };

  assertpy = callPackage ../development/python-modules/assertpy { };

  asterisk-mbox = callPackage ../development/python-modules/asterisk-mbox { };

  asteval = callPackage ../development/python-modules/asteval { };

  astor = callPackage ../development/python-modules/astor { };

  astral = callPackage ../development/python-modules/astral { };

  astroid = callPackage ../development/python-modules/astroid { };

  astropy = callPackage ../development/python-modules/astropy { };

  astropy-healpix = callPackage ../development/python-modules/astropy-healpix { };

  astropy-helpers = callPackage ../development/python-modules/astropy-helpers { };

  astropy-extension-helpers = callPackage ../development/python-modules/astropy-extension-helpers { };

  astroquery = callPackage ../development/python-modules/astroquery { };

  asttokens = callPackage ../development/python-modules/asttokens { };

  astunparse = callPackage ../development/python-modules/astunparse { };

  asyauth = callPackage ../development/python-modules/asyauth { };

  async_generator = callPackage ../development/python-modules/async_generator { };

  async-dns = callPackage ../development/python-modules/async-dns { };

  async-lru = callPackage ../development/python-modules/async-lru { };

  asyncclick = callPackage ../development/python-modules/asyncclick { };

  asynccmd = callPackage ../development/python-modules/asynccmd { };

  asyncio-dgram = callPackage ../development/python-modules/asyncio-dgram { };

  asyncio-mqtt = callPackage ../development/python-modules/asyncio_mqtt { };

  asyncio-rlock = callPackage ../development/python-modules/asyncio-rlock { };

  asyncmy = callPackage ../development/python-modules/asyncmy { };

  asyncio-throttle = callPackage ../development/python-modules/asyncio-throttle { };

  asyncpg = callPackage ../development/python-modules/asyncpg { };

  asyncsleepiq = callPackage ../development/python-modules/asyncsleepiq { };

  asyncssh = callPackage ../development/python-modules/asyncssh { };

  asyncstdlib = callPackage ../development/python-modules/asyncstdlib { };

  async_stagger = callPackage ../development/python-modules/async_stagger { };

  asynctest = callPackage ../development/python-modules/asynctest { };

  async-timeout = callPackage ../development/python-modules/async_timeout { };

  async-upnp-client = callPackage ../development/python-modules/async-upnp-client { };

  asyncwhois = callPackage ../development/python-modules/asyncwhois { };

  asysocks = callPackage ../development/python-modules/asysocks { };

  atc-ble = callPackage ../development/python-modules/atc-ble { };

  atenpdu = callPackage ../development/python-modules/atenpdu { };

  atlassian-python-api = callPackage ../development/python-modules/atlassian-python-api { };

  atom = callPackage ../development/python-modules/atom { };

  atomiclong = callPackage ../development/python-modules/atomiclong { };

  atomicwrites = callPackage ../development/python-modules/atomicwrites { };

  atomicwrites-homeassistant = callPackage ../development/python-modules/atomicwrites-homeassistant { };

  atomman = callPackage ../development/python-modules/atomman { };

  atpublic = callPackage ../development/python-modules/atpublic { };

  atsim_potentials = callPackage ../development/python-modules/atsim_potentials { };

  attrdict = callPackage ../development/python-modules/attrdict { };

  attrs = callPackage ../development/python-modules/attrs { };

  aubio = callPackage ../development/python-modules/aubio { };

  audible = callPackage ../development/python-modules/audible { };

  audio-metadata = callPackage ../development/python-modules/audio-metadata { };

  audioread = callPackage ../development/python-modules/audioread { };

  audiotools = callPackage ../development/python-modules/audiotools {
    inherit (pkgs.darwin.apple_sdk.frameworks) AudioToolbox AudioUnit CoreServices;
  };

  augeas = callPackage ../development/python-modules/augeas {
    inherit (pkgs) augeas;
  };

  augmax = callPackage ../development/python-modules/augmax { };

  auroranoaa = callPackage ../development/python-modules/auroranoaa { };

  aurorapy = callPackage ../development/python-modules/aurorapy { };

  autarco = callPackage ../development/python-modules/autarco { };

  auth0-python = callPackage ../development/python-modules/auth0-python { };

  authcaptureproxy = callPackage ../development/python-modules/authcaptureproxy { };

  authheaders = callPackage ../development/python-modules/authheaders { };

  authlib = callPackage ../development/python-modules/authlib { };

  authres = callPackage ../development/python-modules/authres { };

  autobahn = callPackage ../development/python-modules/autobahn { };

  autocommand = callPackage ../development/python-modules/autocommand { };

  autograd = callPackage ../development/python-modules/autograd { };

  autoit-ripper = callPackage ../development/python-modules/autoit-ripper { };

  autologging = callPackage ../development/python-modules/autologging { };

  automat = callPackage ../development/python-modules/automat { };

  automate-home = callPackage ../development/python-modules/automate-home { };

  autopage = callPackage ../development/python-modules/autopage { };

  autopep8 = callPackage ../development/python-modules/autopep8 { };

  avahi = toPythonModule (pkgs.avahi.override {
    inherit python;
    withPython = true;
  });

  av = callPackage ../development/python-modules/av { };

  avea = callPackage ../development/python-modules/avea { };

  avion = callPackage ../development/python-modules/avion { };

  avro3k = callPackage ../development/python-modules/avro3k { };

  avro = callPackage ../development/python-modules/avro { };

  avro-python3 = callPackage ../development/python-modules/avro-python3 { };

  awesome-slugify = callPackage ../development/python-modules/awesome-slugify { };

  awesomeversion = callPackage ../development/python-modules/awesomeversion { };

  awkward0 = callPackage ../development/python-modules/awkward0 { };
  awkward = callPackage ../development/python-modules/awkward { };

  aws-adfs = callPackage ../development/python-modules/aws-adfs { };

  aws-lambda-builders = callPackage ../development/python-modules/aws-lambda-builders { };

  aws-sam-translator = callPackage ../development/python-modules/aws-sam-translator { };

  aws-xray-sdk = callPackage ../development/python-modules/aws-xray-sdk { };

  awscrt = callPackage ../development/python-modules/awscrt {
    inherit (pkgs.darwin.apple_sdk.frameworks) CoreFoundation Security;
  };

  awsiotpythonsdk = callPackage ../development/python-modules/awsiotpythonsdk { };

  awslambdaric = callPackage ../development/python-modules/awslambdaric { };

  axis = callPackage ../development/python-modules/axis { };

  azure-appconfiguration = callPackage ../development/python-modules/azure-appconfiguration { };

  azure-applicationinsights = callPackage ../development/python-modules/azure-applicationinsights { };

  azure-batch = callPackage ../development/python-modules/azure-batch { };

  azure-common = callPackage ../development/python-modules/azure-common { };

  azure-containerregistry = callPackage ../development/python-modules/azure-containerregistry { };

  azure-core = callPackage ../development/python-modules/azure-core { };

  azure-cosmos = callPackage ../development/python-modules/azure-cosmos { };

  azure-cosmosdb-nspkg = callPackage ../development/python-modules/azure-cosmosdb-nspkg { };

  azure-cosmosdb-table = callPackage ../development/python-modules/azure-cosmosdb-table { };

  azure-data-tables = callPackage ../development/python-modules/azure-data-tables { };

  azure-datalake-store = callPackage ../development/python-modules/azure-datalake-store { };

  azure-eventgrid = callPackage ../development/python-modules/azure-eventgrid { };

  azure-eventhub = callPackage ../development/python-modules/azure-eventhub { };

  azure-functions-devops-build = callPackage ../development/python-modules/azure-functions-devops-build { };

  azure-graphrbac = callPackage ../development/python-modules/azure-graphrbac { };

  azure-identity = callPackage ../development/python-modules/azure-identity { };

  azure-keyvault = callPackage ../development/python-modules/azure-keyvault { };

  azure-keyvault-administration = callPackage ../development/python-modules/azure-keyvault-administration { };

  azure-keyvault-certificates = callPackage ../development/python-modules/azure-keyvault-certificates { };

  azure-keyvault-keys = callPackage ../development/python-modules/azure-keyvault-keys { };

  azure-keyvault-nspkg = callPackage ../development/python-modules/azure-keyvault-nspkg { };

  azure-keyvault-secrets = callPackage ../development/python-modules/azure-keyvault-secrets { };

  azure-loganalytics = callPackage ../development/python-modules/azure-loganalytics { };

  azure-mgmt-advisor = callPackage ../development/python-modules/azure-mgmt-advisor { };

  azure-mgmt-apimanagement = callPackage ../development/python-modules/azure-mgmt-apimanagement { };

  azure-mgmt-appconfiguration = callPackage ../development/python-modules/azure-mgmt-appconfiguration { };

  azure-mgmt-applicationinsights = callPackage ../development/python-modules/azure-mgmt-applicationinsights { };

  azure-mgmt-authorization = callPackage ../development/python-modules/azure-mgmt-authorization { };

  azure-mgmt-batchai = callPackage ../development/python-modules/azure-mgmt-batchai { };

  azure-mgmt-batch = callPackage ../development/python-modules/azure-mgmt-batch { };

  azure-mgmt-billing = callPackage ../development/python-modules/azure-mgmt-billing { };

  azure-mgmt-botservice = callPackage ../development/python-modules/azure-mgmt-botservice { };

  azure-mgmt-cdn = callPackage ../development/python-modules/azure-mgmt-cdn { };

  azure-mgmt-cognitiveservices = callPackage ../development/python-modules/azure-mgmt-cognitiveservices { };

  azure-mgmt-commerce = callPackage ../development/python-modules/azure-mgmt-commerce { };

  azure-mgmt-common = callPackage ../development/python-modules/azure-mgmt-common { };

  azure-mgmt-compute = callPackage ../development/python-modules/azure-mgmt-compute { };

  azure-mgmt-consumption = callPackage ../development/python-modules/azure-mgmt-consumption { };

  azure-mgmt-containerinstance = callPackage ../development/python-modules/azure-mgmt-containerinstance { };

  azure-mgmt-containerregistry = callPackage ../development/python-modules/azure-mgmt-containerregistry { };

  azure-mgmt-containerservice = callPackage ../development/python-modules/azure-mgmt-containerservice { };

  azure-mgmt-core = callPackage ../development/python-modules/azure-mgmt-core { };

  azure-mgmt-cosmosdb = callPackage ../development/python-modules/azure-mgmt-cosmosdb { };

  azure-mgmt-databoxedge = callPackage ../development/python-modules/azure-mgmt-databoxedge { };

  azure-mgmt-datafactory = callPackage ../development/python-modules/azure-mgmt-datafactory { };

  azure-mgmt-datalake-analytics = callPackage ../development/python-modules/azure-mgmt-datalake-analytics { };

  azure-mgmt-datalake-nspkg = callPackage ../development/python-modules/azure-mgmt-datalake-nspkg { };

  azure-mgmt-datalake-store = callPackage ../development/python-modules/azure-mgmt-datalake-store { };

  azure-mgmt-datamigration = callPackage ../development/python-modules/azure-mgmt-datamigration { };

  azure-mgmt-deploymentmanager = callPackage ../development/python-modules/azure-mgmt-deploymentmanager { };

  azure-mgmt-devspaces = callPackage ../development/python-modules/azure-mgmt-devspaces { };

  azure-mgmt-devtestlabs = callPackage ../development/python-modules/azure-mgmt-devtestlabs { };

  azure-mgmt-dns = callPackage ../development/python-modules/azure-mgmt-dns { };

  azure-mgmt-eventgrid = callPackage ../development/python-modules/azure-mgmt-eventgrid { };

  azure-mgmt-eventhub = callPackage ../development/python-modules/azure-mgmt-eventhub { };

  azure-mgmt-extendedlocation = callPackage ../development/python-modules/azure-mgmt-extendedlocation { };

  azure-mgmt-hanaonazure = callPackage ../development/python-modules/azure-mgmt-hanaonazure { };

  azure-mgmt-hdinsight = callPackage ../development/python-modules/azure-mgmt-hdinsight { };

  azure-mgmt-imagebuilder = callPackage ../development/python-modules/azure-mgmt-imagebuilder { };

  azure-mgmt-iotcentral = callPackage ../development/python-modules/azure-mgmt-iotcentral { };

  azure-mgmt-iothub = callPackage ../development/python-modules/azure-mgmt-iothub { };

  azure-mgmt-iothubprovisioningservices = callPackage ../development/python-modules/azure-mgmt-iothubprovisioningservices { };

  azure-mgmt-keyvault = callPackage ../development/python-modules/azure-mgmt-keyvault { };

  azure-mgmt-kusto = callPackage ../development/python-modules/azure-mgmt-kusto { };

  azure-mgmt-loganalytics = callPackage ../development/python-modules/azure-mgmt-loganalytics { };

  azure-mgmt-logic = callPackage ../development/python-modules/azure-mgmt-logic { };

  azure-mgmt-machinelearningcompute = callPackage ../development/python-modules/azure-mgmt-machinelearningcompute { };

  azure-mgmt-managedservices = callPackage ../development/python-modules/azure-mgmt-managedservices { };

  azure-mgmt-managementgroups = callPackage ../development/python-modules/azure-mgmt-managementgroups { };

  azure-mgmt-managementpartner = callPackage ../development/python-modules/azure-mgmt-managementpartner { };

  azure-mgmt-maps = callPackage ../development/python-modules/azure-mgmt-maps { };

  azure-mgmt-marketplaceordering = callPackage ../development/python-modules/azure-mgmt-marketplaceordering { };

  azure-mgmt-media = callPackage ../development/python-modules/azure-mgmt-media { };

  azure-mgmt-monitor = callPackage ../development/python-modules/azure-mgmt-monitor { };

  azure-mgmt-msi = callPackage ../development/python-modules/azure-mgmt-msi { };

  azure-mgmt-netapp = callPackage ../development/python-modules/azure-mgmt-netapp { };

  azure-mgmt-network = callPackage ../development/python-modules/azure-mgmt-network { };

  azure-mgmt-notificationhubs = callPackage ../development/python-modules/azure-mgmt-notificationhubs { };

  azure-mgmt-nspkg = callPackage ../development/python-modules/azure-mgmt-nspkg { };

  azure-mgmt-policyinsights = callPackage ../development/python-modules/azure-mgmt-policyinsights { };

  azure-mgmt-powerbiembedded = callPackage ../development/python-modules/azure-mgmt-powerbiembedded { };

  azure-mgmt-privatedns = callPackage ../development/python-modules/azure-mgmt-privatedns { };

  azure-mgmt-rdbms = callPackage ../development/python-modules/azure-mgmt-rdbms { };

  azure-mgmt-recoveryservicesbackup = callPackage ../development/python-modules/azure-mgmt-recoveryservicesbackup { };

  azure-mgmt-recoveryservices = callPackage ../development/python-modules/azure-mgmt-recoveryservices { };

  azure-mgmt-redhatopenshift = callPackage ../development/python-modules/azure-mgmt-redhatopenshift { };

  azure-mgmt-redis = callPackage ../development/python-modules/azure-mgmt-redis { };

  azure-mgmt-relay = callPackage ../development/python-modules/azure-mgmt-relay { };

  azure-mgmt-reservations = callPackage ../development/python-modules/azure-mgmt-reservations { };

  azure-mgmt-resource = callPackage ../development/python-modules/azure-mgmt-resource { };

  azure-mgmt-scheduler = callPackage ../development/python-modules/azure-mgmt-scheduler { };

  azure-mgmt-search = callPackage ../development/python-modules/azure-mgmt-search { };

  azure-mgmt-security = callPackage ../development/python-modules/azure-mgmt-security { };

  azure-mgmt-servicebus = callPackage ../development/python-modules/azure-mgmt-servicebus { };

  azure-mgmt-servicefabric = callPackage ../development/python-modules/azure-mgmt-servicefabric { };

  azure-mgmt-servicefabricmanagedclusters = callPackage ../development/python-modules/azure-mgmt-servicefabricmanagedclusters { };

  azure-mgmt-servicelinker = callPackage ../development/python-modules/azure-mgmt-servicelinker { };

  azure-mgmt-signalr = callPackage ../development/python-modules/azure-mgmt-signalr { };

  azure-mgmt-sql = callPackage ../development/python-modules/azure-mgmt-sql { };

  azure-mgmt-sqlvirtualmachine = callPackage ../development/python-modules/azure-mgmt-sqlvirtualmachine { };

  azure-mgmt-storage = callPackage ../development/python-modules/azure-mgmt-storage { };

  azure-mgmt-subscription = callPackage ../development/python-modules/azure-mgmt-subscription { };

  azure-mgmt-synapse = callPackage ../development/python-modules/azure-mgmt-synapse { };

  azure-mgmt-trafficmanager = callPackage ../development/python-modules/azure-mgmt-trafficmanager { };

  azure-mgmt-web = callPackage ../development/python-modules/azure-mgmt-web { };

  azure-multiapi-storage = callPackage ../development/python-modules/azure-multiapi-storage { };

  azure-nspkg = callPackage ../development/python-modules/azure-nspkg { };

  azure-servicebus = callPackage ../development/python-modules/azure-servicebus { };

  azure-servicefabric = callPackage ../development/python-modules/azure-servicefabric { };

  azure-servicemanagement-legacy = callPackage ../development/python-modules/azure-servicemanagement-legacy { };

  azure-storage-blob = callPackage ../development/python-modules/azure-storage-blob { };

  azure-storage = callPackage ../development/python-modules/azure-storage { };

  azure-storage-common = callPackage ../development/python-modules/azure-storage-common { };

  azure-storage-file = callPackage ../development/python-modules/azure-storage-file { };

  azure-storage-file-share = callPackage ../development/python-modules/azure-storage-file-share { };

  azure-storage-nspkg = callPackage ../development/python-modules/azure-storage-nspkg { };

  azure-storage-queue = callPackage ../development/python-modules/azure-storage-queue { };

  azure-synapse-accesscontrol = callPackage ../development/python-modules/azure-synapse-accesscontrol { };

  azure-synapse-artifacts = callPackage ../development/python-modules/azure-synapse-artifacts { };

  azure-synapse-managedprivateendpoints = callPackage ../development/python-modules/azure-synapse-managedprivateendpoints { };

  azure-synapse-spark = callPackage ../development/python-modules/azure-synapse-spark { };

  b2sdk = callPackage ../development/python-modules/b2sdk { };

  babel = callPackage ../development/python-modules/babel { };

  babelfish = callPackage ../development/python-modules/babelfish { };

  babelgladeextractor = callPackage ../development/python-modules/babelgladeextractor { };

  pad4pi = callPackage ../development/python-modules/pad4pi { };

  pulumi = callPackage ../development/python-modules/pulumi { };

  pulumi-aws = callPackage ../development/python-modules/pulumi-aws { };

  backcall = callPackage ../development/python-modules/backcall { };

  backoff = callPackage ../development/python-modules/backoff { };

  backports-cached-property = callPackage ../development/python-modules/backports-cached-property { };

  backports_abc = callPackage ../development/python-modules/backports_abc { };

  backports_csv = callPackage ../development/python-modules/backports_csv { };

  backports-datetime-fromisoformat = callPackage ../development/python-modules/backports-datetime-fromisoformat { };

  backports-entry-points-selectable = callPackage ../development/python-modules/backports-entry-points-selectable { };

  backports_functools_lru_cache = callPackage ../development/python-modules/backports_functools_lru_cache { };

  backports_shutil_get_terminal_size = callPackage ../development/python-modules/backports_shutil_get_terminal_size { };

  backports-shutil-which = callPackage ../development/python-modules/backports-shutil-which { };

  backports_ssl_match_hostname = callPackage ../development/python-modules/backports_ssl_match_hostname { };

  backports_tempfile = callPackage ../development/python-modules/backports_tempfile { };

  backports_unittest-mock = callPackage ../development/python-modules/backports_unittest-mock { };

  backports_weakref = callPackage ../development/python-modules/backports_weakref { };

  backports-zoneinfo = callPackage ../development/python-modules/backports-zoneinfo { };

  bacpypes = callPackage ../development/python-modules/bacpypes { };

  bagit = callPackage ../development/python-modules/bagit { };

  banal = callPackage ../development/python-modules/banal { };

  bandit = callPackage ../development/python-modules/bandit { };

  bap = callPackage ../development/python-modules/bap {
    inherit (pkgs.ocaml-ng.ocamlPackages) bap;
  };

  baron = callPackage ../development/python-modules/baron { };

  base36 = callPackage ../development/python-modules/base36 { };

  base58 = callPackage ../development/python-modules/base58 { };

  base58check = callPackage ../development/python-modules/base58check { };

  baseline = callPackage ../development/python-modules/baseline { };

  baselines = callPackage ../development/python-modules/baselines { };

  basemap = callPackage ../development/python-modules/basemap { };

  basemap-data = callPackage ../development/python-modules/basemap-data { };

  bash_kernel = callPackage ../development/python-modules/bash_kernel { };

  bashlex = callPackage ../development/python-modules/bashlex { };

  basiciw = callPackage ../development/python-modules/basiciw { };

  batchgenerators = callPackage ../development/python-modules/batchgenerators { };

  batchspawner = callPackage ../development/python-modules/batchspawner { };

  batinfo = callPackage ../development/python-modules/batinfo { };

  bayesian-optimization = callPackage ../development/python-modules/bayesian-optimization { };

  bayespy = callPackage ../development/python-modules/bayespy { };

  bbox = callPackage ../development/python-modules/bbox { };

  bc-python-hcl2 = callPackage ../development/python-modules/bc-python-hcl2 { };

  bcdoc = callPackage ../development/python-modules/bcdoc { };

  bcrypt = callPackage ../development/python-modules/bcrypt { };

  beaker = callPackage ../development/python-modules/beaker { };

  beancount = callPackage ../development/python-modules/beancount { };

  beancount_docverif = callPackage ../development/python-modules/beancount_docverif { };

  beanstalkc = callPackage ../development/python-modules/beanstalkc { };

  beartype = callPackage ../development/python-modules/beartype { };

  beautifulsoup4 = callPackage ../development/python-modules/beautifulsoup4 { };

  beautifultable = callPackage ../development/python-modules/beautifultable { };

  bech32 = callPackage ../development/python-modules/bech32 { };

  bedup = callPackage ../development/python-modules/bedup { };

  behave = callPackage ../development/python-modules/behave { };

  bellows = callPackage ../development/python-modules/bellows { };

  beniget = callPackage ../development/python-modules/beniget { };

  bespon = callPackage ../development/python-modules/bespon { };

  betacode = callPackage ../development/python-modules/betacode { };

  betamax = callPackage ../development/python-modules/betamax { };

  betamax-matchers = callPackage ../development/python-modules/betamax-matchers { };

  betamax-serializers = callPackage ../development/python-modules/betamax-serializers { };

  betterproto = callPackage ../development/python-modules/betterproto { };

  bibtexparser = callPackage ../development/python-modules/bibtexparser { };

  bidict = callPackage ../development/python-modules/bidict { };

  bids-validator = callPackage ../development/python-modules/bids-validator { };

  biliass = callPackage ../development/python-modules/biliass { };

  billiard = callPackage ../development/python-modules/billiard { };

  bimmer-connected = callPackage ../development/python-modules/bimmer-connected { };

  binaryornot = callPackage ../development/python-modules/binaryornot { };

  bincopy = callPackage ../development/python-modules/bincopy { };

  binho-host-adapter = callPackage ../development/python-modules/binho-host-adapter { };

  binwalk = callPackage ../development/python-modules/binwalk { };

  binwalk-full = self.binwalk.override { visualizationSupport = true; };

  biopython = callPackage ../development/python-modules/biopython { };

  biplist = callPackage ../development/python-modules/biplist { };

  bip_utils = callPackage ../development/python-modules/bip_utils { };

  bitarray = callPackage ../development/python-modules/bitarray { };

  bitbox02 = callPackage ../development/python-modules/bitbox02 { };

  bitcoinlib = callPackage ../development/python-modules/bitcoinlib {
    openssl = pkgs.openssl_1_1;
  };

  bitcoin-utils-fork-minimal = callPackage ../development/python-modules/bitcoin-utils-fork-minimal { };

  bitcoinrpc = callPackage ../development/python-modules/bitcoinrpc { };

  bite-parser = callPackage ../development/python-modules/bite-parser { };

  bitlist = callPackage ../development/python-modules/bitlist { };

  bitmath = callPackage ../development/python-modules/bitmath { };

  bitstring = callPackage ../development/python-modules/bitstring { };

  bitstruct = callPackage ../development/python-modules/bitstruct { };

  bitvavo-aio = callPackage ../development/python-modules/bitvavo-aio { };

  bizkaibus = callPackage ../development/python-modules/bizkaibus { };

  bjoern = callPackage ../development/python-modules/bjoern { };

  bkcharts = callPackage ../development/python-modules/bkcharts { };

  black = callPackage ../development/python-modules/black { };

  black-macchiato = callPackage ../development/python-modules/black-macchiato { };

  bleach = callPackage ../development/python-modules/bleach { };

  bleak = callPackage ../development/python-modules/bleak { };

  bleak-retry-connector = callPackage ../development/python-modules/bleak-retry-connector { };

  blebox-uniapi = callPackage ../development/python-modules/blebox-uniapi { };

  bless = callPackage ../development/python-modules/bless { };

  blessed = callPackage ../development/python-modules/blessed { };

  blessings = callPackage ../development/python-modules/blessings { };

  blinker = callPackage ../development/python-modules/blinker { };

  blinkpy = callPackage ../development/python-modules/blinkpy { };

  BlinkStick = callPackage ../development/python-modules/blinkstick { };

  blis = callPackage ../development/python-modules/blis { };

  blockchain = callPackage ../development/python-modules/blockchain { };

  blockdiag = callPackage ../development/python-modules/blockdiag { };

  block-io = callPackage ../development/python-modules/block-io { };

  blocksat-cli = callPackage ../development/python-modules/blocksat-cli { };

  blspy = callPackage ../development/python-modules/blspy { };

  bluemaestro-ble = callPackage ../development/python-modules/bluemaestro-ble { };

  bluepy = callPackage ../development/python-modules/bluepy { };

  bluepy-devices = callPackage ../development/python-modules/bluepy-devices { };

  bluetooth-adapters = callPackage ../development/python-modules/bluetooth-adapters { };

  bluetooth-auto-recovery = callPackage ../development/python-modules/bluetooth-auto-recovery { };

  bluetooth-data-tools= callPackage ../development/python-modules/bluetooth-data-tools { };

  bluetooth-sensor-state-data = callPackage ../development/python-modules/bluetooth-sensor-state-data { };

  blurhash = callPackage ../development/python-modules/blurhash { };

  bme280spi = callPackage ../development/python-modules/bme280spi { };

  bme680 = callPackage ../development/python-modules/bme680 { };

  bokeh = callPackage ../development/python-modules/bokeh { };

  boltons = callPackage ../development/python-modules/boltons { };

  boltztrap2 = callPackage ../development/python-modules/boltztrap2 { };

  bond-api = callPackage ../development/python-modules/bond-api { };

  bond-async = callPackage ../development/python-modules/bond-async { };

  booleanoperations = callPackage ../development/python-modules/booleanoperations { };

  boolean-py = callPackage ../development/python-modules/boolean-py { };

  # Build boost for this specific Python version
  # TODO: use separate output for libboost_python.so
  boost = toPythonModule (pkgs.boost.override {
    inherit (self) python numpy;
    enablePython = true;
  });

  boschshcpy = callPackage ../development/python-modules/boschshcpy { };

  boost-histogram = callPackage ../development/python-modules/boost-histogram {
    inherit (pkgs) boost;
  };

  boto3 = callPackage ../development/python-modules/boto3 { };

  boto = callPackage ../development/python-modules/boto { };

  botocore = callPackage ../development/python-modules/botocore { };

  bottle = callPackage ../development/python-modules/bottle { };

  bottleneck = callPackage ../development/python-modules/bottleneck { };

  boxx = callPackage ../development/python-modules/boxx { };

  bpycv = callPackage ../development/python-modules/bpycv {};

  bpython = callPackage ../development/python-modules/bpython { };

  braceexpand = callPackage ../development/python-modules/braceexpand { };

  bracex = callPackage ../development/python-modules/bracex { };

  braintree = callPackage ../development/python-modules/braintree { };

  branca = callPackage ../development/python-modules/branca { };

  bravado-core = callPackage ../development/python-modules/bravado-core { };

  bravia-tv = callPackage ../development/python-modules/bravia-tv { };

  breathe = callPackage ../development/python-modules/breathe { };

  breezy = callPackage ../development/python-modules/breezy { };

  brelpy = callPackage ../development/python-modules/brelpy { };

  broadlink = callPackage ../development/python-modules/broadlink { };

  brother = callPackage ../development/python-modules/brother { };

  brother-ql = callPackage ../development/python-modules/brother-ql { };

  brotli = callPackage ../development/python-modules/brotli { };

  brotlicffi = callPackage ../development/python-modules/brotlicffi {
    inherit (pkgs) brotli;
  };

  brotlipy = callPackage ../development/python-modules/brotlipy { };

  brottsplatskartan = callPackage ../development/python-modules/brottsplatskartan { };

  browser-cookie3 = callPackage ../development/python-modules/browser-cookie3 { };

  brunt = callPackage ../development/python-modules/brunt { };

  bsddb3 = callPackage ../development/python-modules/bsddb3 { };

  bsdiff4 = callPackage ../development/python-modules/bsdiff4 { };

  bsblan = callPackage ../development/python-modules/bsblan { };

  bson = callPackage ../development/python-modules/bson { };

  bsuite = callPackage ../development/python-modules/bsuite { };

  btchip = callPackage ../development/python-modules/btchip { };

  bthome-ble = callPackage ../development/python-modules/bthome-ble { };

  bt-proximity = callPackage ../development/python-modules/bt-proximity { };

  BTrees = callPackage ../development/python-modules/btrees { };

  btrfs = callPackage ../development/python-modules/btrfs { };

  btrfsutil = toPythonModule (pkgs.btrfs-progs.override { python3 = self.python; });

  btsocket = callPackage ../development/python-modules/btsocket { };

  bucketstore = callPackage ../development/python-modules/bucketstore { };

  bugsnag = callPackage ../development/python-modules/bugsnag { };

  bugwarrior = callPackage ../development/python-modules/bugwarrior { };

  bugz = callPackage ../development/python-modules/bugz { };

  bugzilla = callPackage ../development/python-modules/bugzilla { };

  buienradar = callPackage ../development/python-modules/buienradar { };

  buildbot = callPackage ../development/python-modules/buildbot { };

  buildbot-ui = self.buildbot.withPlugins (with self.buildbot-plugins; [ www ]);

  buildbot-full = self.buildbot.withPlugins (with self.buildbot-plugins; [ www console-view waterfall-view grid-view wsgi-dashboards ]);

  buildbot-pkg = callPackage ../development/python-modules/buildbot/pkg.nix { };

  buildbot-plugins = pkgs.recurseIntoAttrs (callPackage ../development/python-modules/buildbot/plugins.nix { });

  buildbot-worker = callPackage ../development/python-modules/buildbot/worker.nix { };

  build = callPackage ../development/python-modules/build { };

  buildcatrust = callPackage ../development/python-modules/buildcatrust { };

  bumps = callPackage ../development/python-modules/bumps { };

  bunch = callPackage ../development/python-modules/bunch { };

  bx-python = callPackage ../development/python-modules/bx-python { };

  bwapy = callPackage ../development/python-modules/bwapy { };

  bytecode = callPackage ../development/python-modules/bytecode { };

  bz2file = callPackage ../development/python-modules/bz2file { };

  cachecontrol = callPackage ../development/python-modules/cachecontrol { };

  cached-property = callPackage ../development/python-modules/cached-property { };

  cachelib = callPackage ../development/python-modules/cachelib { };

  cachetools = callPackage ../development/python-modules/cachetools { };

  cachey = callPackage ../development/python-modules/cachey { };

  cachy = callPackage ../development/python-modules/cachy { };

  cadquery = callPackage ../development/python-modules/cadquery {
    inherit (pkgs.darwin.apple_sdk.frameworks) Cocoa;
  };

  caffe = toPythonModule (pkgs.caffe.override {
    pythonSupport = true;
    inherit (self) python numpy boost;
  });

  caffeWithCuda = toPythonModule (pkgs.caffeWithCuda.override {
    pythonSupport = true;
    inherit (self) python numpy boost;
  });

  caio = callPackage ../development/python-modules/caio { };

  cairo-lang = callPackage ../development/python-modules/cairo-lang { };

  cairocffi = callPackage ../development/python-modules/cairocffi { };

  cairosvg = callPackage ../development/python-modules/cairosvg { };

  caldav = callPackage ../development/python-modules/caldav { };

  callee = callPackage ../development/python-modules/callee { };

  calmjs-parse = callPackage ../development/python-modules/calmjs-parse { };

  can = callPackage ../development/python-modules/can { };

  canmatrix = callPackage ../development/python-modules/canmatrix { };

  canonicaljson = callPackage ../development/python-modules/canonicaljson { };

  canopen = callPackage ../development/python-modules/canopen { };

  capstone = callPackage ../development/python-modules/capstone {
    inherit (pkgs) capstone;
  };

  capturer = callPackage ../development/python-modules/capturer { };

  carbon = callPackage ../development/python-modules/carbon { };

  cart = callPackage ../development/python-modules/cart { };

  cartopy = callPackage ../development/python-modules/cartopy { };

  casa-formats-io = callPackage ../development/python-modules/casa-formats-io { };

  casbin = callPackage ../development/python-modules/casbin { };

  case = callPackage ../development/python-modules/case { };

  cassandra-driver = callPackage ../development/python-modules/cassandra-driver { };

  castepxbin = callPackage ../development/python-modules/castepxbin { };

  casttube = callPackage ../development/python-modules/casttube { };

  catalogue = callPackage ../development/python-modules/catalogue { };

  catboost = callPackage ../development/python-modules/catboost { };

  cattrs = callPackage ../development/python-modules/cattrs { };

  cbeams = callPackage ../misc/cbeams { };

  cbor2 = callPackage ../development/python-modules/cbor2 { };

  cbor = callPackage ../development/python-modules/cbor { };

  cccolutils = callPackage ../development/python-modules/cccolutils { };

  cchardet = callPackage ../development/python-modules/cchardet { };

  cdcs = callPackage ../development/python-modules/cdcs { };

  celery = callPackage ../development/python-modules/celery { };

  celery-redbeat = callPackage ../development/python-modules/celery-redbeat { };

  cement = callPackage ../development/python-modules/cement { };

  censys = callPackage ../development/python-modules/censys { };

  cexprtk = callPackage ../development/python-modules/cexprtk { };

  coincurve = callPackage ../development/python-modules/coincurve {
    inherit (pkgs) secp256k1;
  };

  connect-box = callPackage ../development/python-modules/connect_box { };

  connection-pool = callPackage ../development/python-modules/connection-pool { };

  coqpit = callPackage ../development/python-modules/coqpit { };

  coqui-trainer = callPackage ../development/python-modules/coqui-trainer {};

  cepa = callPackage ../development/python-modules/cepa { };

  cerberus = callPackage ../development/python-modules/cerberus { };

  cert-chain-resolver = callPackage ../development/python-modules/cert-chain-resolver { };

  certauth = callPackage ../development/python-modules/certauth { };

  certbot = callPackage ../development/python-modules/certbot { };

  certbot-dns-cloudflare = callPackage ../development/python-modules/certbot-dns-cloudflare { };

  certbot-dns-inwx = callPackage ../development/python-modules/certbot-dns-inwx { };

  certbot-dns-rfc2136 = callPackage ../development/python-modules/certbot-dns-rfc2136 { };

  certbot-dns-google = callPackage ../development/python-modules/certbot-dns-google { };

  certbot-dns-route53 = callPackage ../development/python-modules/certbot-dns-route53 { };

  certifi = callPackage ../development/python-modules/certifi { };

  certipy = callPackage ../development/python-modules/certipy { };

  certomancer = callPackage ../development/python-modules/certomancer { };

  certvalidator = callPackage ../development/python-modules/certvalidator { };

  cffi = callPackage ../development/python-modules/cffi { };

  cffsubr = callPackage ../development/python-modules/cffsubr { };

  cfgv = callPackage ../development/python-modules/cfgv { };

  cfn-flip = callPackage ../development/python-modules/cfn-flip { };

  cfn-lint = callPackage ../development/python-modules/cfn-lint { };

  cfscrape = callPackage ../development/python-modules/cfscrape { };

  cftime = callPackage ../development/python-modules/cftime { };

  cgen = callPackage ../development/python-modules/cgen { };

  cgroup-utils = callPackage ../development/python-modules/cgroup-utils { };

  chacha20poly1305-reuseable = callPackage ../development/python-modules/chacha20poly1305-reuseable { };

  chai = callPackage ../development/python-modules/chai { };

  chainer = callPackage ../development/python-modules/chainer {
    cudaSupport = pkgs.config.cudaSupport or false;
  };

  chainmap = callPackage ../development/python-modules/chainmap { };

  chalice = callPackage ../development/python-modules/chalice { };

  chameleon = callPackage ../development/python-modules/chameleon { };

  channels = callPackage ../development/python-modules/channels { };

  channels-redis = callPackage ../development/python-modules/channels-redis { };

  characteristic = callPackage ../development/python-modules/characteristic { };

  chardet = callPackage ../development/python-modules/chardet { };

  charset-normalizer = callPackage ../development/python-modules/charset-normalizer { };

  chart-studio = callPackage ../development/python-modules/chart-studio { };

  chat-downloader = callPackage ../development/python-modules/chat-downloader { };

  check-manifest = callPackage ../development/python-modules/check-manifest { };

  cheetah3 = callPackage ../development/python-modules/cheetah3 { };

  cheroot = callPackage ../development/python-modules/cheroot { };

  cherrypy = callPackage ../development/python-modules/cherrypy { };

  chess = callPackage ../development/python-modules/chess { };

  chevron = callPackage ../development/python-modules/chevron { };

  chex = callPackage ../development/python-modules/chex { };

  chiabip158 = callPackage ../development/python-modules/chiabip158 { };

  chiapos = callPackage ../development/python-modules/chiapos { };

  chiavdf = callPackage ../development/python-modules/chiavdf { };

  chia-rs = callPackage ../development/python-modules/chia-rs { };

  chirpstack-api = callPackage ../development/python-modules/chirpstack-api { };

  chispa = callPackage ../development/python-modules/chispa { };

  chromaprint = callPackage ../development/python-modules/chromaprint { };

  ci-info = callPackage ../development/python-modules/ci-info { };

  ci-py = callPackage ../development/python-modules/ci-py { };

  cinemagoer = callPackage ../development/python-modules/cinemagoer { };

  circuit-webhook = callPackage ../development/python-modules/circuit-webhook { };

  circuitbreaker = callPackage ../development/python-modules/circuitbreaker { };

  cirq = callPackage ../development/python-modules/cirq { };

  cirq-aqt = callPackage ../development/python-modules/cirq-aqt { };

  cirq-core = callPackage ../development/python-modules/cirq-core { };

  cirq-ionq = callPackage ../development/python-modules/cirq-ionq { };

  cirq-google = callPackage ../development/python-modules/cirq-google { };

  cirq-rigetti = callPackage ../development/python-modules/cirq-rigetti { };

  cirq-pasqal = callPackage ../development/python-modules/cirq-pasqal { };

  cirq-web = callPackage ../development/python-modules/cirq-web { };

  ciscoconfparse = callPackage ../development/python-modules/ciscoconfparse { };

  ciscomobilityexpress = callPackage ../development/python-modules/ciscomobilityexpress { };

  ciso8601 = callPackage ../development/python-modules/ciso8601 { };

  citeproc-py = callPackage ../development/python-modules/citeproc-py { };

  cjkwrap = callPackage ../development/python-modules/cjkwrap { };

  ckcc-protocol = callPackage ../development/python-modules/ckcc-protocol { };

  claripy = callPackage ../development/python-modules/claripy { };

  classify-imports = callPackage ../development/python-modules/classify-imports { };

  cld2-cffi = callPackage ../development/python-modules/cld2-cffi { };

  cle = callPackage ../development/python-modules/cle { };

  cleo = callPackage ../development/python-modules/cleo { };

  clevercsv = callPackage ../development/python-modules/clevercsv { };

  clf = callPackage ../development/python-modules/clf { };

  cock = callPackage ../development/python-modules/cock { };

  click = callPackage ../development/python-modules/click { };

  clickclick = callPackage ../development/python-modules/clickclick { };

  click-completion = callPackage ../development/python-modules/click-completion { };

  click-configfile = callPackage ../development/python-modules/click-configfile { };

  click-datetime = callPackage ../development/python-modules/click-datetime { };

  click-default-group = callPackage ../development/python-modules/click-default-group { };

  click-didyoumean = callPackage ../development/python-modules/click-didyoumean { };

  click-help-colors = callPackage ../development/python-modules/click-help-colors { };

  click-log = callPackage ../development/python-modules/click-log { };

  click-option-group = callPackage ../development/python-modules/click-option-group { };

  click-plugins = callPackage ../development/python-modules/click-plugins { };

  click-spinner = callPackage ../development/python-modules/click-spinner { };

  click-repl = callPackage ../development/python-modules/click-repl { };

  click-threading = callPackage ../development/python-modules/click-threading { };

  clickgen = callPackage ../development/python-modules/clickgen { };

  clickhouse-cityhash = callPackage ../development/python-modules/clickhouse-cityhash { };

  clickhouse-cli = callPackage ../development/python-modules/clickhouse-cli { };

  clickhouse-driver = callPackage ../development/python-modules/clickhouse-driver { };

  cliff = callPackage ../development/python-modules/cliff { };

  clifford = callPackage ../development/python-modules/clifford { };

  cligj = callPackage ../development/python-modules/cligj { };

  cli-helpers = callPackage ../development/python-modules/cli-helpers { };

  clikit = callPackage ../development/python-modules/clikit { };

  clint = callPackage ../development/python-modules/clint { };

  clintermission = callPackage ../development/python-modules/clintermission { };

  clize = callPackage ../development/python-modules/clize { };

  clldutils = callPackage ../development/python-modules/clldutils { };

  cloudflare = callPackage ../development/python-modules/cloudflare { };

  cloudflare-dyndns = callPackage ../applications/networking/cloudflare-dyndns { };

  cloudpickle = callPackage ../development/python-modules/cloudpickle { };

  cloudscraper = callPackage ../development/python-modules/cloudscraper { };

  cloudsmith-api = callPackage ../development/python-modules/cloudsmith-api { };

  cloudsplaining = callPackage ../development/python-modules/cloudsplaining { };

  cloup = callPackage ../development/python-modules/cloup { };

  clustershell = callPackage ../development/python-modules/clustershell { };

  clvm = callPackage ../development/python-modules/clvm { };

  clvm-rs = callPackage ../development/python-modules/clvm-rs { };

  clvm-tools = callPackage ../development/python-modules/clvm-tools { };

  clvm-tools-rs = callPackage ../development/python-modules/clvm-tools-rs { };

  cma = callPackage ../development/python-modules/cma { };

  cmarkgfm = callPackage ../development/python-modules/cmarkgfm { };

  cmd2 = callPackage ../development/python-modules/cmd2 { };

  cmdline = callPackage ../development/python-modules/cmdline { };

  cmigemo = callPackage ../development/python-modules/cmigemo {
    inherit (pkgs) cmigemo;
  };

  cmsis-pack-manager = callPackage ../development/python-modules/cmsis-pack-manager {
    inherit (pkgs.darwin.apple_sdk.frameworks) Security;
  };

  cmsis-svd = callPackage ../development/python-modules/cmsis-svd { };

  cntk = callPackage ../development/python-modules/cntk { };

  cnvkit = callPackage ../development/python-modules/cnvkit { };

  co2signal = callPackage ../development/python-modules/co2signal { };

  coapthon3 = callPackage ../development/python-modules/coapthon3 { };

  coconut = callPackage ../development/python-modules/coconut { };

  cocotb = callPackage ../development/python-modules/cocotb { };

  cocotb-bus = callPackage ../development/python-modules/cocotb-bus { };

  codecov = callPackage ../development/python-modules/codecov { };

  codepy = callPackage ../development/python-modules/codepy { };

  codespell = callPackage ../development/python-modules/codespell { };

  cogapp = callPackage ../development/python-modules/cogapp { };

  coinmetrics-api-client = callPackage ../development/python-modules/coinmetrics-api-client { };

  ColanderAlchemy = callPackage ../development/python-modules/colanderalchemy { };

  colander = callPackage ../development/python-modules/colander { };

  collections-extended = callPackage ../development/python-modules/collections-extended { };

  colorama = callPackage ../development/python-modules/colorama { };

  colorcet = callPackage ../development/python-modules/colorcet { };

  colorclass = callPackage ../development/python-modules/colorclass { };

  colored = callPackage ../development/python-modules/colored { };

  colored-traceback = callPackage ../development/python-modules/colored-traceback { };

  coloredlogs = callPackage ../development/python-modules/coloredlogs { };

  colorful = callPackage ../development/python-modules/colorful { };

  colorlog = callPackage ../development/python-modules/colorlog { };

  colorlover = callPackage ../development/python-modules/colorlover { };

  colormath = callPackage ../development/python-modules/colormath { };

  colorspacious = callPackage ../development/python-modules/colorspacious { };

  colorthief = callPackage ../development/python-modules/colorthief { };

  colorzero = callPackage ../development/python-modules/colorzero { };

  colour = callPackage ../development/python-modules/colour { };

  cometblue-lite = callPackage ../development/python-modules/cometblue-lite { };

  commandparse = callPackage ../development/python-modules/commandparse { };

  commentjson = callPackage ../development/python-modules/commentjson { };

  commoncode = callPackage ../development/python-modules/commoncode { };

  CommonMark = callPackage ../development/python-modules/commonmark { };

  compiledb = callPackage ../development/python-modules/compiledb { };

  compreffor = callPackage ../development/python-modules/compreffor { };

  concurrent-log-handler = callPackage ../development/python-modules/concurrent-log-handler { };

  conda = callPackage ../development/python-modules/conda { };

  configargparse = callPackage ../development/python-modules/configargparse { };

  configclass = callPackage ../development/python-modules/configclass { };

  configobj = callPackage ../development/python-modules/configobj { };

  configparser = callPackage ../development/python-modules/configparser { };

  configshell = callPackage ../development/python-modules/configshell { };

  confluent-kafka = callPackage ../development/python-modules/confluent-kafka { };

  confuse = callPackage ../development/python-modules/confuse { };

  confight = callPackage ../development/python-modules/confight { };

  connexion = callPackage ../development/python-modules/connexion { };

  cons = callPackage ../development/python-modules/cons { };

  consonance = callPackage ../development/python-modules/consonance { };

  constantly = callPackage ../development/python-modules/constantly { };

  construct = callPackage ../development/python-modules/construct { };

  consul = callPackage ../development/python-modules/consul { };

  container-inspector = callPackage ../development/python-modules/container-inspector { };

  contexter = callPackage ../development/python-modules/contexter { };

  contextlib2 = callPackage ../development/python-modules/contextlib2 { };

  contextvars = callPackage ../development/python-modules/contextvars { };

  contexttimer = callPackage ../development/python-modules/contexttimer { };

  convertdate = callPackage ../development/python-modules/convertdate { };

  cookiecutter = callPackage ../development/python-modules/cookiecutter { };

  cookies = callPackage ../development/python-modules/cookies { };

  coordinates = callPackage ../development/python-modules/coordinates { };

  coreapi = callPackage ../development/python-modules/coreapi { };

  coreschema = callPackage ../development/python-modules/coreschema { };

  cornice = callPackage ../development/python-modules/cornice { };

  coronavirus = callPackage ../development/python-modules/coronavirus { };

  corsair-scan = callPackage ../development/python-modules/corsair-scan { };

  cot = callPackage ../development/python-modules/cot { };

  covCore = callPackage ../development/python-modules/cov-core { };

  coverage = callPackage ../development/python-modules/coverage { };

  coveralls = callPackage ../development/python-modules/coveralls { };

  cppe = callPackage ../development/python-modules/cppe {
    inherit (pkgs) cppe;
  };

  cppheaderparser = callPackage ../development/python-modules/cppheaderparser { };

  cppy = callPackage ../development/python-modules/cppy { };

  cpyparsing = callPackage ../development/python-modules/cpyparsing { };

  cram = callPackage ../development/python-modules/cram { };

  cramjam = callPackage ../development/python-modules/cramjam { };

  crashtest = callPackage ../development/python-modules/crashtest { };

  crate = callPackage ../development/python-modules/crate { };

  crayons = callPackage ../development/python-modules/crayons { };

  crc16 = callPackage ../development/python-modules/crc16 { };

  crc32c = callPackage ../development/python-modules/crc32c { };

  crccheck = callPackage ../development/python-modules/crccheck { };

  crcmod = callPackage ../development/python-modules/crcmod { };

  credstash = callPackage ../development/python-modules/credstash { };

  criticality-score = callPackage ../development/python-modules/criticality-score { };

  cron-descriptor = callPackage ../development/python-modules/cron-descriptor { };

  croniter = callPackage ../development/python-modules/croniter { };

  cronsim = callPackage ../development/python-modules/cronsim { };

  crossplane = callPackage ../development/python-modules/crossplane { };

  crownstone-cloud = callPackage ../development/python-modules/crownstone-cloud { };

  crownstone-core = callPackage ../development/python-modules/crownstone-core { };

  crownstone-sse = callPackage ../development/python-modules/crownstone-sse { };

  crownstone-uart = callPackage ../development/python-modules/crownstone-uart { };

  cryptacular = callPackage ../development/python-modules/cryptacular { };

  cryptg = callPackage ../development/python-modules/cryptg { };

  cryptography = callPackage ../development/python-modules/cryptography {
    inherit (pkgs.darwin) libiconv;
    inherit (pkgs.darwin.apple_sdk.frameworks) Security;
    openssl = pkgs.openssl_1_1;
  };

  cryptolyzer = callPackage ../development/python-modules/cryptolyzer { };

  cryptoparser = callPackage ../development/python-modules/cryptoparser { };

  crytic-compile = callPackage ../development/python-modules/crytic-compile { };

  csrmesh  = callPackage ../development/python-modules/csrmesh { };

  csscompressor = callPackage ../development/python-modules/csscompressor { };

  cssmin = callPackage ../development/python-modules/cssmin { };

  css-html-js-minify = callPackage ../development/python-modules/css-html-js-minify { };

  css-parser = callPackage ../development/python-modules/css-parser { };

  cssselect2 = callPackage ../development/python-modules/cssselect2 { };

  cssselect = callPackage ../development/python-modules/cssselect { };

  cssutils = callPackage ../development/python-modules/cssutils { };

  csvw = callPackage ../development/python-modules/csvw { };

  cucumber-tag-expressions = callPackage ../development/python-modules/cucumber-tag-expressions { };

  cufflinks = callPackage ../development/python-modules/cufflinks { };

  cupy = callPackage ../development/python-modules/cupy { };

  curio = callPackage ../development/python-modules/curio { };

  curtsies = callPackage ../development/python-modules/curtsies { };

  curve25519-donna = callPackage ../development/python-modules/curve25519-donna { };

  cvxopt = callPackage ../development/python-modules/cvxopt { };

  cvxpy = callPackage ../development/python-modules/cvxpy { };

  cwcwidth = callPackage ../development/python-modules/cwcwidth { };

  cx_Freeze = callPackage ../development/python-modules/cx_freeze { };

  cx_oracle = callPackage ../development/python-modules/cx_oracle { };

  cxxfilt = callPackage ../development/python-modules/cxxfilt { };

  cycler = callPackage ../development/python-modules/cycler { };

  cyclonedx-python-lib = callPackage ../development/python-modules/cyclonedx-python-lib { };

  cymem = callPackage ../development/python-modules/cymem { };

  cypari2 = callPackage ../development/python-modules/cypari2 { };

  cypherpunkpay = callPackage ../development/python-modules/cypherpunkpay { };

  cysignals = callPackage ../development/python-modules/cysignals { };

  cython = callPackage ../development/python-modules/Cython { };

  cython_3 = self.cython.overridePythonAttrs (old: rec {
    version = "3.0.0a11";
    src = old.src.override {
      inherit version;
      hash = "sha256-5GckkfsxVGuau2Nnf2OOc4CF3JMhOYFwlW72+/wOFyY=";
    };
    patches = [ ];
  });

  cytoolz = callPackage ../development/python-modules/cytoolz { };

  d2to1 = callPackage ../development/python-modules/d2to1 { };

  dacite = callPackage ../development/python-modules/dacite { };

  daemonize = callPackage ../development/python-modules/daemonize { };

  daemonocle = callPackage ../development/python-modules/daemonocle { };

  dalle-mini = callPackage ../development/python-modules/dalle-mini { };

  daphne = callPackage ../development/python-modules/daphne { };

  dasbus = callPackage ../development/python-modules/dasbus { };

  dash = callPackage ../development/python-modules/dash { };

  dash-core-components = callPackage ../development/python-modules/dash-core-components { };

  dash-html-components = callPackage ../development/python-modules/dash-html-components { };

  dash-renderer = callPackage ../development/python-modules/dash-renderer { };

  dash-table = callPackage ../development/python-modules/dash-table { };

  dask = callPackage ../development/python-modules/dask { };

  dask-gateway = callPackage ../development/python-modules/dask-gateway { };

  dask-gateway-server = callPackage ../development/python-modules/dask-gateway-server { };

  dask-glm = callPackage ../development/python-modules/dask-glm { };

  dask-image = callPackage ../development/python-modules/dask-image { };

  dask-jobqueue = callPackage ../development/python-modules/dask-jobqueue { };

  dask-ml = callPackage ../development/python-modules/dask-ml { };

  dask-mpi = callPackage ../development/python-modules/dask-mpi { };

  dask-yarn = callPackage ../development/python-modules/dask-yarn { };

  databases = callPackage ../development/python-modules/databases { };

  databricks-cli = callPackage ../development/python-modules/databricks-cli { };

  databricks-connect = callPackage ../development/python-modules/databricks-connect { };

  dataclasses = callPackage ../development/python-modules/dataclasses { };

  dataclasses-json = callPackage ../development/python-modules/dataclasses-json { };

  dataclasses-serialization = callPackage ../development/python-modules/dataclasses-serialization { };

  datadiff = callPackage ../development/python-modules/datadiff { };

  datadog = callPackage ../development/python-modules/datadog { };

  datafusion = callPackage ../development/python-modules/datafusion { };

  datamodeldict = callPackage ../development/python-modules/datamodeldict { };

  datapoint = callPackage ../development/python-modules/datapoint { };

  dataset = callPackage ../development/python-modules/dataset { };

  datasets = callPackage ../development/python-modules/datasets { };

  datasette = callPackage ../development/python-modules/datasette { };

  datasette-template-sql = callPackage ../development/python-modules/datasette-template-sql { };

  datashader = callPackage ../development/python-modules/datashader { };

  datashape = callPackage ../development/python-modules/datashape { };

  datatable = callPackage ../development/python-modules/datatable { };

  datauri = callPackage ../development/python-modules/datauri { };

  dateparser = callPackage ../development/python-modules/dateparser { };

  dateutils = callPackage ../development/python-modules/dateutils { };

  datrie = callPackage ../development/python-modules/datrie { };

  dawg-python = callPackage ../development/python-modules/dawg-python { };

  dbf = callPackage ../development/python-modules/dbf { };

  dbfread = callPackage ../development/python-modules/dbfread { };

  dbus-client-gen = callPackage ../development/python-modules/dbus-client-gen { };

  dbus-fast = callPackage ../development/python-modules/dbus-fast { };

  dbus-next = callPackage ../development/python-modules/dbus-next { };

  dbus-python = callPackage ../development/python-modules/dbus {
    inherit (pkgs) dbus;
  };

  dbus-python-client-gen = callPackage ../development/python-modules/dbus-python-client-gen { };

  dbus-signature-pyparsing = callPackage ../development/python-modules/dbus-signature-pyparsing { };

  dbutils = callPackage ../development/python-modules/dbutils { };

  db-dtypes = callPackage ../development/python-modules/db-dtypes { };

  dcmstack = callPackage ../development/python-modules/dcmstack { };

  ddt = callPackage ../development/python-modules/ddt { };

  deal = callPackage ../development/python-modules/deal { };

  deal-solver = callPackage ../development/python-modules/deal-solver { };

  deap = callPackage ../development/python-modules/deap { };

  debian = callPackage ../development/python-modules/debian { };

  debian-inspector = callPackage ../development/python-modules/debian-inspector { };

  debtcollector = callPackage ../development/python-modules/debtcollector { };

  debts = callPackage ../development/python-modules/debts { };

  debugpy = callPackage ../development/python-modules/debugpy { };

  debuglater = callPackage ../development/python-modules/debuglater { };

  decli = callPackage ../development/python-modules/decli { };

  decorator = callPackage ../development/python-modules/decorator { };

  decopatch = callPackage ../development/python-modules/decopatch { };

  deemix = callPackage ../development/python-modules/deemix { };

  deep-chainmap = callPackage ../development/python-modules/deep-chainmap { };

  deep_merge = callPackage ../development/python-modules/deep_merge { };

  deepdiff = callPackage ../development/python-modules/deepdiff { };

  deepdish = callPackage ../development/python-modules/deepdish { };

  deepmerge = callPackage ../development/python-modules/deepmerge { };

  deeptoolsintervals = callPackage ../development/python-modules/deeptoolsintervals { };

  deepwave = callPackage ../development/python-modules/deepwave { };

  deep-translator = callPackage ../development/python-modules/deep-translator { };

  deezer-py = callPackage ../development/python-modules/deezer-py { };

  deezer-python = callPackage ../development/python-modules/deezer-python { };

  defcon = callPackage ../development/python-modules/defcon { };

  deform = callPackage ../development/python-modules/deform { };

  defusedxml = callPackage ../development/python-modules/defusedxml { };

  delegator-py = callPackage ../development/python-modules/delegator-py { };

  delorean = callPackage ../development/python-modules/delorean { };

  deltachat = callPackage ../development/python-modules/deltachat { };

  deluge-client = callPackage ../development/python-modules/deluge-client { };

  demjson3 = callPackage ../development/python-modules/demjson3 { };

  dendropy = callPackage ../development/python-modules/dendropy { };

  denonavr = callPackage ../development/python-modules/denonavr { };

  dependency-injector = callPackage ../development/python-modules/dependency-injector { };

  deprecated = callPackage ../development/python-modules/deprecated { };

  deprecation = callPackage ../development/python-modules/deprecation { };

  derpconf = callPackage ../development/python-modules/derpconf { };

  descartes = callPackage ../development/python-modules/descartes { };

  desktop-notifier = callPackage ../development/python-modules/desktop-notifier { };

  detect-secrets = callPackage ../development/python-modules/detect-secrets { };

  devito = callPackage ../development/python-modules/devito { };

  devolo-home-control-api = callPackage ../development/python-modules/devolo-home-control-api { };

  devolo-plc-api = callPackage ../development/python-modules/devolo-plc-api { };

  devpi-common = callPackage ../development/python-modules/devpi-common { };

  devtools = callPackage ../development/python-modules/devtools { };

  diagrams = callPackage ../development/python-modules/diagrams { };

  diceware = callPackage ../development/python-modules/diceware { };

  dicom2nifti = callPackage ../development/python-modules/dicom2nifti { };

  dict2xml = callPackage ../development/python-modules/dict2xml { };

  dictdiffer = callPackage ../development/python-modules/dictdiffer { };

  dictionaries = callPackage ../development/python-modules/dictionaries { };

  dictpath = callPackage ../development/python-modules/dictpath { };

  dicttoxml = callPackage ../development/python-modules/dicttoxml { };

  dicttoxml2 = callPackage ../development/python-modules/dicttoxml2 { };

  diff-cover = callPackage ../development/python-modules/diff-cover { };

  diff-match-patch = callPackage ../development/python-modules/diff-match-patch { };

  digital-ocean = callPackage ../development/python-modules/digitalocean { };

  digi-xbee = callPackage ../development/python-modules/digi-xbee { };

  dill = callPackage ../development/python-modules/dill { };

  dingz = callPackage ../development/python-modules/dingz { };

  dinghy = callPackage ../development/python-modules/dinghy { };

  diofant = callPackage ../development/python-modules/diofant { };

  dipy = callPackage ../development/python-modules/dipy { };

  directv = callPackage ../development/python-modules/directv { };

  dirty-equals = callPackage ../development/python-modules/dirty-equals { };

  discid = callPackage ../development/python-modules/discid { };

  discogs-client = callPackage ../development/python-modules/discogs-client { };

  discordpy = callPackage ../development/python-modules/discordpy { };

  discovery30303 = callPackage ../development/python-modules/discovery30303 { };

  diskcache = callPackage ../development/python-modules/diskcache { };

  dissononce = callPackage ../development/python-modules/dissononce { };

  distlib = callPackage ../development/python-modules/distlib { };

  distorm3 = callPackage ../development/python-modules/distorm3 { };

  distrax = callPackage ../development/python-modules/distrax { };

  distributed = callPackage ../development/python-modules/distributed { };

  distro = callPackage ../development/python-modules/distro { };

  distutils_extra = callPackage ../development/python-modules/distutils_extra { };

  django = self.django_3;

  # Current LTS
  django_3 = callPackage ../development/python-modules/django/3.nix { };

  # Current latest
  django_4 = callPackage ../development/python-modules/django/4.nix { };

  django-allauth = callPackage ../development/python-modules/django-allauth { };

  django-anymail = callPackage ../development/python-modules/django-anymail { };

  django-appconf = callPackage ../development/python-modules/django-appconf { };

  django-auth-ldap = callPackage ../development/python-modules/django-auth-ldap { };

  django-cache-url = callPackage ../development/python-modules/django-cache-url { };

  django-cacheops = callPackage ../development/python-modules/django-cacheops { };

  django-celery-beat = callPackage ../development/python-modules/django-celery-beat { };

  django-celery-email = callPackage ../development/python-modules/django-celery-email { };

  django_classytags = callPackage ../development/python-modules/django_classytags { };

  django-cleanup = callPackage ../development/python-modules/django-cleanup { };

  django_colorful = callPackage ../development/python-modules/django_colorful { };

  django_compat = callPackage ../development/python-modules/django-compat { };

  django-compressor = callPackage ../development/python-modules/django-compressor { };

  django-configurations = callPackage ../development/python-modules/django-configurations { };

  django_contrib_comments = callPackage ../development/python-modules/django_contrib_comments { };

  django-cors-headers = callPackage ../development/python-modules/django-cors-headers { };

  django-cryptography = callPackage ../development/python-modules/django-cryptography { };

  django-csp = callPackage ../development/python-modules/django-csp { };

  django-debug-toolbar = callPackage ../development/python-modules/django-debug-toolbar { };

  django-discover-runner = callPackage ../development/python-modules/django-discover-runner { };

  django-dynamic-preferences = callPackage ../development/python-modules/django-dynamic-preferences { };

  django-encrypted-model-fields = callPackage ../development/python-modules/django-encrypted-model-fields { };

  django-environ = callPackage ../development/python-modules/django_environ { };

  django-extensions = callPackage ../development/python-modules/django-extensions { };

  django-filter = callPackage ../development/python-modules/django-filter { };

  django-formtools = callPackage ../development/python-modules/django-formtools { };

  django-graphiql-debug-toolbar = callPackage ../development/python-modules/django-graphiql-debug-toolbar { };

  django-gravatar2 = callPackage ../development/python-modules/django-gravatar2 { };

  django-guardian = callPackage ../development/python-modules/django-guardian { };

  django-haystack = callPackage ../development/python-modules/django-haystack { };

  django-health-check = callPackage ../development/python-modules/django-health-check { };

  django_hijack_admin = callPackage ../development/python-modules/django-hijack-admin { };

  django_hijack = callPackage ../development/python-modules/django-hijack { };
  # This package may need an older version of Django. Override the package set and set e.g. `django = super.django_1_9`. See the Nixpkgs manual for examples on how to override the package set.

  django-ipware = callPackage ../development/python-modules/django-ipware { };

  django-jinja = callPackage ../development/python-modules/django-jinja2 { };

  django-js-asset = callPackage ../development/python-modules/django-js-asset { };

  django-logentry-admin = callPackage ../development/python-modules/django-logentry-admin { };

  django-mailman3 = callPackage ../development/python-modules/django-mailman3 { };

  django-model-utils = callPackage ../development/python-modules/django-model-utils { };

  django-modelcluster = callPackage ../development/python-modules/django_modelcluster { };

  django-multiselectfield = callPackage ../development/python-modules/django-multiselectfield { };

  django-maintenance-mode = callPackage ../development/python-modules/django-maintenance-mode { };

  django-mptt = callPackage ../development/python-modules/django-mptt { };

  django_nose = callPackage ../development/python-modules/django_nose { };

  django-oauth-toolkit = callPackage ../development/python-modules/django-oauth-toolkit { };

  django-otp = callPackage ../development/python-modules/django-otp { };

  django-paintstore = callPackage ../development/python-modules/django-paintstore { };

  django-pglocks = callPackage ../development/python-modules/django-pglocks { };

  django-picklefield = callPackage ../development/python-modules/django-picklefield { };

  django-polymorphic = callPackage ../development/python-modules/django-polymorphic { };

  django-postgresql-netfields = callPackage ../development/python-modules/django-postgresql-netfields { };

  django-prometheus = callPackage ../development/python-modules/django-prometheus { };

  django-q = callPackage ../development/python-modules/django-q { };

  djangoql = callPackage ../development/python-modules/djangoql { };

  django-ranged-response = callPackage ../development/python-modules/django-ranged-response { };

  django-raster = callPackage ../development/python-modules/django-raster { };

  django-redis = callPackage ../development/python-modules/django-redis { };

  django-rest-auth = callPackage ../development/python-modules/django-rest-auth { };

  django-rest-polymorphic = callPackage ../development/python-modules/django-rest-polymorphic { };

  django-rq = callPackage ../development/python-modules/django-rq { };

  djangorestframework = callPackage ../development/python-modules/djangorestframework { };

  djangorestframework-dataclasses = callPackage ../development/python-modules/djangorestframework-dataclasses { };

  djangorestframework-camel-case = callPackage ../development/python-modules/djangorestframework-camel-case { };

  djangorestframework-guardian = callPackage ../development/python-modules/djangorestframework-guardian { };

  djangorestframework-recursive = callPackage ../development/python-modules/djangorestframework-recursive { };

  djangorestframework-simplejwt = callPackage ../development/python-modules/djangorestframework-simplejwt { };

  django-reversion = callPackage ../development/python-modules/django-reversion { };

  django-sesame = callPackage ../development/python-modules/django-sesame { };

  django_silk = callPackage ../development/python-modules/django_silk { };

  django-simple-captcha = callPackage ../development/python-modules/django-simple-captcha { };

  django-sites = callPackage ../development/python-modules/django-sites { };

  django-sr = callPackage ../development/python-modules/django-sr { };

  django-statici18n = callPackage ../development/python-modules/django-statici18n { };

  django-storages = callPackage ../development/python-modules/django-storages { };

  django-stubs = callPackage ../development/python-modules/django-stubs { };

  django-stubs-ext = callPackage ../development/python-modules/django-stubs-ext { };

  django-tables2 = callPackage ../development/python-modules/django-tables2 { };

  django_tagging = callPackage ../development/python-modules/django_tagging { };

  django-taggit = callPackage ../development/python-modules/django-taggit { };

  django-tastypie = callPackage ../development/python-modules/django-tastypie { };

  django-timezone-field = callPackage ../development/python-modules/django-timezone-field { };

  django_treebeard = callPackage ../development/python-modules/django_treebeard { };

  django-versatileimagefield = callPackage ../development/python-modules/django-versatileimagefield { };

  django-webpack-loader = callPackage ../development/python-modules/django-webpack-loader { };

  django-widget-tweaks = callPackage ../development/python-modules/django-widget-tweaks { };

  dj-database-url = callPackage ../development/python-modules/dj-database-url { };

  dj-email-url = callPackage ../development/python-modules/dj-email-url { };

  djmail = callPackage ../development/python-modules/djmail { };

  dj-rest-auth = callPackage ../development/python-modules/dj-rest-auth { };

  dj-search-url = callPackage ../development/python-modules/dj-search-url { };

  dkimpy = callPackage ../development/python-modules/dkimpy { };

  dlib = callPackage ../development/python-modules/dlib {
    inherit (pkgs) dlib;
  };

  dlinfo = callPackage ../development/python-modules/dlinfo { };

  dlx = callPackage ../development/python-modules/dlx { };

  dmenu-python = callPackage ../development/python-modules/dmenu { };

  dm-env = callPackage ../development/python-modules/dm-env { };

  dm-haiku = callPackage ../development/python-modules/dm-haiku { };

  dm-sonnet = callPackage ../development/python-modules/dm-sonnet { };

  dm-tree = callPackage ../development/python-modules/dm-tree {
    abseil-cpp = pkgs.abseil-cpp.override {
      cxxStandard = "14";
    };
  };

  dnachisel = callPackage ../development/python-modules/dnachisel { };

  dnslib = callPackage ../development/python-modules/dnslib { };

  dnspython = callPackage ../development/python-modules/dnspython { };

  dnspythonchia = callPackage ../development/python-modules/dnspythonchia { };

  doc8 = callPackage ../development/python-modules/doc8 { };

  docformatter = callPackage ../development/python-modules/docformatter { };

  docker = callPackage ../development/python-modules/docker { };

  dockerfile-parse = callPackage ../development/python-modules/dockerfile-parse { };

  dockerpty = callPackage ../development/python-modules/dockerpty { };

  docker_pycreds = callPackage ../development/python-modules/docker-pycreds { };

  docker-py = callPackage ../development/python-modules/docker-py { };

  dockerspawner = callPackage ../development/python-modules/dockerspawner { };

  docloud = callPackage ../development/python-modules/docloud { };

  docstring-to-markdown = callPackage ../development/python-modules/docstring-to-markdown { };

  docstring-parser = callPackage ../development/python-modules/docstring-parser { };

  docopt = callPackage ../development/python-modules/docopt { };

  docopt-ng = callPackage ../development/python-modules/docopt-ng { };

  docplex = callPackage ../development/python-modules/docplex { };

  docrep = callPackage ../development/python-modules/docrep { };

  doctest-ignore-unicode = callPackage ../development/python-modules/doctest-ignore-unicode { };

  docutils = callPackage ../development/python-modules/docutils { };

  docx2python = callPackage ../development/python-modules/docx2python { };

  docx2txt = callPackage ../development/python-modules/docx2txt { };

  dodgy = callPackage ../development/python-modules/dodgy { };

  dogpile-cache = callPackage ../development/python-modules/dogpile-cache { };

  dogtail = callPackage ../development/python-modules/dogtail { };

  doit = callPackage ../development/python-modules/doit { };

  doit-py = callPackage ../development/python-modules/doit-py { };

  domeneshop = callPackage ../development/python-modules/domeneshop { };

  dominate = callPackage ../development/python-modules/dominate { };

  doorbirdpy = callPackage ../development/python-modules/doorbirdpy { };

  dopy = callPackage ../development/python-modules/dopy { };

  dotty-dict = callPackage ../development/python-modules/dotty-dict { };

  dot2tex = callPackage ../development/python-modules/dot2tex {
    inherit (pkgs) graphviz;
  };

  dotmap = callPackage ../development/python-modules/dotmap { };

  downloader-cli = callPackage ../development/python-modules/downloader-cli { };

  dparse = callPackage ../development/python-modules/dparse { };

  dparse2 = callPackage ../development/python-modules/dparse2 { };

  dpath = callPackage ../development/python-modules/dpath { };

  dpcontracts = callPackage ../development/python-modules/dpcontracts { };

  dpkt = callPackage ../development/python-modules/dpkt { };

  dragonfly = callPackage ../development/python-modules/dragonfly { };

  dremel3dpy = callPackage ../development/python-modules/dremel3dpy { };

  drf-jwt = callPackage ../development/python-modules/drf-jwt { };

  drf-nested-routers = callPackage ../development/python-modules/drf-nested-routers { };

  drf-spectacular = callPackage ../development/python-modules/drf-spectacular { };

  drf-spectacular-sidecar = callPackage ../development/python-modules/drf-spectacular-sidecar { };

  drf-yasg = callPackage ../development/python-modules/drf-yasg { };

  drivelib = callPackage ../development/python-modules/drivelib { };

  drms = callPackage ../development/python-modules/drms { };

  dropbox = callPackage ../development/python-modules/dropbox { };

  ds-store = callPackage ../development/python-modules/ds-store { };

  ds4drv = callPackage ../development/python-modules/ds4drv { };

  dsinternals = callPackage ../development/python-modules/dsinternals { };

  dsmr-parser = callPackage ../development/python-modules/dsmr-parser { };

  dtlssocket = callPackage ../development/python-modules/dtlssocket { };

  ducc0 = callPackage ../development/python-modules/ducc0 { };

  duckdb = callPackage ../development/python-modules/duckdb {
    inherit (pkgs) duckdb;
  };

  duckdb-engine = callPackage ../development/python-modules/duckdb-engine { };

  duecredit = callPackage ../development/python-modules/duecredit { };

  duet = callPackage ../development/python-modules/duet { };

  dufte = callPackage ../development/python-modules/dufte { };

  dugong = callPackage ../development/python-modules/dugong { };

  dulwich = callPackage ../development/python-modules/dulwich {
    inherit (pkgs) gnupg;
  };

  dunamai = callPackage ../development/python-modules/dunamai { };

  dungeon-eos = callPackage ../development/python-modules/dungeon-eos { };

  duo-client = callPackage ../development/python-modules/duo-client { };

  durus = callPackage ../development/python-modules/durus {  };

  dvc-data = callPackage ../development/python-modules/dvc-data {  };

  dvc-objects = callPackage ../development/python-modules/dvc-objects {  };

  dvc-render = callPackage ../development/python-modules/dvc-render {  };

  dvc-task = callPackage ../development/python-modules/dvc-task {  };

  dvclive = callPackage ../development/python-modules/dvclive {  };

  dwdwfsapi = callPackage ../development/python-modules/dwdwfsapi { };

  dyn = callPackage ../development/python-modules/dyn { };

  dynalite-devices = callPackage ../development/python-modules/dynalite-devices { };

  dynd = callPackage ../development/python-modules/dynd { };

  eagle100 = callPackage ../development/python-modules/eagle100 { };

  easydict = callPackage ../development/python-modules/easydict { };

  easygui = callPackage ../development/python-modules/easygui { };

  EasyProcess = callPackage ../development/python-modules/easyprocess { };

  easysnmp = callPackage ../development/python-modules/easysnmp { };

  easy-thumbnails = callPackage ../development/python-modules/easy-thumbnails { };

  easywatch = callPackage ../development/python-modules/easywatch { };

  ebaysdk = callPackage ../development/python-modules/ebaysdk { };

  ec2instanceconnectcli = callPackage ../tools/virtualization/ec2instanceconnectcli { };

  eccodes = toPythonModule (pkgs.eccodes.override {
    enablePython = true;
    pythonPackages = self;
  });

  ecdsa = callPackage ../development/python-modules/ecdsa { };

  ecoaliface = callPackage ../development/python-modules/ecoaliface { };

  ecos = callPackage ../development/python-modules/ecos { };

  ecpy = callPackage ../development/python-modules/ecpy { };

  ecs-logging =  callPackage ../development/python-modules/ecs-logging { };

  ed25519 = callPackage ../development/python-modules/ed25519 { };

  edalize = callPackage ../development/python-modules/edalize { };

  editables = callPackage ../development/python-modules/editables { };

  editdistance = callPackage ../development/python-modules/editdistance { };

  editdistance-s = callPackage ../development/python-modules/editdistance-s { };

  editorconfig = callPackage ../development/python-modules/editorconfig { };

  edward = callPackage ../development/python-modules/edward { };

  effect = callPackage ../development/python-modules/effect { };

  eggdeps = callPackage ../development/python-modules/eggdeps { };

  einops = callPackage ../development/python-modules/einops { };

  eiswarnung = callPackage ../development/python-modules/eiswarnung { };

  elgato = callPackage ../development/python-modules/elgato { };

  elkm1-lib = callPackage ../development/python-modules/elkm1-lib { };

  elastic-apm = callPackage ../development/python-modules/elastic-apm { };

  elasticsearch = callPackage ../development/python-modules/elasticsearch { };

  elasticsearch-dsl = callPackage ../development/python-modules/elasticsearch-dsl { };

  elasticsearchdsl = self.elasticsearch-dsl;

  elegy = callPackage ../development/python-modules/elegy { };

  elementpath = callPackage ../development/python-modules/elementpath { };

  elevate = callPackage ../development/python-modules/elevate { };

  eliot = callPackage ../development/python-modules/eliot { };

  eliqonline = callPackage ../development/python-modules/eliqonline { };

  elmax = callPackage ../development/python-modules/elmax { };

  elmax-api = callPackage ../development/python-modules/elmax-api { };

  emailthreads = callPackage ../development/python-modules/emailthreads { };

  email-validator = callPackage ../development/python-modules/email-validator { };

  embrace = callPackage ../development/python-modules/embrace { };

  emcee = callPackage ../development/python-modules/emcee { };

  emv = callPackage ../development/python-modules/emv { };

  emoji = callPackage ../development/python-modules/emoji { };

  empty-files = callPackage ../development/python-modules/empty-files { };

  empy = callPackage ../development/python-modules/empy { };

  emulated-roku = callPackage ../development/python-modules/emulated-roku { };

  enaml = callPackage ../development/python-modules/enaml { };

  enamlx = callPackage ../development/python-modules/enamlx { };

  energyflow = callPackage ../development/python-modules/energyflow { };

  enhancements = callPackage ../development/python-modules/enhancements { };

  enlighten = callPackage ../development/python-modules/enlighten { };

  enocean = callPackage ../development/python-modules/enocean { };

  enrich = callPackage ../development/python-modules/enrich { };

  entrance = callPackage ../development/python-modules/entrance {
    routerFeatures = false;
  };

  entrance-with-router-features = callPackage ../development/python-modules/entrance {
    routerFeatures = true;
  };

  entry-points-txt = callPackage ../development/python-modules/entry-points-txt { };

  entrypoint2 = callPackage ../development/python-modules/entrypoint2 { };

  entrypoints = callPackage ../development/python-modules/entrypoints { };

  enturclient = callPackage ../development/python-modules/enturclient { };

  enum34 = callPackage ../development/python-modules/enum34 { };

  enum-compat = callPackage ../development/python-modules/enum-compat { };

  env-canada = callPackage ../development/python-modules/env-canada { };

  environmental-override = callPackage ../development/python-modules/environmental-override { };

  environs = callPackage ../development/python-modules/environs { };

  envisage = callPackage ../development/python-modules/envisage { };

  envs = callPackage ../development/python-modules/envs { };

  envoy-reader = callPackage ../development/python-modules/envoy-reader { };

  envoy-utils = callPackage ../development/python-modules/envoy-utils { };

  enzyme = callPackage ../development/python-modules/enzyme { };

  epc = callPackage ../development/python-modules/epc { };

  ephem = callPackage ../development/python-modules/ephem { };

  ephemeral-port-reserve = callPackage ../development/python-modules/ephemeral-port-reserve { };

  epson-projector = callPackage ../development/python-modules/epson-projector { };

  eradicate = callPackage ../development/python-modules/eradicate { };

  esprima = callPackage ../development/python-modules/esprima { };

  escapism = callPackage ../development/python-modules/escapism { };

  etcd = callPackage ../development/python-modules/etcd { };

  ete3 = callPackage ../development/python-modules/ete3 { };

  etelemetry = callPackage ../development/python-modules/etelemetry { };

  etebase = callPackage ../development/python-modules/etebase {
    inherit (pkgs.darwin.apple_sdk.frameworks) Security;
    openssl = pkgs.openssl_1_1;
  };

  etebase-server = callPackage ../servers/etebase { };

  eternalegypt = callPackage ../development/python-modules/eternalegypt { };

  etesync = callPackage ../development/python-modules/etesync { };

  eth-abi = callPackage ../development/python-modules/eth-abi { };

  eth-account = callPackage ../development/python-modules/eth-account { };

  eth-hash = callPackage ../development/python-modules/eth-hash { };

  eth-keyfile = callPackage ../development/python-modules/eth-keyfile { };

  eth-keys = callPackage ../development/python-modules/eth-keys { };

  eth-rlp = callPackage ../development/python-modules/eth-rlp { };

  eth-typing = callPackage ../development/python-modules/eth-typing { };

  eth-utils = callPackage ../development/python-modules/eth-utils { };

  etils = callPackage ../development/python-modules/etils { };

  etuples = callPackage ../development/python-modules/etuples { };

  et_xmlfile = callPackage ../development/python-modules/et_xmlfile { };

  ev3dev2 = callPackage ../development/python-modules/ev3dev2 { };

  evdev = callPackage ../development/python-modules/evdev { };

  eve = callPackage ../development/python-modules/eve { };

  eventlet = callPackage ../development/python-modules/eventlet { };

  events = callPackage ../development/python-modules/events { };

  evernote = callPackage ../development/python-modules/evernote { };

  evohome-async = callPackage ../development/python-modules/evohome-async { };

  evtx = callPackage ../development/python-modules/evtx { };

  ewmh = callPackage ../development/python-modules/ewmh { };

  exdown = callPackage ../development/python-modules/exdown { };

  exceptiongroup = callPackage ../development/python-modules/exceptiongroup { };

  exchangelib = callPackage ../development/python-modules/exchangelib { };

  execnet = callPackage ../development/python-modules/execnet { };

  executing = callPackage ../development/python-modules/executing { };

  executor = callPackage ../development/python-modules/executor { };

  exif = callPackage ../development/python-modules/exif { };

  exifread = callPackage ../development/python-modules/exifread { };

  expects = callPackage ../development/python-modules/expects { };

  expecttest = callPackage ../development/python-modules/expecttest { };

  expiringdict = callPackage ../development/python-modules/expiringdict { };

  explorerscript = callPackage ../development/python-modules/explorerscript { };

  exrex = callPackage ../development/python-modules/exrex { };

  extractcode = callPackage ../development/python-modules/extractcode { };

  extractcode-7z = callPackage ../development/python-modules/extractcode/7z.nix {
    inherit (pkgs) p7zip;
  };

  extractcode-libarchive = callPackage ../development/python-modules/extractcode/libarchive.nix {
    inherit (pkgs)
      libarchive
      libb2
      bzip2
      expat
      lz4
      xz
      zlib
      zstd;
  };

  extras = callPackage ../development/python-modules/extras { };

  eyeD3 = callPackage ../development/python-modules/eyed3 { };

  ezdxf = callPackage ../development/python-modules/ezdxf { };

  ezyrb = callPackage ../development/python-modules/ezyrb { };

  f90nml = callPackage ../development/python-modules/f90nml { };

  Fabric = callPackage ../development/python-modules/Fabric { };

  faadelays = callPackage ../development/python-modules/faadelays { };

  fabulous = callPackage ../development/python-modules/fabulous { };

  facebook-sdk = callPackage ../development/python-modules/facebook-sdk { };

  face = callPackage ../development/python-modules/face { };

  facedancer = callPackage ../development/python-modules/facedancer { };

  face_recognition = callPackage ../development/python-modules/face_recognition { };

  face_recognition_models = callPackage ../development/python-modules/face_recognition_models { };

  factory_boy = callPackage ../development/python-modules/factory_boy { };

  faiss = toPythonModule (pkgs.faiss.override {
    pythonSupport = true;
    pythonPackages = self;
  });

  fake-useragent = callPackage ../development/python-modules/fake-useragent { };

  faker = callPackage ../development/python-modules/faker { };

  fakeredis = callPackage ../development/python-modules/fakeredis { };

  falcon = callPackage ../development/python-modules/falcon { };

  faraday-agent-parameters-types = callPackage ../development/python-modules/faraday-agent-parameters-types { };

  faraday-plugins = callPackage ../development/python-modules/faraday-plugins { };

  fastapi = callPackage ../development/python-modules/fastapi { };

  fastapi-mail = callPackage ../development/python-modules/fastapi-mail { };

  fastavro = callPackage ../development/python-modules/fastavro { };

  fastbencode = callPackage ../development/python-modules/fastbencode { };

  fastcache = callPackage ../development/python-modules/fastcache { };

  fastcore = callPackage ../development/python-modules/fastcore { };

  fastdiff = callPackage ../development/python-modules/fastdiff { };

  fastdtw = callPackage ../development/python-modules/fastdtw { };

  fastecdsa = callPackage ../development/python-modules/fastecdsa { };

  fasteners = callPackage ../development/python-modules/fasteners { };

  fastentrypoints = callPackage ../development/python-modules/fastentrypoints { };

  fastimport = callPackage ../development/python-modules/fastimport { };

  fastjet = toPythonModule (pkgs.fastjet.override {
    withPython = true;
    inherit (self) python;
  });

  fastjsonschema = callPackage ../development/python-modules/fastjsonschema { };

  fastnlo_toolkit = toPythonModule (pkgs.fastnlo_toolkit.override {
    withPython = true;
    inherit (self) python;
  });

  fastnumbers = callPackage ../development/python-modules/fastnumbers { };

  fastpair = callPackage ../development/python-modules/fastpair { };

  fastparquet = callPackage ../development/python-modules/fastparquet { };

  fastpbkdf2 = callPackage ../development/python-modules/fastpbkdf2 { };

  fastprogress = callPackage ../development/python-modules/fastprogress { };

  fastrlock = callPackage ../development/python-modules/fastrlock { };

  fasttext = callPackage ../development/python-modules/fasttext { };

  favicon = callPackage ../development/python-modules/favicon { };

  fb-re2 = callPackage ../development/python-modules/fb-re2 { };

  fe25519 = callPackage ../development/python-modules/fe25519 { };

  feedgen = callPackage ../development/python-modules/feedgen { };

  feedgenerator = callPackage ../development/python-modules/feedgenerator {
    inherit (pkgs) glibcLocales;
  };

  feedparser = callPackage ../development/python-modules/feedparser { };

  fenics = callPackage ../development/python-modules/fenics {
    hdf5 = pkgs.hdf5_1_10;
    boost = pkgs.boost169;
  };

  ffcv = callPackage ../development/python-modules/ffcv { };

  ffmpeg-python = callPackage ../development/python-modules/ffmpeg-python { };

  ffmpeg-progress-yield = callPackage ../development/python-modules/ffmpeg-progress-yield { };

  fiblary3-fork = callPackage ../development/python-modules/fiblary3-fork { };

  fido2 = callPackage ../development/python-modules/fido2 { };

  fields = callPackage ../development/python-modules/fields { };

  file-read-backwards = callPackage ../development/python-modules/file-read-backwards { };

  filebrowser_safe = callPackage ../development/python-modules/filebrowser_safe { };

  filebytes = callPackage ../development/python-modules/filebytes { };

  filecheck = callPackage ../development/python-modules/filecheck { };

  filelock = callPackage ../development/python-modules/filelock { };

  filemagic = callPackage ../development/python-modules/filemagic { };

  filetype = callPackage ../development/python-modules/filetype { };

  filterpy = callPackage ../development/python-modules/filterpy { };

  finalfusion = callPackage ../development/python-modules/finalfusion { };

  findimports = callPackage ../development/python-modules/findimports { };

  findpython = callPackage ../development/python-modules/findpython { };

  fingerprints = callPackage ../development/python-modules/fingerprints { };

  finitude = callPackage ../development/python-modules/finitude { };

  fints = callPackage ../development/python-modules/fints { };

  fiona = callPackage ../development/python-modules/fiona { };

  fipy = callPackage ../development/python-modules/fipy { };

  fire = callPackage ../development/python-modules/fire { };

  fireflyalgorithm = callPackage ../development/python-modules/fireflyalgorithm { };

  firetv = callPackage ../development/python-modules/firetv { };

  first = callPackage ../development/python-modules/first { };

  fitbit = callPackage ../development/python-modules/fitbit { };

  fivem-api = callPackage ../development/python-modules/fivem-api { };

  fixerio = callPackage ../development/python-modules/fixerio { };

  fixtures = callPackage ../development/python-modules/fixtures { };

  fjaraskupan = callPackage ../development/python-modules/fjaraskupan { };

  flake8-blind-except = callPackage ../development/python-modules/flake8-blind-except { };

  flake8-bugbear = callPackage ../development/python-modules/flake8-bugbear { };

  flake8 = callPackage ../development/python-modules/flake8 { };

  flake8-length = callPackage ../development/python-modules/flake8-length { };

  flake8-debugger = callPackage ../development/python-modules/flake8-debugger { };

  flake8-docstrings = callPackage ../development/python-modules/flake8-docstrings { };

  flake8-future-import = callPackage ../development/python-modules/flake8-future-import { };

  flake8-import-order = callPackage ../development/python-modules/flake8-import-order { };

  flake8-polyfill = callPackage ../development/python-modules/flake8-polyfill { };

  flaky = callPackage ../development/python-modules/flaky { };

  flametree = callPackage ../development/python-modules/flametree { };

  flammkuchen = callPackage ../development/python-modules/flammkuchen { };

  flashtext = callPackage ../development/python-modules/flashtext { };

  flask-admin = callPackage ../development/python-modules/flask-admin { };

  flask-api = callPackage ../development/python-modules/flask-api { };

  flask-appbuilder = callPackage ../development/python-modules/flask-appbuilder { };

  flask_assets = callPackage ../development/python-modules/flask-assets { };

  flask-autoindex = callPackage ../development/python-modules/flask-autoindex { };

  flask-babel = callPackage ../development/python-modules/flask-babel { };

  flaskbabel = callPackage ../development/python-modules/flaskbabel { };

  flask-babelex = callPackage ../development/python-modules/flask-babelex { };

  flask-basicauth = callPackage ../development/python-modules/flask-basicauth { };

  flask-bcrypt = callPackage ../development/python-modules/flask-bcrypt { };

  flask-bootstrap = callPackage ../development/python-modules/flask-bootstrap { };

  flask-caching = callPackage ../development/python-modules/flask-caching { };

  flask = callPackage ../development/python-modules/flask { };

  flask-common = callPackage ../development/python-modules/flask-common { };

  flask-compress = callPackage ../development/python-modules/flask-compress { };

  flask-cors = callPackage ../development/python-modules/flask-cors { };

  flask_elastic = callPackage ../development/python-modules/flask-elastic { };

  flask-gravatar = callPackage ../development/python-modules/flask-gravatar { };

  flask-httpauth = callPackage ../development/python-modules/flask-httpauth { };

  flask-jwt-extended = callPackage ../development/python-modules/flask-jwt-extended { };

  flask-limiter = callPackage ../development/python-modules/flask-limiter { };

  flask_login = callPackage ../development/python-modules/flask-login { };

  flask_mail = callPackage ../development/python-modules/flask-mail { };

  flask-mailman = callPackage ../development/python-modules/flask-mailman { };

  flask_marshmallow = callPackage ../development/python-modules/flask-marshmallow { };

  flask_migrate = callPackage ../development/python-modules/flask-migrate { };

  flask-mongoengine = callPackage ../development/python-modules/flask-mongoengine { };

  flask-openid = callPackage ../development/python-modules/flask-openid { };

  flask-paginate = callPackage ../development/python-modules/flask-paginate { };

  flask-paranoid = callPackage ../development/python-modules/flask-paranoid { };

  flask_principal = callPackage ../development/python-modules/flask-principal { };

  flask-pymongo = callPackage ../development/python-modules/Flask-PyMongo { };

  flask-restful = callPackage ../development/python-modules/flask-restful { };

  flask-restplus = callPackage ../development/python-modules/flask-restplus { };

  flask-restx = callPackage ../development/python-modules/flask-restx { };

  flask-reverse-proxy-fix = callPackage ../development/python-modules/flask-reverse-proxy-fix { };

  flask_script = callPackage ../development/python-modules/flask-script { };

  flask-seasurf = callPackage ../development/python-modules/flask-seasurf { };

  flask-session = callPackage ../development/python-modules/flask-session { };

  flask-security-too = callPackage ../development/python-modules/flask-security-too { };

  flask-silk = callPackage ../development/python-modules/flask-silk { };

  flask-socketio = callPackage ../development/python-modules/flask-socketio { };

  flask-sockets = callPackage ../development/python-modules/flask-sockets { };

  flask-sqlalchemy = callPackage ../development/python-modules/flask-sqlalchemy { };

  flask-sslify = callPackage ../development/python-modules/flask-sslify { };

  flask-swagger = callPackage ../development/python-modules/flask-swagger { };

  flask-swagger-ui = callPackage ../development/python-modules/flask-swagger-ui { };

  flask-talisman = callPackage ../development/python-modules/flask-talisman { };

  flask-testing = callPackage ../development/python-modules/flask-testing { };

  flask-versioned = callPackage ../development/python-modules/flask-versioned { };

  flask-wtf = callPackage ../development/python-modules/flask-wtf { };

  flatbuffers = callPackage ../development/python-modules/flatbuffers {
    inherit (pkgs) flatbuffers;
  };

  flatdict = callPackage ../development/python-modules/flatdict { };

  flatten-dict = callPackage ../development/python-modules/flatten-dict { };

  flax = callPackage ../development/python-modules/flax { };

  fleep = callPackage ../development/python-modules/fleep { };

  flexmock = callPackage ../development/python-modules/flexmock { };

  flickrapi = callPackage ../development/python-modules/flickrapi { };

  flipr-api = callPackage ../development/python-modules/flipr-api { };

  flit = callPackage ../development/python-modules/flit { };

  flit-core = callPackage ../development/python-modules/flit-core { };

  flower = callPackage ../development/python-modules/flower { };

  flowlogs_reader = callPackage ../development/python-modules/flowlogs_reader { };

  fluent-logger = callPackage ../development/python-modules/fluent-logger { };

  flufl_bounce = callPackage ../development/python-modules/flufl/bounce.nix { };

  flufl_i18n = callPackage ../development/python-modules/flufl/i18n.nix { };

  flufl_lock = callPackage ../development/python-modules/flufl/lock.nix { };

  flux-led = callPackage ../development/python-modules/flux-led { };

  flynt = callPackage ../development/python-modules/flynt { };

  fn = callPackage ../development/python-modules/fn { };

  fnvhash = callPackage ../development/python-modules/fnvhash { };

  folium = callPackage ../development/python-modules/folium { };

  fontforge = toPythonModule (pkgs.fontforge.override {
    withPython = true;
    inherit python;
  });

  fontmath = callPackage ../development/python-modules/fontmath { };

  fontparts = callPackage ../development/python-modules/fontparts { };

  fontpens = callPackage ../development/python-modules/fontpens { };

  fonttools = callPackage ../development/python-modules/fonttools { };

  fontmake = callPackage ../development/python-modules/fontmake { };

  skia-pathops = callPackage ../development/python-modules/skia-pathops {
    inherit (pkgs.darwin.apple_sdk.frameworks) ApplicationServices OpenGL;
  };

  openstep-plist = callPackage ../development/python-modules/openstep-plist { };

  glyphslib = callPackage ../development/python-modules/glyphslib { };

  foobot-async = callPackage ../development/python-modules/foobot-async { };

  foolscap = callPackage ../development/python-modules/foolscap { };

  forbiddenfruit = callPackage ../development/python-modules/forbiddenfruit { };

  fordpass = callPackage ../development/python-modules/fordpass { };

  forecast-solar = callPackage ../development/python-modules/forecast-solar { };

  formbox = callPackage ../development/python-modules/formbox { };

  fortiosapi = callPackage ../development/python-modules/fortiosapi { };

  FormEncode = callPackage ../development/python-modules/FormEncode { };

  foundationdb51 = callPackage ../servers/foundationdb/python.nix { foundationdb = pkgs.foundationdb51; };
  foundationdb52 = callPackage ../servers/foundationdb/python.nix { foundationdb = pkgs.foundationdb52; };
  foundationdb60 = callPackage ../servers/foundationdb/python.nix { foundationdb = pkgs.foundationdb60; };
  foundationdb61 = callPackage ../servers/foundationdb/python.nix { foundationdb = pkgs.foundationdb61; };

  fountains = callPackage ../development/python-modules/fountains { };

  foxdot = callPackage ../development/python-modules/foxdot { };

  fpdf = callPackage ../development/python-modules/fpdf { };

  fpylll = callPackage ../development/python-modules/fpylll { };

  fpyutils = callPackage ../development/python-modules/fpyutils { };

  fqdn = callPackage ../development/python-modules/fqdn { };

  freebox-api = callPackage ../development/python-modules/freebox-api { };

  freetype-py = callPackage ../development/python-modules/freetype-py { };

  freezegun = callPackage ../development/python-modules/freezegun { };

  frigidaire = callPackage ../development/python-modules/frigidaire { };

  frilouz = callPackage ../development/python-modules/frilouz { };

  fritzconnection = callPackage ../development/python-modules/fritzconnection { };

  fritzprofiles = callPackage ../development/python-modules/fritzprofiles { };

  frozendict = callPackage ../development/python-modules/frozendict { };

  frozenlist = callPackage ../development/python-modules/frozenlist { };

  fs = callPackage ../development/python-modules/fs { };

  fs-s3fs = callPackage ../development/python-modules/fs-s3fs { };

  fsspec = callPackage ../development/python-modules/fsspec { };

  ftfy = callPackage ../development/python-modules/ftfy { };

  ftputil = callPackage ../development/python-modules/ftputil { };

  func-timeout = callPackage ../development/python-modules/func-timeout { };

  funcparserlib = callPackage ../development/python-modules/funcparserlib { };

  funcsigs = callPackage ../development/python-modules/funcsigs { };

  functools32 = callPackage ../development/python-modules/functools32 { };

  functorch = callPackage ../development/python-modules/functorch { };

  funcy = callPackage ../development/python-modules/funcy { };

  furl = callPackage ../development/python-modules/furl { };

  furo = callPackage ../development/python-modules/furo { };

  fuse = callPackage ../development/python-modules/fuse-python {
    inherit (pkgs) fuse;
  };

  fusepy = callPackage ../development/python-modules/fusepy { };

  future = callPackage ../development/python-modules/future { };

  future-fstrings = callPackage ../development/python-modules/future-fstrings { };

  future-typing = callPackage ../development/python-modules/future-typing { };

  fuzzyfinder = callPackage ../development/python-modules/fuzzyfinder { };

  fuzzywuzzy = callPackage ../development/python-modules/fuzzywuzzy { };

  fx2 = callPackage ../development/python-modules/fx2 { };

  galario = toPythonModule (pkgs.galario.override {
    enablePython = true;
    pythonPackages = self;
  });

  galois = callPackage ../development/python-modules/galois { };

  gamble = callPackage ../development/python-modules/gamble { };

  gaphas = callPackage ../development/python-modules/gaphas { };

  garminconnect-aio = callPackage ../development/python-modules/garminconnect-aio { };

  garminconnect = callPackage ../development/python-modules/garminconnect { };

  gast = callPackage ../development/python-modules/gast { };

  garages-amsterdam = callPackage ../development/python-modules/garages-amsterdam { };

  gatt = callPackage ../development/python-modules/gatt { };

  gattlib = callPackage ../development/python-modules/gattlib {
    inherit (pkgs) bluez glib pkg-config;
  };

  gb-io = callPackage ../development/python-modules/gb-io { };

  gbinder-python = callPackage ../development/python-modules/gbinder-python { };

  gbulb = callPackage ../development/python-modules/gbulb { };

  gcal-sync = callPackage ../development/python-modules/gcal-sync { };

  gcovr = callPackage ../development/python-modules/gcovr { };

  gcsfs = callPackage ../development/python-modules/gcsfs { };

  gdal = toPythonModule (pkgs.gdal.override { pythonPackages = self; });

  gdata = callPackage ../development/python-modules/gdata { };

  gdcm = toPythonModule (pkgs.gdcm.override {
    inherit (self) python;
    enablePython = true;
  });

  gdown = callPackage ../development/python-modules/gdown { };

  gdtoolkit = callPackage ../development/python-modules/gdtoolkit { };

  ge25519 = callPackage ../development/python-modules/ge25519 { };

  geant4 = toPythonModule (pkgs.geant4.override {
    enablePython = true;
    python3 = python;
  });

  geeknote = callPackage ../development/python-modules/geeknote { };

  gehomesdk = callPackage ../development/python-modules/gehomesdk { };

  gekitchen = callPackage ../development/python-modules/gekitchen { };

  gemfileparser = callPackage ../development/python-modules/gemfileparser { };

  genanki = callPackage ../development/python-modules/genanki { };

  generic = callPackage ../development/python-modules/generic { };

  geniushub-client = callPackage ../development/python-modules/geniushub-client { };

  genome-collector = callPackage ../development/python-modules/genome-collector { };

  genpy = callPackage ../development/python-modules/genpy { };

  genshi = callPackage ../development/python-modules/genshi { };

  gensim = callPackage ../development/python-modules/gensim { };

  gentools = callPackage ../development/python-modules/gentools { };

  genzshcomp = callPackage ../development/python-modules/genzshcomp { };

  geoalchemy2 = callPackage ../development/python-modules/geoalchemy2 { };

  geocachingapi = callPackage ../development/python-modules/geocachingapi { };

  geographiclib = callPackage ../development/python-modules/geographiclib { };

  geoip2 = callPackage ../development/python-modules/geoip2 { };

  GeoIP = callPackage ../development/python-modules/GeoIP { };

  geojson = callPackage ../development/python-modules/geojson { };

  geojson-client = callPackage ../development/python-modules/geojson-client { };

  geomet = callPackage ../development/python-modules/geomet { };

  geometric = callPackage ../development/python-modules/geometric { };

  geopandas = callPackage ../development/python-modules/geopandas { };

  geopy = callPackage ../development/python-modules/geopy { };

  georss-client = callPackage ../development/python-modules/georss-client { };

  georss-generic-client = callPackage ../development/python-modules/georss-generic-client { };

  georss-ign-sismologia-client = callPackage ../development/python-modules/georss-ign-sismologia-client { };

  georss-ingv-centro-nazionale-terremoti-client = callPackage ../development/python-modules/georss-ingv-centro-nazionale-terremoti-client { };

  georss-nrcan-earthquakes-client = callPackage ../development/python-modules/georss-nrcan-earthquakes-client { };

  georss-qld-bushfire-alert-client = callPackage ../development/python-modules/georss-qld-bushfire-alert-client { };

  georss-tfs-incidents-client = callPackage ../development/python-modules/georss-tfs-incidents-client { };

  georss-wa-dfes-client = callPackage ../development/python-modules/georss-wa-dfes-client { };

  getmac = callPackage ../development/python-modules/getmac { };

  getkey = callPackage ../development/python-modules/getkey { };

  get-video-properties = callPackage ../development/python-modules/get-video-properties { };

  gevent = callPackage ../development/python-modules/gevent { };

  geventhttpclient = callPackage ../development/python-modules/geventhttpclient { };

  gevent-socketio = callPackage ../development/python-modules/gevent-socketio { };

  gevent-websocket = callPackage ../development/python-modules/gevent-websocket { };

  gflags = callPackage ../development/python-modules/gflags { };

  ghapi = callPackage ../development/python-modules/ghapi { };

  ghdiff = callPackage ../development/python-modules/ghdiff { };

  ghp-import = callPackage ../development/python-modules/ghp-import { };

  ghrepo-stats = callPackage ../development/python-modules/ghrepo-stats { };

  gibberish-detector = callPackage ../development/python-modules/gibberish-detector { };

  gidgethub = callPackage ../development/python-modules/gidgethub { };

  gigalixir = callPackage ../development/python-modules/gigalixir { };

  gin-config = callPackage ../development/python-modules/gin-config { };

  gios = callPackage ../development/python-modules/gios { };

  gipc = callPackage ../development/python-modules/gipc { };

  gistyc = callPackage ../development/python-modules/gistyc { };

  git-annex-adapter =
    callPackage ../development/python-modules/git-annex-adapter { };

  git-filter-repo = callPackage ../development/python-modules/git-filter-repo { };

  gitdb = callPackage ../development/python-modules/gitdb { };

  github3_py = callPackage ../development/python-modules/github3_py { };

  github-to-sqlite = callPackage ../development/python-modules/github-to-sqlite { };

  github-webhook = callPackage ../development/python-modules/github-webhook { };
  GitPython = callPackage ../development/python-modules/GitPython { };

  git-revise = callPackage ../development/python-modules/git-revise { };

  git-sweep = callPackage ../development/python-modules/git-sweep { };

  glad =  callPackage ../development/python-modules/glad { };

  glances-api = callPackage ../development/python-modules/glances-api { };

  glasgow = callPackage ../development/python-modules/glasgow { };

  glcontext = callPackage ../development/python-modules/glcontext { };

  glean-parser = callPackage ../development/python-modules/glean-parser { };

  glean-sdk = callPackage ../development/python-modules/glean-sdk { };

  glfw = callPackage ../development/python-modules/glfw { };

  glob2 = callPackage ../development/python-modules/glob2 { };

  globre = callPackage ../development/python-modules/globre { };

  globus-sdk = callPackage ../development/python-modules/globus-sdk { };

  glom = callPackage ../development/python-modules/glom { };

  glymur = callPackage ../development/python-modules/glymur { };

  gmpy2 = callPackage ../development/python-modules/gmpy2 { };

  gmpy = callPackage ../development/python-modules/gmpy { };

  gntp = callPackage ../development/python-modules/gntp { };

  gnureadline = callPackage ../development/python-modules/gnureadline { };

  goalzero = callPackage ../development/python-modules/goalzero { };

  goobook = callPackage ../development/python-modules/goobook { };

  goocalendar = callPackage ../development/python-modules/goocalendar { };

  goodwe = callPackage ../development/python-modules/goodwe { };

  google-api-core = callPackage ../development/python-modules/google-api-core { };

  google-api-python-client = callPackage ../development/python-modules/google-api-python-client { };

  googleapis-common-protos = callPackage ../development/python-modules/googleapis-common-protos { };

  google-auth = callPackage ../development/python-modules/google-auth { };

  google-auth-httplib2 = callPackage ../development/python-modules/google-auth-httplib2 { };

  google-auth-oauthlib = callPackage ../development/python-modules/google-auth-oauthlib { };

  google-cloud-access-context-manager = callPackage ../development/python-modules/google-cloud-access-context-manager { };

  google-cloud-appengine-logging = callPackage ../development/python-modules/google-cloud-appengine-logging { };

  google-cloud-asset = callPackage ../development/python-modules/google-cloud-asset { };

  google-cloud-audit-log = callPackage ../development/python-modules/google-cloud-audit-log { };

  google-cloud-automl = callPackage ../development/python-modules/google-cloud-automl { };

  google-cloud-bigquery = callPackage ../development/python-modules/google-cloud-bigquery { };

  google-cloud-bigquery-datatransfer = callPackage ../development/python-modules/google-cloud-bigquery-datatransfer { };

  google-cloud-bigquery-logging = callPackage ../development/python-modules/google-cloud-bigquery-logging { };

  google-cloud-bigquery-storage = callPackage ../development/python-modules/google-cloud-bigquery-storage { };

  google-cloud-bigtable = callPackage ../development/python-modules/google-cloud-bigtable { };

  google-cloud-compute = callPackage ../development/python-modules/google-cloud-compute { };

  google-cloud-container = callPackage ../development/python-modules/google-cloud-container { };

  google-cloud-core = callPackage ../development/python-modules/google-cloud-core { };

  google-cloud-datacatalog = callPackage ../development/python-modules/google-cloud-datacatalog { };

  google-cloud-dataproc = callPackage ../development/python-modules/google-cloud-dataproc { };

  google-cloud-datastore = callPackage ../development/python-modules/google-cloud-datastore { };

  google-cloud-dlp = callPackage ../development/python-modules/google-cloud-dlp { };

  google-cloud-dns = callPackage ../development/python-modules/google-cloud-dns { };

  google-cloud-error-reporting = callPackage ../development/python-modules/google-cloud-error-reporting { };

  google-cloud-firestore = callPackage ../development/python-modules/google-cloud-firestore { };

  google-cloud-iam = callPackage ../development/python-modules/google-cloud-iam { };

  google-cloud-iam-logging = callPackage ../development/python-modules/google-cloud-iam-logging { };

  google-cloud-iot = callPackage ../development/python-modules/google-cloud-iot { };

  google-cloud-kms = callPackage ../development/python-modules/google-cloud-kms { };

  google-cloud-language = callPackage ../development/python-modules/google-cloud-language { };

  google-cloud-logging = callPackage ../development/python-modules/google-cloud-logging { };

  google-cloud-monitoring = callPackage ../development/python-modules/google-cloud-monitoring { };

  google-cloud-org-policy = callPackage ../development/python-modules/google-cloud-org-policy { };

  google-cloud-os-config = callPackage ../development/python-modules/google-cloud-os-config { };

  google-cloud-pubsub = callPackage ../development/python-modules/google-cloud-pubsub { };

  google-cloud-redis = callPackage ../development/python-modules/google-cloud-redis { };

  google-cloud-resource-manager = callPackage ../development/python-modules/google-cloud-resource-manager { };

  google-cloud-runtimeconfig = callPackage ../development/python-modules/google-cloud-runtimeconfig { };

  google-cloud-secret-manager = callPackage ../development/python-modules/google-cloud-secret-manager { };

  google-cloud-securitycenter = callPackage ../development/python-modules/google-cloud-securitycenter { };

  google-cloud-spanner = callPackage ../development/python-modules/google-cloud-spanner { };

  google-cloud-speech = callPackage ../development/python-modules/google-cloud-speech { };

  google-cloud-storage = callPackage ../development/python-modules/google-cloud-storage { };

  google-cloud-tasks = callPackage ../development/python-modules/google-cloud-tasks { };

  google-cloud-testutils = callPackage ../development/python-modules/google-cloud-testutils { };

  google-cloud-texttospeech = callPackage ../development/python-modules/google-cloud-texttospeech { };

  google-cloud-trace = callPackage ../development/python-modules/google-cloud-trace { };

  google-cloud-translate = callPackage ../development/python-modules/google-cloud-translate { };

  google-cloud-videointelligence = callPackage ../development/python-modules/google-cloud-videointelligence { };

  google-cloud-vision = callPackage ../development/python-modules/google-cloud-vision { };

  google-cloud-websecurityscanner = callPackage ../development/python-modules/google-cloud-websecurityscanner { };

  google-compute-engine = callPackage ../tools/virtualization/google-compute-engine { };

  google-crc32c = callPackage ../development/python-modules/google-crc32c {
    inherit (pkgs) crc32c;
  };

  google-i18n-address = callPackage ../development/python-modules/google-i18n-address { };

  google-nest-sdm = callPackage ../development/python-modules/google-nest-sdm { };

  googlemaps = callPackage ../development/python-modules/googlemaps { };

  google-pasta = callPackage ../development/python-modules/google-pasta { };

  google-re2 = callPackage ../development/python-modules/google-re2 { };

  google-resumable-media = callPackage ../development/python-modules/google-resumable-media { };

  googletrans = callPackage ../development/python-modules/googletrans { };

  gorilla = callPackage ../development/python-modules/gorilla { };

  govee-ble = callPackage ../development/python-modules/govee-ble { };

  goveelights = callPackage ../development/python-modules/goveelights { };

  gpapi = callPackage ../development/python-modules/gpapi { };

  gpaw = callPackage ../development/python-modules/gpaw { };

  gpiozero = callPackage ../development/python-modules/gpiozero { };

  gplaycli = callPackage ../development/python-modules/gplaycli { };

  gpgme = toPythonModule (pkgs.gpgme.override {
    pythonSupport = true;
    inherit python;
  });

  gphoto2 = callPackage ../development/python-modules/gphoto2 { };

  gprof2dot = callPackage ../development/python-modules/gprof2dot {
    inherit (pkgs) graphviz;
  };

  gps3 = callPackage ../development/python-modules/gps3 { };

  gpsoauth = callPackage ../development/python-modules/gpsoauth { };

  gpxpy = callPackage ../development/python-modules/gpxpy { };

  gpy = callPackage ../development/python-modules/gpy { };

  gpt-2-simple = callPackage ../development/python-modules/gpt-2-simple { };

  gpyopt = callPackage ../development/python-modules/gpyopt { };

  gql = callPackage ../development/python-modules/gql { };

  gradient = callPackage ../development/python-modules/gradient { };

  gradient-utils = callPackage ../development/python-modules/gradient-utils { };

  gradient_statsd = callPackage ../development/python-modules/gradient_statsd { };

  grammalecte = callPackage ../development/python-modules/grammalecte { };

  grandalf = callPackage ../development/python-modules/grandalf { };

  grapheme = callPackage ../development/python-modules/grapheme { };

  graphite-web = callPackage ../development/python-modules/graphite-web { };

  graphene = callPackage ../development/python-modules/graphene { };

  graphene-django = callPackage ../development/python-modules/graphene-django { };

  graphqlclient= callPackage ../development/python-modules/graphqlclient { };

  graphql-core = callPackage ../development/python-modules/graphql-core { };

  graphql-relay = callPackage ../development/python-modules/graphql-relay { };

  graphql-server-core = callPackage ../development/python-modules/graphql-server-core { };

  graphql-subscription-manager = callPackage ../development/python-modules/graphql-subscription-manager { };

  graph-tool = callPackage ../development/python-modules/graph-tool { };

  graphtage = callPackage ../development/python-modules/graphtage { };

  graphviz = callPackage ../development/python-modules/graphviz {
    inherit (pkgs) graphviz;
  };

  grappelli_safe = callPackage ../development/python-modules/grappelli_safe { };

  graspologic = callPackage ../development/python-modules/graspologic { };

  greatfet = callPackage ../development/python-modules/greatfet { };

  greeclimate = callPackage ../development/python-modules/greeclimate { };

  green = callPackage ../development/python-modules/green { };

  greeneye-monitor = callPackage ../development/python-modules/greeneye-monitor { };

  greenlet = callPackage ../development/python-modules/greenlet { };

  grequests = callPackage ../development/python-modules/grequests { };

  gremlinpython = callPackage ../development/python-modules/gremlinpython { };

  growattserver = callPackage ../development/python-modules/growattserver { };

  gridnet = callPackage ../development/python-modules/gridnet { };

  griffe = callPackage ../development/python-modules/griffe { };

  grip = callPackage ../development/python-modules/grip { };

  groestlcoin_hash = callPackage ../development/python-modules/groestlcoin_hash { };

  grpc-google-iam-v1 = callPackage ../development/python-modules/grpc-google-iam-v1 { };

  grpcio = callPackage ../development/python-modules/grpcio { };

  grpcio-gcp = callPackage ../development/python-modules/grpcio-gcp { };

  grpcio-status = callPackage ../development/python-modules/grpcio-status { };

  grpcio-tools = callPackage ../development/python-modules/grpcio-tools { };

  grpclib = callPackage ../development/python-modules/grpclib { };

  gruut = callPackage ../development/python-modules/gruut { };

  gruut-ipa = callPackage ../development/python-modules/gruut-ipa {
    inherit (pkgs) espeak;
  };

  gsd = callPackage ../development/python-modules/gsd { };

  gspread = callPackage ../development/python-modules/gspread { };

  gssapi = callPackage ../development/python-modules/gssapi {
    inherit (pkgs) krb5Full;
    inherit (pkgs.darwin.apple_sdk.frameworks) GSS;
  };

  gst-python = callPackage ../development/python-modules/gst-python {
    # inherit (pkgs) meson won't work because it won't be spliced
    inherit (pkgs.buildPackages) meson;
  };

  gtfs-realtime-bindings = callPackage ../development/python-modules/gtfs-realtime-bindings { };

  gtimelog = callPackage ../development/python-modules/gtimelog { };

  gtts = callPackage ../development/python-modules/gtts { };

  gtts-token = callPackage ../development/python-modules/gtts-token { };

  guessit = callPackage ../development/python-modules/guessit { };

  guestfs = callPackage ../development/python-modules/guestfs { };

  gudhi = callPackage ../development/python-modules/gudhi { };

  gumath = callPackage ../development/python-modules/gumath { };

  gunicorn = callPackage ../development/python-modules/gunicorn { };

  guppy3 = callPackage ../development/python-modules/guppy3 { };

  gurobipy = if stdenv.hostPlatform.system == "x86_64-darwin" then
    callPackage ../development/python-modules/gurobipy/darwin.nix {
      inherit (pkgs.darwin) cctools insert_dylib;
    }
  else if stdenv.hostPlatform.system == "x86_64-linux" then
    callPackage ../development/python-modules/gurobipy/linux.nix { }
  else
    throw "gurobipy not yet supported on ${stdenv.hostPlatform.system}";

  guzzle_sphinx_theme = callPackage ../development/python-modules/guzzle_sphinx_theme { };

  gvm-tools = callPackage ../development/python-modules/gvm-tools { };

  gviz-api = callPackage ../development/python-modules/gviz-api { };

  gym = callPackage ../development/python-modules/gym { };

  gyp = callPackage ../development/python-modules/gyp { };

  h11 = callPackage ../development/python-modules/h11 { };

  h2 = callPackage ../development/python-modules/h2 { };

  h3 = callPackage ../development/python-modules/h3 {
    inherit (pkgs) h3;
  };

  h5netcdf = callPackage ../development/python-modules/h5netcdf { };

  h5py = callPackage ../development/python-modules/h5py { };

  h5py-mpi = self.h5py.override {
    hdf5 = pkgs.hdf5-mpi;
  };

  habanero = callPackage ../development/python-modules/habanero { };

  habitipy = callPackage ../development/python-modules/habitipy { };

  hachoir = callPackage ../development/python-modules/hachoir { };

  hacking = callPackage ../development/python-modules/hacking { };

  hdate = callPackage ../development/python-modules/hdate { };

  ha-ffmpeg = callPackage ../development/python-modules/ha-ffmpeg { };

  ha-philipsjs = callPackage ../development/python-modules/ha-philipsjs{ };

  hahomematic = callPackage ../development/python-modules/hahomematic { };

  halo = callPackage ../development/python-modules/halo { };

  halohome = callPackage ../development/python-modules/halohome { };

  handout = callPackage ../development/python-modules/handout { };

  hangups = callPackage ../development/python-modules/hangups { };

  hap-python = callPackage ../development/python-modules/hap-python { };

  hass-nabucasa = callPackage ../development/python-modules/hass-nabucasa { };

  hatasmota = callPackage ../development/python-modules/hatasmota { };

  hatchling = callPackage ../development/python-modules/hatchling { };

  hatch-fancy-pypi-readme = callPackage ../development/python-modules/hatch-fancy-pypi-readme { };

  hatch-vcs = callPackage ../development/python-modules/hatch-vcs { };

  haversine = callPackage ../development/python-modules/haversine { };

  hawkauthlib = callPackage ../development/python-modules/hawkauthlib { };

  hcloud = callPackage ../development/python-modules/hcloud { };

  hcs_utils = callPackage ../development/python-modules/hcs_utils { };

  hdbscan = callPackage ../development/python-modules/hdbscan { };

  hdfs = callPackage ../development/python-modules/hdfs { };

  hdmedians = callPackage ../development/python-modules/hdmedians { };

  headerparser = callPackage ../development/python-modules/headerparser { };

  heapdict = callPackage ../development/python-modules/heapdict { };

  heatzypy = callPackage ../development/python-modules/heatzypy { };

  helpdev = callPackage ../development/python-modules/helpdev { };

  helper = callPackage ../development/python-modules/helper { };

  hepmc3 = toPythonModule (pkgs.hepmc3.override {
    inherit python;
  });

  hepunits = callPackage ../development/python-modules/hepunits { };

  herepy = callPackage ../development/python-modules/herepy { };

  hetzner = callPackage ../development/python-modules/hetzner { };

  heudiconv = callPackage ../development/python-modules/heudiconv { };

  hexbytes = callPackage ../development/python-modules/hexbytes { };

  hexdump = callPackage ../development/python-modules/hexdump { };

  hg-commitsigs = callPackage ../development/python-modules/hg-commitsigs { };

  hg-evolve = callPackage ../development/python-modules/hg-evolve { };

  hg-git = callPackage ../development/python-modules/hg-git { };

  hglib = callPackage ../development/python-modules/hglib { };

  hickle = callPackage ../development/python-modules/hickle { };

  hid = callPackage ../development/python-modules/hid {
    inherit (pkgs) hidapi;
  };

  hidapi = callPackage ../development/python-modules/hidapi {
    inherit (pkgs) udev libusb1;
  };

  hieroglyph = callPackage ../development/python-modules/hieroglyph { };

  hijri-converter = callPackage ../development/python-modules/hijri-converter { };

  hikvision = callPackage ../development/python-modules/hikvision { };

  hiredis = callPackage ../development/python-modules/hiredis { };

  hiro = callPackage ../development/python-modules/hiro { };

  hiyapyco = callPackage ../development/python-modules/hiyapyco { };

  hjson = callPackage ../development/python-modules/hjson { };

  hkavr = callPackage ../development/python-modules/hkavr { };

  hkdf = callPackage ../development/python-modules/hkdf { };

  hlk-sw16 = callPackage ../development/python-modules/hlk-sw16 { };

  hmmlearn = callPackage ../development/python-modules/hmmlearn { };

  hocr-tools = callPackage ../development/python-modules/hocr-tools { };

  hole = callPackage ../development/python-modules/hole { };

  holidays = callPackage ../development/python-modules/holidays { };

  holoviews = callPackage ../development/python-modules/holoviews { };

  home-assistant-bluetooth = callPackage ../development/python-modules/home-assistant-bluetooth { };

  homeassistant-pyozw = callPackage ../development/python-modules/homeassistant-pyozw { };

  homeconnect = callPackage ../development/python-modules/homeconnect { };

  homematicip = callPackage ../development/python-modules/homematicip { };

  homepluscontrol = callPackage ../development/python-modules/homepluscontrol { };

  hoomd-blue = toPythonModule (callPackage ../development/python-modules/hoomd-blue {
    inherit python;
  });

  hopcroftkarp = callPackage ../development/python-modules/hopcroftkarp { };

  howdoi = callPackage ../development/python-modules/howdoi { };

  hpack = callPackage ../development/python-modules/hpack { };

  hpccm = callPackage ../development/python-modules/hpccm { };

  hs-dbus-signature = callPackage ../development/python-modules/hs-dbus-signature { };

  hsaudiotag3k = callPackage ../development/python-modules/hsaudiotag3k { };

  hsluv = callPackage ../development/python-modules/hsluv { };

  hstspreload = callPackage ../development/python-modules/hstspreload { };

  html2text = callPackage ../development/python-modules/html2text { };

  html5lib = callPackage ../development/python-modules/html5lib { };

  html5-parser = callPackage ../development/python-modules/html5-parser { };

  htmllaundry = callPackage ../development/python-modules/htmllaundry { };

  htmlmin = callPackage ../development/python-modules/htmlmin { };

  html-sanitizer = callPackage ../development/python-modules/html-sanitizer { };

  HTSeq = callPackage ../development/python-modules/HTSeq { };

  httmock = callPackage ../development/python-modules/httmock { };

  httpagentparser = callPackage ../development/python-modules/httpagentparser { };

  httpauth = callPackage ../development/python-modules/httpauth { };

  httpbin = callPackage ../development/python-modules/httpbin { };

  httpcore = callPackage ../development/python-modules/httpcore { };

  httpie = callPackage ../development/python-modules/httpie { };

  http-ece = callPackage ../development/python-modules/http-ece { };

  httpie-ntlm = callPackage ../development/python-modules/httpie-ntlm { };

  httplib2 = callPackage ../development/python-modules/httplib2 { };

  http-message-signatures = callPackage ../development/python-modules/http-message-signatures { };

  http-parser = callPackage ../development/python-modules/http-parser { };

  http-sfv = callPackage ../development/python-modules/http-sfv { };

  httpretty = callPackage ../development/python-modules/httpretty { };

  httpserver = callPackage ../development/python-modules/httpserver { };

  httpsig = callPackage ../development/python-modules/httpsig { };

  httptools = callPackage ../development/python-modules/httptools { };

  httpx = callPackage ../development/python-modules/httpx { };

  httpx-ntlm = callPackage ../development/python-modules/httpx-ntlm { };

  httpx-socks = callPackage ../development/python-modules/httpx-socks { };

  huawei-lte-api = callPackage ../development/python-modules/huawei-lte-api { };

  huey = callPackage ../development/python-modules/huey { };

  hug = callPackage ../development/python-modules/hug { };

  huggingface-hub = callPackage ../development/python-modules/huggingface-hub { };

  huisbaasje-client = callPackage ../development/python-modules/huisbaasje-client { };

  humanfriendly = callPackage ../development/python-modules/humanfriendly { };

  humanize = callPackage ../development/python-modules/humanize { };

  humblewx = callPackage ../development/python-modules/humblewx { };

  hupper = callPackage ../development/python-modules/hupper { };

  huum = callPackage ../development/python-modules/huum { };

  hvac = callPackage ../development/python-modules/hvac { };

  hvplot = callPackage ../development/python-modules/hvplot { };

  hwi = callPackage ../development/python-modules/hwi { };

  hy = callPackage ../development/python-modules/hy { };

  hydra = callPackage ../development/python-modules/hydra { };

  hydra-check = callPackage ../development/python-modules/hydra-check { };

  hydrawiser = callPackage ../development/python-modules/hydrawiser { };

  hypchat = callPackage ../development/python-modules/hypchat { };

  hypercorn = callPackage ../development/python-modules/hypercorn { };

  hyperframe = callPackage ../development/python-modules/hyperframe { };

  hyperion-py = callPackage ../development/python-modules/hyperion-py { };

  hyperlink = callPackage ../development/python-modules/hyperlink { };

  hyperopt = callPackage ../development/python-modules/hyperopt { };

  hypothesis-auto = callPackage ../development/python-modules/hypothesis-auto { };

  hypothesis = callPackage ../development/python-modules/hypothesis { };

  hypothesmith = callPackage ../development/python-modules/hypothesmith { };

  hyppo = callPackage ../development/python-modules/hyppo { };

  hyrule = callPackage ../development/python-modules/hyrule { };

  i2c-tools = callPackage ../development/python-modules/i2c-tools {
    inherit (pkgs) i2c-tools;
  };

  i2csense = callPackage ../development/python-modules/i2csense { };

  i3ipc = callPackage ../development/python-modules/i3ipc { };

  i3-py = callPackage ../development/python-modules/i3-py { };

  iapws = callPackage ../development/python-modules/iapws { };

  iaqualink = callPackage ../development/python-modules/iaqualink { };

  ibis = callPackage ../development/python-modules/ibis { };

  ibis-framework = callPackage ../development/python-modules/ibis-framework { };

  ibm-cloud-sdk-core = callPackage ../development/python-modules/ibm-cloud-sdk-core { };

  ibm-watson = callPackage ../development/python-modules/ibm-watson { };

  icalendar = callPackage ../development/python-modules/icalendar { };

  icecream = callPackage ../development/python-modules/icecream { };

  icmplib = callPackage ../development/python-modules/icmplib { };

  icnsutil = callPackage ../development/python-modules/icnsutil { };

  ics = callPackage ../development/python-modules/ics { };

  idasen = callPackage ../development/python-modules/idasen { };

  icontract = callPackage ../development/python-modules/icontract { };

  identify = callPackage ../development/python-modules/identify { };

  idna = callPackage ../development/python-modules/idna { };

  idna-ssl = callPackage ../development/python-modules/idna-ssl { };

  ifaddr = callPackage ../development/python-modules/ifaddr { };

  ifconfig-parser = callPackage ../development/python-modules/ifconfig-parser { };

  ifcopenshell = callPackage ../development/python-modules/ifcopenshell { };

  ignite = callPackage ../development/python-modules/ignite { };

  igraph = callPackage ../development/python-modules/igraph {
    inherit (pkgs) igraph;
  };

  ihatemoney = callPackage ../development/python-modules/ihatemoney { };

  ijson = callPackage ../development/python-modules/ijson { };

  ilua = callPackage ../development/python-modules/ilua { };

  imagecodecs-lite = callPackage ../development/python-modules/imagecodecs-lite { };

  imagecorruptions = callPackage ../development/python-modules/imagecorruptions { };

  imageio = callPackage ../development/python-modules/imageio { };

  imageio-ffmpeg = callPackage ../development/python-modules/imageio-ffmpeg { };

  image-go-nord = callPackage ../development/python-modules/image-go-nord { };

  image-match = callPackage ../development/python-modules/image-match { };

  imagesize = callPackage ../development/python-modules/imagesize { };

  imantics = callPackage ../development/python-modules/imantics { };

  imapclient = callPackage ../development/python-modules/imapclient { };

  imaplib2 = callPackage ../development/python-modules/imaplib2 { };

  imap-tools = callPackage ../development/python-modules/imap-tools { };

  imbalanced-learn = callPackage ../development/python-modules/imbalanced-learn { };

  img2pdf = callPackage ../development/python-modules/img2pdf { };

  imgaug = callPackage ../development/python-modules/imgaug { };

  imgsize = callPackage ../development/python-modules/imgsize { };

  iminuit = callPackage ../development/python-modules/iminuit { };

  immutabledict = callPackage ../development/python-modules/immutabledict { };

  immutables = callPackage ../development/python-modules/immutables { };

  impacket = callPackage ../development/python-modules/impacket { };

  importlab = callPackage ../development/python-modules/importlab { };

  importlib-metadata = callPackage ../development/python-modules/importlib-metadata { };

  importlib-resources = callPackage ../development/python-modules/importlib-resources { };

  importmagic = callPackage ../development/python-modules/importmagic { };

  imread = callPackage ../development/python-modules/imread {
    inherit (pkgs) libjpeg libpng libtiff libwebp;
  };

  imutils = callPackage ../development/python-modules/imutils { };

  in-place = callPackage ../development/python-modules/in-place { };

  incomfort-client = callPackage ../development/python-modules/incomfort-client { };

  incremental = callPackage ../development/python-modules/incremental { };

  infinity = callPackage ../development/python-modules/infinity { };

  inflect = callPackage ../development/python-modules/inflect { };

  inflection = callPackage ../development/python-modules/inflection { };

  influxdb = callPackage ../development/python-modules/influxdb { };

  influxdb-client = callPackage ../development/python-modules/influxdb-client { };

  inform = callPackage ../development/python-modules/inform { };

  iniconfig = callPackage ../development/python-modules/iniconfig { };

  inifile = callPackage ../development/python-modules/inifile { };

  iniparse = callPackage ../development/python-modules/iniparse { };

  injector = callPackage ../development/python-modules/injector { };

  inkbird-ble = callPackage ../development/python-modules/inkbird-ble { };

  inkex = callPackage ../development/python-modules/inkex { };

  inotify = callPackage ../development/python-modules/inotify { };

  inotify-simple = callPackage ../development/python-modules/inotify-simple { };

  inotifyrecursive = callPackage ../development/python-modules/inotifyrecursive { };

  inquirer = callPackage ../development/python-modules/inquirer { };

  insegel = callPackage ../development/python-modules/insegel { };

  installer = callPackage ../development/python-modules/installer { };

  insteon-frontend-home-assistant = callPackage ../development/python-modules/insteon-frontend-home-assistant { };

  intake = callPackage ../development/python-modules/intake { };

  intake-parquet = callPackage ../development/python-modules/intake-parquet { };

  intbitset = callPackage ../development/python-modules/intbitset { };

  intelhex = callPackage ../development/python-modules/intelhex { };

  intellifire4py = callPackage ../development/python-modules/intellifire4py { };

  intensity-normalization = callPackage ../development/python-modules/intensity-normalization { };

  internetarchive = callPackage ../development/python-modules/internetarchive { };

  interruptingcow = callPackage ../development/python-modules/interruptingcow { };

  intervaltree = callPackage ../development/python-modules/intervaltree { };

  into-dbus-python = callPackage ../development/python-modules/into-dbus-python { };

  intreehooks = callPackage ../development/python-modules/intreehooks { };

  invocations = callPackage ../development/python-modules/invocations { };

  invoke = callPackage ../development/python-modules/invoke { };

  iodata = callPackage ../development/python-modules/iodata { };

  iocapture = callPackage ../development/python-modules/iocapture { };

  ionhash = callPackage ../development/python-modules/ionhash { };

  iotawattpy = callPackage ../development/python-modules/iotawattpy { };

  iowait = callPackage ../development/python-modules/iowait { };

  ipaddr = callPackage ../development/python-modules/ipaddr { };

  ipdb = callPackage ../development/python-modules/ipdb { };

  ipdbplugin = callPackage ../development/python-modules/ipdbplugin { };

  ipfshttpclient = callPackage ../development/python-modules/ipfshttpclient { };

  i-pi = callPackage ../development/python-modules/i-pi { };

  iptools = callPackage ../development/python-modules/iptools { };

  ipwhl = callPackage ../development/python-modules/ipwhl { };

  ipy = callPackage ../development/python-modules/IPy { };

  ipydatawidgets = callPackage ../development/python-modules/ipydatawidgets { };

  ipykernel = callPackage ../development/python-modules/ipykernel { };

  ipympl = callPackage ../development/python-modules/ipympl { };

  ipyparallel = callPackage ../development/python-modules/ipyparallel { };

  ipython_genutils = callPackage ../development/python-modules/ipython_genutils { };

  ipython = callPackage ../development/python-modules/ipython { };

  ipython-sql = callPackage ../development/python-modules/ipython-sql { };

  ipyvue = callPackage ../development/python-modules/ipyvue { };

  ipyvuetify = callPackage ../development/python-modules/ipyvuetify { };

  ipywidgets = callPackage ../development/python-modules/ipywidgets { };

  irc = callPackage ../development/python-modules/irc { };

  ircrobots = callPackage ../development/python-modules/ircrobots { };

  ircstates = callPackage ../development/python-modules/ircstates { };

  irctokens = callPackage ../development/python-modules/irctokens { };

  isbnlib = callPackage ../development/python-modules/isbnlib { };

  islpy = callPackage ../development/python-modules/islpy { };

  iso3166 = callPackage ../development/python-modules/iso3166 { };

  ismartgate = callPackage ../development/python-modules/ismartgate { };

  iso-639 = callPackage ../development/python-modules/iso-639 { };

  iso4217 = callPackage ../development/python-modules/iso4217 { };

  iso8601 = callPackage ../development/python-modules/iso8601 { };

  isodate = callPackage ../development/python-modules/isodate { };

  isoduration = callPackage ../development/python-modules/isoduration { };

  isort = callPackage ../development/python-modules/isort { };

  isosurfaces = callPackage ../development/python-modules/isosurfaces { };

  isounidecode = callPackage ../development/python-modules/isounidecode { };

  isoweek = callPackage ../development/python-modules/isoweek { };

  itanium_demangler = callPackage ../development/python-modules/itanium_demangler { };

  itemadapter = callPackage ../development/python-modules/itemadapter { };

  itemdb = callPackage ../development/python-modules/itemdb { };

  itemloaders = callPackage ../development/python-modules/itemloaders { };

  iterm2 = callPackage ../development/python-modules/iterm2 { };

  itsdangerous = callPackage ../development/python-modules/itsdangerous { };

  itunespy = callPackage ../development/python-modules/itunespy { };

  itypes = callPackage ../development/python-modules/itypes { };

  j2cli = callPackage ../development/python-modules/j2cli { };

  jaconv = callPackage ../development/python-modules/jaconv { };

  jaeger-client = callPackage ../development/python-modules/jaeger-client { };

  janus = callPackage ../development/python-modules/janus { };

  jaraco_classes = callPackage ../development/python-modules/jaraco_classes { };

  jaraco_collections = callPackage ../development/python-modules/jaraco_collections { };

  jaraco-context = callPackage ../development/python-modules/jaraco-context { };

  jaraco_functools = callPackage ../development/python-modules/jaraco_functools { };

  jaraco_itertools = callPackage ../development/python-modules/jaraco_itertools { };

  jaraco_logging = callPackage ../development/python-modules/jaraco_logging { };

  jaraco_stream = callPackage ../development/python-modules/jaraco_stream { };

  jaraco-test = callPackage ../development/python-modules/jaraco-test { };

  jaraco_text = callPackage ../development/python-modules/jaraco_text { };

  jarowinkler = callPackage ../development/python-modules/jarowinkler { };

  javaobj-py3 = callPackage ../development/python-modules/javaobj-py3 { };

  javaproperties = callPackage ../development/python-modules/javaproperties { };

  jax = callPackage ../development/python-modules/jax { };

  jaxlib-bin = callPackage ../development/python-modules/jaxlib/bin.nix {
    cudaSupport = pkgs.config.cudaSupport or false;
    # At the time of writing (2022-04-18), `cudaPackages.nccl` is broken, so we
    # pin to `cudaPackages_11_6` instead.
    cudaPackages = pkgs.cudaPackages_11_6;
  };

  jaxlib-build = callPackage ../development/python-modules/jaxlib rec {
    inherit (pkgs.darwin) cctools;
    buildBazelPackage = pkgs.buildBazelPackage.override {
      stdenv = if stdenv.isDarwin then pkgs.darwin.apple_sdk_11_0.stdenv else stdenv;
    };
    # Some platforms don't have `cudaSupport` defined, hence the need for 'or false'.
    cudaSupport = pkgs.config.cudaSupport or false;
    # At the time of writing (2022-04-18), `cudaPackages.nccl` is broken, so we
    # pin to `cudaPackages_11_6` instead.
    cudaPackages = pkgs.cudaPackages_11_6;
    IOKit = pkgs.darwin.apple_sdk_11_0.IOKit;
    protobuf = pkgs.protobuf3_20; # jaxlib-build 0.3.15 won't build with protobuf 3.21
  };

  jaxlib = self.jaxlib-build;

  jaxlibWithCuda = self.jaxlib-build.override {
    cudaSupport = true;
  };

  jaxlibWithoutCuda = self.jaxlib-build.override {
    cudaSupport = false;
  };

  JayDeBeApi = callPackage ../development/python-modules/JayDeBeApi { };

  jc = callPackage ../development/python-modules/jc { };

  jdatetime = callPackage ../development/python-modules/jdatetime { };

  jdcal = callPackage ../development/python-modules/jdcal { };

  jedi = callPackage ../development/python-modules/jedi { };

  jedi-language-server = callPackage ../development/python-modules/jedi-language-server { };

  jeepney = callPackage ../development/python-modules/jeepney { };

  jellyfin-apiclient-python = callPackage ../development/python-modules/jellyfin-apiclient-python { };

  jellyfish = callPackage ../development/python-modules/jellyfish { };

  jenkinsapi = callPackage ../development/python-modules/jenkinsapi { };

  jenkins-job-builder = callPackage ../development/python-modules/jenkins-job-builder { };

  jieba = callPackage ../development/python-modules/jieba { };

  jinja2 = callPackage ../development/python-modules/jinja2 { };

  jinja2-git = callPackage ../development/python-modules/jinja2-git { };

  jinja2_pluralize = callPackage ../development/python-modules/jinja2_pluralize { };

  jinja2_time = callPackage ../development/python-modules/jinja2_time { };

  jira = callPackage ../development/python-modules/jira { };

  jmespath = callPackage ../development/python-modules/jmespath { };

  jmp = callPackage ../development/python-modules/jmp { };

  joblib = callPackage ../development/python-modules/joblib { };

  johnnycanencrypt = callPackage ../development/python-modules/johnnycanencrypt {
    inherit (pkgs.darwin.apple_sdk.frameworks) PCSC;
  };

  josepy = callPackage ../development/python-modules/josepy { };

  journalwatch = callPackage ../tools/system/journalwatch {
    inherit (self) systemd pytest;
  };

  jplephem = callPackage ../development/python-modules/jplephem { };

  jproperties = callPackage ../development/python-modules/jproperties { };

  jpylyzer = callPackage ../development/python-modules/jpylyzer { };

  JPype1 = callPackage ../development/python-modules/JPype1 { };

  jq = callPackage ../development/python-modules/jq {
    inherit (pkgs) jq;
  };

  js2py = callPackage ../development/python-modules/js2py { };

  jsbeautifier = callPackage ../development/python-modules/jsbeautifier { };

  jschema-to-python = callPackage ../development/python-modules/jschema-to-python { };

  jsmin = callPackage ../development/python-modules/jsmin { };

  json5 = callPackage ../development/python-modules/json5 { };

  jsonconversion = callPackage ../development/python-modules/jsonconversion { };

  jsondate = callPackage ../development/python-modules/jsondate { };

  jsondiff = callPackage ../development/python-modules/jsondiff { };

  jsonfield = callPackage ../development/python-modules/jsonfield { };

  jsonlines = callPackage ../development/python-modules/jsonlines { };

  json-logging = callPackage ../development/python-modules/json-logging { };

  jsonmerge = callPackage ../development/python-modules/jsonmerge { };

  json-home-client = callPackage ../development/python-modules/json-home-client { };

  json-merge-patch = callPackage ../development/python-modules/json-merge-patch { };

  json-schema-for-humans = callPackage ../development/python-modules/json-schema-for-humans { };

  json-stream = callPackage ../development/python-modules/json-stream { };

  jsonnet = buildPythonPackage { inherit (pkgs.jsonnet) name src; };

  jsonpatch = callPackage ../development/python-modules/jsonpatch { };

  jsonpath = callPackage ../development/python-modules/jsonpath { };

  jsonpath_rw = callPackage ../development/python-modules/jsonpath_rw { };

  jsonpath-ng = callPackage ../development/python-modules/jsonpath-ng { };

  jsonpickle = callPackage ../development/python-modules/jsonpickle { };

  jsonpointer = callPackage ../development/python-modules/jsonpointer { };

  jsonref = callPackage ../development/python-modules/jsonref { };

  json-rpc = callPackage ../development/python-modules/json-rpc { };

  jsonrpc-async = callPackage ../development/python-modules/jsonrpc-async { };

  jsonrpc-base = callPackage ../development/python-modules/jsonrpc-base { };

  jsonrpclib-pelix = callPackage ../development/python-modules/jsonrpclib-pelix { };

  jsonrpc-websocket = callPackage ../development/python-modules/jsonrpc-websocket { };

  jsons = callPackage ../development/python-modules/jsons { };

  jsonschema = callPackage ../development/python-modules/jsonschema { };

<<<<<<< HEAD
  jsonschema-spec = callPackage ../development/python-modules/jsonschema-spec { };
=======
  jsonschema_3 = callPackage ../development/python-modules/jsonschema/3_x.nix { };
>>>>>>> e2420ef9

  jsonstreams = callPackage ../development/python-modules/jsonstreams { };

  json-tricks = callPackage ../development/python-modules/json-tricks { };

  jug = callPackage ../development/python-modules/jug { };

  junitparser = callPackage ../development/python-modules/junitparser { };

  junit-xml = callPackage ../development/python-modules/junit-xml { };

  junos-eznc = callPackage ../development/python-modules/junos-eznc { };

  jupyter = callPackage ../development/python-modules/jupyter { };

  jupyter-book = callPackage ../development/python-modules/jupyter-book { };

  jupyter-c-kernel = callPackage ../development/python-modules/jupyter-c-kernel { };

  jupyter-cache = callPackage ../development/python-modules/jupyter-cache { };

  jupyter-client = callPackage ../development/python-modules/jupyter-client { };

  jupyter_console = callPackage ../development/python-modules/jupyter_console { };

  jupyter_core = callPackage ../development/python-modules/jupyter_core { };

  jupyter-lsp = callPackage ../development/python-modules/jupyter-lsp { };

  jupyter_server = callPackage ../development/python-modules/jupyter_server { };

  jupyterhub = callPackage ../development/python-modules/jupyterhub { };

  jupyterhub-ldapauthenticator = callPackage ../development/python-modules/jupyterhub-ldapauthenticator { };

  jupyterhub-systemdspawner = callPackage ../development/python-modules/jupyterhub-systemdspawner { };

  jupyterhub-tmpauthenticator = callPackage ../development/python-modules/jupyterhub-tmpauthenticator { };

  jupyterlab = callPackage ../development/python-modules/jupyterlab { };

  jupyterlab-git = callPackage ../development/python-modules/jupyterlab-git { };

  jupyterlab_launcher = callPackage ../development/python-modules/jupyterlab_launcher { };

  jupyterlab-pygments = callPackage ../development/python-modules/jupyterlab-pygments { };

  jupyterlab_server = callPackage ../development/python-modules/jupyterlab_server { };

  jupyterlab-widgets = callPackage ../development/python-modules/jupyterlab-widgets { };

  jupyterlab-lsp = callPackage ../development/python-modules/jupyterlab-lsp { };

  jupyter-packaging = callPackage ../development/python-modules/jupyter-packaging { };

  jupyter-repo2docker = callPackage ../development/python-modules/jupyter-repo2docker {
    pkgs-docker = pkgs.docker;
  };

  jupyter-server-mathjax = callPackage ../development/python-modules/jupyter-server-mathjax { };

  jupyter-sphinx = callPackage ../development/python-modules/jupyter-sphinx { };

  jupyter-telemetry = callPackage ../development/python-modules/jupyter-telemetry { };

  jupytext = callPackage ../development/python-modules/jupytext { };

  justbackoff = callPackage ../development/python-modules/justbackoff { };

  justbases = callPackage ../development/python-modules/justbases { };

  justbytes = callPackage ../development/python-modules/justbytes { };

  justnimbus = callPackage ../development/python-modules/justnimbus { };

  jwcrypto = callPackage ../development/python-modules/jwcrypto { };

  jxmlease = callPackage ../development/python-modules/jxmlease { };

  k5test = callPackage ../development/python-modules/k5test {
    inherit (pkgs) krb5Full findutils which;
  };

  kaa-base = callPackage ../development/python-modules/kaa-base { };

  kaa-metadata = callPackage ../development/python-modules/kaa-metadata { };

  kafka-python = callPackage ../development/python-modules/kafka-python { };

  kaggle = callPackage ../development/python-modules/kaggle { };

  kaitaistruct = callPackage ../development/python-modules/kaitaistruct { };

  Kajiki = callPackage ../development/python-modules/kajiki { };

  kaldi-active-grammar = callPackage ../development/python-modules/kaldi-active-grammar { };

  kanidm = callPackage ../development/python-modules/kanidm { };

  kaptan = callPackage ../development/python-modules/kaptan { };

  karton-asciimagic = callPackage ../development/python-modules/karton-asciimagic { };

  karton-autoit-ripper = callPackage ../development/python-modules/karton-autoit-ripper { };

  karton-classifier = callPackage ../development/python-modules/karton-classifier { };

  karton-config-extractor = callPackage ../development/python-modules/karton-config-extractor { };

  karton-core = callPackage ../development/python-modules/karton-core { };

  karton-dashboard = callPackage ../development/python-modules/karton-dashboard { };

  karton-mwdb-reporter = callPackage ../development/python-modules/karton-mwdb-reporter { };

  karton-yaramatcher = callPackage ../development/python-modules/karton-yaramatcher { };

  kazoo = callPackage ../development/python-modules/kazoo { };

  kbcstorage = callPackage ../development/python-modules/kbcstorage { };

  kconfiglib = callPackage ../development/python-modules/kconfiglib { };

  keep = callPackage ../development/python-modules/keep { };

  keepalive = callPackage ../development/python-modules/keepalive { };

  keepkey_agent = callPackage ../development/python-modules/keepkey_agent { };

  keepkey = callPackage ../development/python-modules/keepkey { };

  keras-applications = callPackage ../development/python-modules/keras-applications { };

  keras = callPackage ../development/python-modules/keras { };

  keras-preprocessing = callPackage ../development/python-modules/keras-preprocessing { };

  kerberos = callPackage ../development/python-modules/kerberos { };

  keyboard = callPackage ../development/python-modules/keyboard { };

  keyring = callPackage ../development/python-modules/keyring { };

  keyrings-cryptfile = callPackage ../development/python-modules/keyrings-cryptfile { };

  keyrings-google-artifactregistry-auth = callPackage ../development/python-modules/keyrings-google-artifactregistry-auth { };

  keyrings-alt = callPackage ../development/python-modules/keyrings-alt { };

  keystone-engine = callPackage ../development/python-modules/keystone-engine { };

  keystoneauth1 = callPackage ../development/python-modules/keystoneauth1 { };

  keyutils = callPackage ../development/python-modules/keyutils {
    inherit (pkgs) keyutils;
  };

  kicad = toPythonModule (pkgs.kicad.override {
    python3 = python;
  }).src;

  kinparse = callPackage ../development/python-modules/kinparse { };

  kiss-headers = callPackage ../development/python-modules/kiss-headers { };

  kitchen = callPackage ../development/python-modules/kitchen { };

  kivy = callPackage ../development/python-modules/kivy {
    inherit (pkgs) mesa;
    inherit (pkgs.darwin.apple_sdk.frameworks) ApplicationServices AVFoundation;
  };

  kivy-garden = callPackage ../development/python-modules/kivy-garden { };

  kiwisolver = callPackage ../development/python-modules/kiwisolver { };

  klaus = callPackage ../development/python-modules/klaus { };

  klein = callPackage ../development/python-modules/klein { };

  kmapper = callPackage ../development/python-modules/kmapper { };

  kml2geojson = callPackage ../development/python-modules/kml2geojson { };

  kmsxx = toPythonModule (pkgs.kmsxx.override {
    withPython = true;
  });

  knack = callPackage ../development/python-modules/knack { };

  kombu = callPackage ../development/python-modules/kombu { };

  konnected = callPackage ../development/python-modules/konnected { };

  korean-lunar-calendar = callPackage ../development/python-modules/korean-lunar-calendar { };

  krakenex = callPackage ../development/python-modules/krakenex { };

  kubernetes = callPackage ../development/python-modules/kubernetes { };

  labelbox = callPackage ../development/python-modules/labelbox { };

  labgrid = callPackage ../development/python-modules/labgrid { };

  labmath = callPackage ../development/python-modules/labmath { };

  langcodes = callPackage ../development/python-modules/langcodes { };

  langdetect = callPackage ../development/python-modules/langdetect { };

  language-data = callPackage ../development/python-modules/language-data { };

  lark = callPackage ../development/python-modules/lark { };

  latexcodec = callPackage ../development/python-modules/latexcodec { };

  launchpadlib = callPackage ../development/python-modules/launchpadlib { };

  laundrify-aio = callPackage ../development/python-modules/laundrify-aio { };

  lazr_config = callPackage ../development/python-modules/lazr/config.nix { };

  lazr_delegates = callPackage ../development/python-modules/lazr/delegates.nix { };

  lazr-restfulclient = callPackage ../development/python-modules/lazr-restfulclient { };

  lazr-uri = callPackage ../development/python-modules/lazr-uri { };

  lazy = callPackage ../development/python-modules/lazy { };

  lazy_import = callPackage ../development/python-modules/lazy_import { };

  lazy-object-proxy = callPackage ../development/python-modules/lazy-object-proxy { };

  lc7001 = callPackage ../development/python-modules/lc7001 { };

  ldap3 = callPackage ../development/python-modules/ldap3 { };

  ldapdomaindump = callPackage ../development/python-modules/ldapdomaindump { };

  ldappool = callPackage ../development/python-modules/ldappool { };

  ldaptor = callPackage ../development/python-modules/ldaptor { };

  leather = callPackage ../development/python-modules/leather { };

  leb128 = callPackage ../development/python-modules/leb128 { };

  led-ble = callPackage ../development/python-modules/led-ble { };

  ledger = (toPythonModule (pkgs.ledger.override {
    usePython = true;
    python3 = python;
  })).py;

  ledger_agent = callPackage ../development/python-modules/ledger_agent { };

  ledgerblue = callPackage ../development/python-modules/ledgerblue { };

  ledgerwallet = callPackage ../development/python-modules/ledgerwallet {
    inherit (pkgs.darwin.apple_sdk.frameworks) AppKit;
  };

  lektor = callPackage ../development/python-modules/lektor { };

  leveldb = callPackage ../development/python-modules/leveldb { };

  levenshtein = callPackage ../development/python-modules/levenshtein { };

  lexid = callPackage ../development/python-modules/lexid { };

  lhapdf = toPythonModule (pkgs.lhapdf.override {
    inherit python;
  });

  libagent = callPackage ../development/python-modules/libagent { };

  pa-ringbuffer = callPackage ../development/python-modules/pa-ringbuffer { };

  libais = callPackage ../development/python-modules/libais { };

  libarchive-c = callPackage ../development/python-modules/libarchive-c {
    inherit (pkgs) libarchive;
  };

  libarcus = callPackage ../development/python-modules/libarcus {
    inherit (pkgs) protobuf;
  };

  libasyncns = callPackage ../development/python-modules/libasyncns {
    inherit (pkgs) libasyncns;
  };

  libcloud = callPackage ../development/python-modules/libcloud { };

  libcst = callPackage ../development/python-modules/libcst { };

  libevdev = callPackage ../development/python-modules/libevdev { };

  libfdt = toPythonModule (pkgs.dtc.override {
    inherit python;
    pythonSupport = true;
  });

  libgpiod = toPythonModule (pkgs.libgpiod.override {
    enablePython = true;
    python3 = python;
  });

  libgpuarray = callPackage ../development/python-modules/libgpuarray {
    clblas = pkgs.clblas.override { inherit (self) boost; };
    cudaSupport = pkgs.config.cudaSupport or false;
  };

  libiio = (toPythonModule (pkgs.libiio.override { inherit python; })).python;

  libkeepass = callPackage ../development/python-modules/libkeepass { };

  liblarch = callPackage ../development/python-modules/liblarch { };

  liblzfse = callPackage ../development/python-modules/liblzfse {
    inherit (pkgs) lzfse;
  };

  libmodulemd = lib.pipe pkgs.libmodulemd [
    toPythonModule
    (p:
      p.overrideAttrs (super: {
        meta = super.meta // {
          outputsToInstall = [ "py" ]; # The package always builds python3 bindings
          broken = (super.meta.broken or false) || !isPy3k;
        };
      }))
    (p: p.override { python3 = python; })
    (p: p.py)
  ];

  libmr = callPackage ../development/python-modules/libmr { };

  libnacl = callPackage ../development/python-modules/libnacl {
    inherit (pkgs) libsodium;
  };

  libpurecool = callPackage ../development/python-modules/libpurecool { };

  libpyfoscam = callPackage ../development/python-modules/libpyfoscam { };

  libpyvivotek = callPackage ../development/python-modules/libpyvivotek { };

  libpwquality = lib.pipe pkgs.libpwquality [
    toPythonModule
    (p: p.overrideAttrs (super: { meta = super.meta // { outputsToInstall = [ "py" ]; }; }))
    (p: p.override { enablePython = true; inherit python; })
    (p: p.py)
  ];

  libredwg = toPythonModule (pkgs.libredwg.override {
    enablePython = true;
    inherit (self) python libxml2;
  });

  librepo = lib.pipe pkgs.librepo [
    toPythonModule
    (p: p.overrideAttrs (super: { meta = super.meta // { outputsToInstall = [ "py" ]; }; }))
    (p: p.override { inherit python; })
    (p: p.py)
  ];

  librosa = callPackage ../development/python-modules/librosa { };

  librouteros = callPackage ../development/python-modules/librouteros { };

  libsass = callPackage ../development/python-modules/libsass {
    inherit (pkgs) libsass;
  };

  libsavitar = callPackage ../development/python-modules/libsavitar { };


  libsixel = callPackage ../development/python-modules/libsixel {
    inherit (pkgs) libsixel;
  };

  libselinux = lib.pipe pkgs.libselinux [
    toPythonModule
    (p:
      p.overrideAttrs (super: {
        meta = super.meta // {
          outputsToInstall = [ "py" ];
          broken = super.meta.broken or isPy27;
        };
      }))
    (p:
      p.override {
        enablePython = true;
        python3 = python;
      })
    (p: p.py)
  ];

  libsoundtouch = callPackage ../development/python-modules/libsoundtouch { };

  libthumbor = callPackage ../development/python-modules/libthumbor { };

  libtmux = callPackage ../development/python-modules/libtmux { };

  libtorrent-rasterbar = (toPythonModule (pkgs.libtorrent-rasterbar.override { inherit python; })).python;

  libusb1 = callPackage ../development/python-modules/libusb1 {
    inherit (pkgs) libusb1;
  };

  libusbsio = callPackage ../development/python-modules/libusbsio {
    inherit (pkgs) libusbsio;
  };

  libversion = callPackage ../development/python-modules/libversion {
    inherit (pkgs) libversion;
  };

  libvirt = callPackage ../development/python-modules/libvirt {
    inherit (pkgs) libvirt;
  };

  libxml2 = (toPythonModule (pkgs.libxml2.override {
    pythonSupport = true;
    inherit python;
  })).py;

  libxslt = (toPythonModule (pkgs.libxslt.override {
    pythonSupport = true;
    inherit (self) python libxml2;
  })).py;

  license-expression = callPackage ../development/python-modules/license-expression { };

  lief = (toPythonModule (pkgs.lief.override {
    inherit python;
  })).py;

  life360 = callPackage ../development/python-modules/life360 { };

  lightgbm = callPackage ../development/python-modules/lightgbm { };

  lightning = callPackage ../development/python-modules/lightning { };

  lightparam = callPackage ../development/python-modules/lightparam { };

  lightwave = callPackage ../development/python-modules/lightwave { };

  lightwave2 = callPackage ../development/python-modules/lightwave2 { };

  lima = callPackage ../development/python-modules/lima { };

  limiter= callPackage ../development/python-modules/limiter { };

  limitlessled = callPackage ../development/python-modules/limitlessled { };

  limits = callPackage ../development/python-modules/limits { };

  limnoria = callPackage ../development/python-modules/limnoria { };

  linecache2 = callPackage ../development/python-modules/linecache2 { };

  line_profiler = callPackage ../development/python-modules/line_profiler { };

  lingua = callPackage ../development/python-modules/lingua { };

  linkify-it-py = callPackage ../development/python-modules/linkify-it-py { };

  linode-api = callPackage ../development/python-modules/linode-api { };

  linode = callPackage ../development/python-modules/linode { };

  linuxfd = callPackage ../development/python-modules/linuxfd { };

  liquidctl = callPackage ../development/python-modules/liquidctl { };

  lirc = toPythonModule (pkgs.lirc.override {
    python3 = python;
  });

  littleutils = callPackage ../development/python-modules/littleutils { };

  livelossplot = callPackage ../development/python-modules/livelossplot { };

  livereload = callPackage ../development/python-modules/livereload { };

  livestreamer = callPackage ../development/python-modules/livestreamer { };

  livestreamer-curses = callPackage ../development/python-modules/livestreamer-curses { };

  lizard = callPackage ../development/python-modules/lizard { };

  llfuse = callPackage ../development/python-modules/llfuse {
    inherit (pkgs) fuse;
  };

  llvmlite = callPackage ../development/python-modules/llvmlite {
    # llvmlite always requires a specific version of llvm.
    llvm = pkgs.llvm_11;
  };

  lmdb = callPackage ../development/python-modules/lmdb {
    inherit (pkgs) lmdb;
  };

  lml = callPackage ../development/python-modules/lml { };

  lmnotify = callPackage ../development/python-modules/lmnotify { };

  lmtpd = callPackage ../development/python-modules/lmtpd { };

  loca = callPackage ../development/python-modules/loca { };

  localimport = callPackage ../development/python-modules/localimport { };

  localstack = callPackage ../development/python-modules/localstack { };

  localstack-client = callPackage ../development/python-modules/localstack-client { };

  localstack-ext = callPackage ../development/python-modules/localstack-ext { };

  localzone = callPackage ../development/python-modules/localzone { };

  locationsharinglib = callPackage ../development/python-modules/locationsharinglib { };

  locket = callPackage ../development/python-modules/locket { };

  lockfile = callPackage ../development/python-modules/lockfile { };

  log-symbols = callPackage ../development/python-modules/log-symbols { };

  Logbook = callPackage ../development/python-modules/Logbook { };

  logfury = callPackage ../development/python-modules/logfury { };

  logging-journald = callPackage ../development/python-modules/logging-journald { };

  logi-circle = callPackage ../development/python-modules/logi-circle { };

  logical-unification = callPackage ../development/python-modules/logical-unification { };

  logilab_astng = callPackage ../development/python-modules/logilab_astng { };

  logilab_common = callPackage ../development/python-modules/logilab/common.nix { };

  logilab-constraint = callPackage ../development/python-modules/logilab/constraint.nix { };

  logster = callPackage ../development/python-modules/logster { };

  loguru = callPackage ../development/python-modules/loguru { };

  logutils = callPackage ../development/python-modules/logutils { };

  logzero = callPackage ../development/python-modules/logzero { };

  lomond = callPackage ../development/python-modules/lomond { };

  loopy = callPackage ../development/python-modules/loopy { };

  losant-rest = callPackage ../development/python-modules/losant-rest { };

  lrcalc-python = callPackage ../development/python-modules/lrcalc-python { };

  lru-dict = callPackage ../development/python-modules/lru-dict { };

  lsassy = callPackage ../development/python-modules/lsassy { };

  luddite = callPackage ../development/python-modules/luddite { };

  ludios_wpull = callPackage ../development/python-modules/ludios_wpull { };

  luftdaten = callPackage ../development/python-modules/luftdaten { };

  luhn = callPackage ../development/python-modules/luhn { };

  luxor = callPackage ../development/python-modules/luxor { };

  luxtronik = callPackage ../development/python-modules/luxtronik { };

  lupa = callPackage ../development/python-modules/lupa { };

  lupupy = callPackage ../development/python-modules/lupupy { };

  lxmf= callPackage ../development/python-modules/lxmf { };

  lxml = callPackage ../development/python-modules/lxml {
    inherit (pkgs) libxml2 libxslt zlib;
  };

  lyricwikia = callPackage ../development/python-modules/lyricwikia { };

  lz4 = callPackage ../development/python-modules/lz4 { };

  lzstring = callPackage ../development/python-modules/lzstring { };

  m2crypto = callPackage ../development/python-modules/m2crypto {
    # https://gitlab.com/m2crypto/m2crypto/-/issues/310
    openssl = pkgs.openssl_1_1;
  };

  m2r = callPackage ../development/python-modules/m2r { };

  m3u8 = callPackage ../development/python-modules/m3u8 { };

  mac_alias = callPackage ../development/python-modules/mac_alias { };

  macfsevents = callPackage ../development/python-modules/macfsevents {
    inherit (pkgs.darwin.apple_sdk.frameworks) CoreFoundation CoreServices;
  };

  macropy = callPackage ../development/python-modules/macropy { };

  maestral = callPackage ../development/python-modules/maestral { };

  magic = callPackage ../development/python-modules/magic { };

  magicgui = callPackage ../development/python-modules/magicgui { };

  magic-wormhole = callPackage ../development/python-modules/magic-wormhole { };

  magic-wormhole-mailbox-server = callPackage ../development/python-modules/magic-wormhole-mailbox-server { };

  magic-wormhole-transit-relay = callPackage ../development/python-modules/magic-wormhole-transit-relay { };

  mahotas = callPackage ../development/python-modules/mahotas { };

  mailcap-fix = callPackage ../development/python-modules/mailcap-fix { };

  mailchecker = callPackage ../development/python-modules/mailchecker { };

  mailchimp = callPackage ../development/python-modules/mailchimp { };

  mailmanclient = callPackage ../development/python-modules/mailmanclient { };

  rtmixer = callPackage ../development/python-modules/rtmixer { };

  mail-parser = callPackage ../development/python-modules/mail-parser { };

  makefun = callPackage ../development/python-modules/makefun { };

  mailsuite = callPackage ../development/python-modules/mailsuite { };

  Mako = callPackage ../development/python-modules/Mako { };

  malduck= callPackage ../development/python-modules/malduck { };

  managesieve = callPackage ../development/python-modules/managesieve { };

  manhole = callPackage ../development/python-modules/manhole { };

  manimpango = callPackage ../development/python-modules/manimpango {
    inherit (pkgs.darwin.apple_sdk.frameworks) AppKit;
  };

  manifestparser = callPackage ../development/python-modules/marionette-harness/manifestparser.nix { };

  manuel = callPackage ../development/python-modules/manuel { };

  manticore = callPackage ../development/python-modules/manticore {
    inherit (pkgs) z3;
  };

  mapbox = callPackage ../development/python-modules/mapbox { };

  mapbox-earcut = callPackage ../development/python-modules/mapbox-earcut { };

  mariadb = callPackage ../development/python-modules/mariadb { };

  marisa-trie = callPackage ../development/python-modules/marisa-trie { };

  markdown2 = callPackage ../development/python-modules/markdown2 { };

  markdown = callPackage ../development/python-modules/markdown { };

  markdown-include = callPackage ../development/python-modules/markdown-include { };

  markdown-it-py = callPackage ../development/python-modules/markdown-it-py { };

  markdown-macros = callPackage ../development/python-modules/markdown-macros { };

  markdownify  = callPackage ../development/python-modules/markdownify { };

  markdownsuperscript = callPackage ../development/python-modules/markdownsuperscript { };

  markerlib = callPackage ../development/python-modules/markerlib { };

  markupsafe = callPackage ../development/python-modules/markupsafe { };

  markups = callPackage ../development/python-modules/markups { };

  marshmallow = callPackage ../development/python-modules/marshmallow { };

  marshmallow-dataclass = callPackage ../development/python-modules/marshmallow-dataclass { };

  marshmallow-enum = callPackage ../development/python-modules/marshmallow-enum { };

  marshmallow-oneofschema = callPackage ../development/python-modules/marshmallow-oneofschema { };

  marshmallow-polyfield = callPackage ../development/python-modules/marshmallow-polyfield { };

  marshmallow-sqlalchemy = callPackage ../development/python-modules/marshmallow-sqlalchemy { };

  mask-rcnn = callPackage ../development/python-modules/mask-rcnn { };

  mastodon-py = callPackage ../development/python-modules/mastodon-py { };

  mat2 = callPackage ../development/python-modules/mat2 { };

  matchpy = callPackage ../development/python-modules/matchpy { };

  mathlibtools = callPackage ../development/python-modules/mathlibtools { };

  matlink-gpapi = callPackage ../development/python-modules/matlink-gpapi { };

  matplotlib = callPackage ../development/python-modules/matplotlib {
    stdenv = if stdenv.isDarwin then pkgs.clangStdenv else pkgs.stdenv;
    inherit (pkgs.darwin.apple_sdk.frameworks) Cocoa;
  };

  matplotlib-inline = callPackage ../development/python-modules/matplotlib-inline { };

  matrix-api-async = callPackage ../development/python-modules/matrix-api-async { };

  matrix-client = callPackage ../development/python-modules/matrix-client { };

  matrix-common = callPackage ../development/python-modules/matrix-common { };

  matrix-nio = callPackage ../development/python-modules/matrix-nio { };

  mattermostdriver = callPackage ../development/python-modules/mattermostdriver { };

  mautrix = callPackage ../development/python-modules/mautrix { };

  mautrix-appservice = self.mautrix; # alias 2019-12-28

  maxcube-api = callPackage ../development/python-modules/maxcube-api { };

  maxminddb = callPackage ../development/python-modules/maxminddb { };

  maya = callPackage ../development/python-modules/maya { };

  mayavi = pkgs.libsForQt5.callPackage ../development/python-modules/mayavi {
    inherit buildPythonPackage pythonOlder fetchPypi;
    inherit (self) pyface pygments numpy vtk traitsui envisage apptools pyqt5;
  };

  mbddns = callPackage ../development/python-modules/mbddns { };

  mccabe = callPackage ../development/python-modules/mccabe { };

  mcstatus = callPackage ../development/python-modules/mcstatus { };

  md-toc = callPackage ../development/python-modules/md-toc { };

  mdx-truly-sane-lists = callPackage ../development/python-modules/mdx-truly-sane-lists { };

  md2gemini = callPackage ../development/python-modules/md2gemini { };

  mdformat = callPackage ../development/python-modules/mdformat { };

  mdit-py-plugins = callPackage ../development/python-modules/mdit-py-plugins { };

  mdurl = callPackage ../development/python-modules/mdurl { };

  mdutils = callPackage ../development/python-modules/mdutils { };

  MDP = callPackage ../development/python-modules/mdp { };

  measurement = callPackage ../development/python-modules/measurement { };

  meater-python = callPackage ../development/python-modules/meater-python { };

  mecab-python3 = callPackage ../development/python-modules/mecab-python3 { };

  mechanicalsoup = callPackage ../development/python-modules/mechanicalsoup { };

  mechanize = callPackage ../development/python-modules/mechanize { };

  mediafile = callPackage ../development/python-modules/mediafile { };

  mediapy = callPackage ../development/python-modules/mediapy { };

  meilisearch = callPackage ../development/python-modules/meilisearch { };

  meinheld = callPackage ../development/python-modules/meinheld { };

  meld3 = callPackage ../development/python-modules/meld3 { };

  memory-allocator = callPackage ../development/python-modules/memory-allocator { };

  memory_profiler = callPackage ../development/python-modules/memory_profiler { };

  mercantile = callPackage ../development/python-modules/mercantile { };

  mercurial = toPythonModule (pkgs.mercurial.override {
    python3Packages = self;
  });

  mergedb = callPackage ../development/python-modules/mergedb { };

  mergedeep = callPackage ../development/python-modules/mergedeep { };

  mergedict = callPackage ../development/python-modules/mergedict { };

  merkletools = callPackage ../development/python-modules/merkletools { };

  meross-iot = callPackage ../development/python-modules/meross-iot { };

  mesa = callPackage ../development/python-modules/mesa { };

  meshio = callPackage ../development/python-modules/meshio { };

  meshlabxml = callPackage ../development/python-modules/meshlabxml { };

  meshtastic = callPackage ../development/python-modules/meshtastic { };

  meson = toPythonModule ((pkgs.meson.override { python3 = python; }).overrideAttrs
    (oldAttrs: { # We do not want the setup hook in Python packages because the build is performed differently.
      setupHook = null;
    }));

  mesonpep517 = callPackage ../development/python-modules/mesonpep517 { };

  meson-python = callPackage ../development/python-modules/meson-python { };

  messagebird = callPackage ../development/python-modules/messagebird { };

  metakernel = callPackage ../development/python-modules/metakernel { };

  metar = callPackage ../development/python-modules/metar { };

  meteoalertapi = callPackage ../development/python-modules/meteoalertapi { };

  meteocalc = callPackage ../development/python-modules/meteocalc { };

  meteofrance-api = callPackage ../development/python-modules/meteofrance-api { };

  mezzanine = callPackage ../development/python-modules/mezzanine { };

  micawber = callPackage ../development/python-modules/micawber { };

  midiutil = callPackage ../development/python-modules/midiutil { };

  mido = callPackage ../development/python-modules/mido { };

  migen = callPackage ../development/python-modules/migen { };

  milc = callPackage ../development/python-modules/milc { };

  milksnake = callPackage ../development/python-modules/milksnake { };

  mill-local = callPackage ../development/python-modules/mill-local { };

  millheater = callPackage ../development/python-modules/millheater { };

  minexr = callPackage ../development/python-modules/minexr { };

  miniaudio = callPackage ../development/python-modules/miniaudio {
    inherit (pkgs.darwin.apple_sdk.frameworks) AudioToolbox CoreAudio;
  };

  minidb = callPackage ../development/python-modules/minidb { };

  minidump = callPackage ../development/python-modules/minidump { };

  minikanren = callPackage ../development/python-modules/minikanren { };

  minikerberos = callPackage ../development/python-modules/minikerberos { };

  minimock = callPackage ../development/python-modules/minimock { };

  mininet-python = (toPythonModule (pkgs.mininet.override {
    python3 = python;
  })).py;

  minio = callPackage ../development/python-modules/minio { };

  miniupnpc = callPackage ../development/python-modules/miniupnpc {
    inherit (pkgs.darwin) cctools;
  };

  misaka = callPackage ../development/python-modules/misaka { };

  mistletoe = callPackage ../development/python-modules/mistletoe { };

  mistune = callPackage ../development/python-modules/mistune { };

  mitmproxy = callPackage ../development/python-modules/mitmproxy { };

  mitogen = callPackage ../development/python-modules/mitogen { };

  mixpanel = callPackage ../development/python-modules/mixpanel { };

  mizani = callPackage ../development/python-modules/mizani { };

  mkdocs = callPackage ../development/python-modules/mkdocs { };
  mkdocs-autorefs = callPackage ../development/python-modules/mkdocs-autorefs { };
  mkdocs-drawio-exporter = callPackage ../development/python-modules/mkdocs-drawio-exporter { };
  mkdocs-exclude = callPackage ../development/python-modules/mkdocs-exclude { };
  mkdocs-gitlab = callPackage ../development/python-modules/mkdocs-gitlab-plugin { };
  mkdocs-macros = callPackage ../development/python-modules/mkdocs-macros { };
  mkdocs-material = callPackage ../development/python-modules/mkdocs-material { };
  mkdocs-material-extensions = callPackage ../development/python-modules/mkdocs-material/mkdocs-material-extensions.nix { };
  mkdocs-minify = callPackage ../development/python-modules/mkdocs-minify { };
  mkdocs-redirects = callPackage ../development/python-modules/mkdocs-redirects { };
  mkdocs-swagger-ui-tag = callPackage ../development/python-modules/mkdocs-swagger-ui-tag { };

  mkdocstrings = callPackage ../development/python-modules/mkdocstrings { };

  mkdocstrings-python = callPackage ../development/python-modules/mkdocstrings-python { };

  mkl-service = callPackage ../development/python-modules/mkl-service { };

  ml-collections = callPackage ../development/python-modules/ml-collections { };

  mlflow = callPackage ../development/python-modules/mlflow { };

  mlrose = callPackage ../development/python-modules/mlrose { };

  mlxtend = callPackage ../development/python-modules/mlxtend { };

  mlt = toPythonModule (pkgs.mlt.override {
    python3 = python;
    enablePython = true;
  });

  mmh3 = callPackage ../development/python-modules/mmh3 { };

  mmpython = callPackage ../development/python-modules/mmpython { };

  mnemonic = callPackage ../development/python-modules/mnemonic { };

  mne-python = callPackage ../development/python-modules/mne-python { };

  mnist = callPackage ../development/python-modules/mnist { };

  moat-ble = callPackage ../development/python-modules/moat-ble { };

  mocket = callPackage ../development/python-modules/mocket { };

  mock = callPackage ../development/python-modules/mock { };

  mockito = callPackage ../development/python-modules/mockito { };

  mock-open = callPackage ../development/python-modules/mock-open { };

  mock-services = callPackage ../development/python-modules/mock-services { };

  mockupdb = callPackage ../development/python-modules/mockupdb { };

  modeled = callPackage ../development/python-modules/modeled { };

  moderngl = callPackage ../development/python-modules/moderngl { };

  moderngl-window = callPackage ../development/python-modules/moderngl_window { };

  modestmaps = callPackage ../development/python-modules/modestmaps { };

  mohawk = callPackage ../development/python-modules/mohawk { };

  moku = callPackage ../development/python-modules/moku { };

  monai = callPackage ../development/python-modules/monai { };

  monero = callPackage ../development/python-modules/monero { };

  mongomock = callPackage ../development/python-modules/mongomock { };

  mongodict = callPackage ../development/python-modules/mongodict { };

  mongoengine = callPackage ../development/python-modules/mongoengine { };

  monkeyhex = callPackage ../development/python-modules/monkeyhex { };

  monosat = pkgs.monosat.python {
    inherit buildPythonPackage;
    inherit (self) cython pytestCheckHook;
  };

  monotonic = callPackage ../development/python-modules/monotonic { };

  monty = callPackage ../development/python-modules/monty { };

  moonraker-api = callPackage ../development/python-modules/moonraker-api { };

  more-itertools = callPackage ../development/python-modules/more-itertools { };

  more-properties = callPackage ../development/python-modules/more-properties { };

  moretools = callPackage ../development/python-modules/moretools { };

  morphys = callPackage ../development/python-modules/morphys { };

  mortgage = callPackage ../development/python-modules/mortgage { };

  motionblinds = callPackage ../development/python-modules/motionblinds { };

  motioneye-client = callPackage ../development/python-modules/motioneye-client { };

  moto = callPackage ../development/python-modules/moto { };

  motor = callPackage ../development/python-modules/motor { };

  mouseinfo = callPackage ../development/python-modules/mouseinfo { };

  moviepy = callPackage ../development/python-modules/moviepy { };

  mox3 = callPackage ../development/python-modules/mox3 { };

  mox = callPackage ../development/python-modules/mox { };

  mpd2 = callPackage ../development/python-modules/mpd2 { };

  mpi4py = callPackage ../development/python-modules/mpi4py { };

  mpldatacursor = callPackage ../development/python-modules/mpldatacursor { };

  mplfinance = callPackage ../development/python-modules/mplfinance { };

  mplleaflet = callPackage ../development/python-modules/mplleaflet { };

  mpmath = callPackage ../development/python-modules/mpmath { };

  mpv = callPackage ../development/python-modules/mpv {
    inherit (pkgs) mpv;
  };

  mpyq = callPackage ../development/python-modules/mpyq { };

  mrkd = callPackage ../development/python-modules/mrkd { };

  ms-active-directory = callPackage ../development/python-modules/ms-active-directory { };

  ms-cv = callPackage ../development/python-modules/ms-cv { };

  msal = callPackage ../development/python-modules/msal { };

  msal-extensions = callPackage ../development/python-modules/msal-extensions { };

  msgpack = callPackage ../development/python-modules/msgpack { };

  msgpack-numpy = callPackage ../development/python-modules/msgpack-numpy { };

  msgspec = callPackage ../development/python-modules/msgspec { };

  msldap = callPackage ../development/python-modules/msldap { };

  msoffcrypto-tool = callPackage ../development/python-modules/msoffcrypto-tool { };

  mss = callPackage ../development/python-modules/mss { };

  msrestazure = callPackage ../development/python-modules/msrestazure { };

  msrest = callPackage ../development/python-modules/msrest { };

  mt-940 = callPackage ../development/python-modules/mt-940 { };

  mullvad-api = callPackage ../development/python-modules/mullvad-api { };

  mulpyplexer = callPackage ../development/python-modules/mulpyplexer { };

  multidict = callPackage ../development/python-modules/multidict { };

  multi_key_dict = callPackage ../development/python-modules/multi_key_dict { };

  multimethod = callPackage ../development/python-modules/multimethod { };

  multipledispatch = callPackage ../development/python-modules/multipledispatch { };

  multiprocess = callPackage ../development/python-modules/multiprocess { };

  multiset = callPackage ../development/python-modules/multiset { };

  multitasking = callPackage ../development/python-modules/multitasking { };

  munch = callPackage ../development/python-modules/munch { };

  munkres = callPackage ../development/python-modules/munkres { };

  murmurhash = callPackage ../development/python-modules/murmurhash { };

  musicbrainzngs = callPackage ../development/python-modules/musicbrainzngs { };

  mutag = callPackage ../development/python-modules/mutag { };

  mutagen = callPackage ../development/python-modules/mutagen { };

  mutatormath = callPackage ../development/python-modules/mutatormath { };

  mutesync = callPackage ../development/python-modules/mutesync { };

  mutf8 = callPackage ../development/python-modules/mutf8 { };

  mutmut = callPackage ../development/python-modules/mutmut { };

  mujson = callPackage ../development/python-modules/mujson { };

  mwclient = callPackage ../development/python-modules/mwclient { };

  mwdblib = callPackage ../development/python-modules/mwdblib { };

  mwoauth = callPackage ../development/python-modules/mwoauth { };

  mwparserfromhell = callPackage ../development/python-modules/mwparserfromhell { };

  mxnet = callPackage ../development/python-modules/mxnet { };

  myfitnesspal = callPackage ../development/python-modules/myfitnesspal { };

  mygpoclient = callPackage ../development/python-modules/mygpoclient { };

  myhome = callPackage ../development/python-modules/myhome { };

  myjwt = callPackage ../development/python-modules/myjwt { };

  mypy = callPackage ../development/python-modules/mypy { };

  mypy-boto3-builder = callPackage ../development/python-modules/mypy-boto3-builder { };

  mypy-boto3-s3 = callPackage ../development/python-modules/mypy-boto3-s3 { };

  mypy-extensions = callPackage ../development/python-modules/mypy/extensions.nix { };

  mypy-protobuf = callPackage ../development/python-modules/mypy-protobuf { };

  mysqlclient = callPackage ../development/python-modules/mysqlclient { };

  mysql-connector = callPackage ../development/python-modules/mysql-connector { };

  myst-docutils = callPackage ../development/python-modules/myst-docutils { };

  myst-nb = callPackage ../development/python-modules/myst-nb { };

  myst-parser = callPackage ../development/python-modules/myst-parser { };

  nad-receiver = callPackage ../development/python-modules/nad-receiver { };

  nagiosplugin = callPackage ../development/python-modules/nagiosplugin { };

  namedlist = callPackage ../development/python-modules/namedlist { };

  nameparser = callPackage ../development/python-modules/nameparser { };

  names = callPackage ../development/python-modules/names { };

  name-that-hash = callPackage ../development/python-modules/name-that-hash { };

  nampa = callPackage ../development/python-modules/nampa { };

  nanoleaf = callPackage ../development/python-modules/nanoleaf { };

  nomadnet = callPackage ../development/python-modules/nomadnet { };

  nanomsg-python = callPackage ../development/python-modules/nanomsg-python {
    inherit (pkgs) nanomsg;
  };

  nanotime = callPackage ../development/python-modules/nanotime { };

  napalm = callPackage ../development/python-modules/napalm { };

  napalm-hp-procurve = callPackage ../development/python-modules/napalm/hp-procurve.nix { };

  napari = callPackage ../development/python-modules/napari {
    inherit (pkgs.libsForQt5) mkDerivationWith wrapQtAppsHook;
  };

  napari-console = callPackage ../development/python-modules/napari-console { };

  napari-npe2 = callPackage ../development/python-modules/napari-npe2 { };

  napari-plugin-engine = callPackage ../development/python-modules/napari-plugin-engine { };

  napari-svg = callPackage ../development/python-modules/napari-svg { };

  nats-py = callPackage ../development/python-modules/nats-py { };

  nats-python = callPackage ../development/python-modules/nats-python { };

  natsort = callPackage ../development/python-modules/natsort { };

  naturalsort = callPackage ../development/python-modules/naturalsort { };

  nbclassic = callPackage ../development/python-modules/nbclassic { };

  nbclient = callPackage ../development/python-modules/nbclient { };

  nbconflux = callPackage ../development/python-modules/nbconflux { };

  nbconvert = callPackage ../development/python-modules/nbconvert { };

  nbdime = callPackage ../development/python-modules/nbdime { };

  nbformat = callPackage ../development/python-modules/nbformat { };

  nbmerge = callPackage ../development/python-modules/nbmerge { };

  nbsmoke = callPackage ../development/python-modules/nbsmoke { };

  nbsphinx = callPackage ../development/python-modules/nbsphinx { };

  nbval = callPackage ../development/python-modules/nbval { };

  nbxmpp = callPackage ../development/python-modules/nbxmpp { };

  ncclient = callPackage ../development/python-modules/ncclient { };

  nclib = callPackage ../development/python-modules/nclib { };

  ndg-httpsclient = callPackage ../development/python-modules/ndg-httpsclient { };

  ndjson = callPackage ../development/python-modules/ndjson { };

  ndms2-client = callPackage ../development/python-modules/ndms2-client { };

  ndspy = callPackage ../development/python-modules/ndspy { };

  ndtypes = callPackage ../development/python-modules/ndtypes { };

  nengo = callPackage ../development/python-modules/nengo { };

  neo = callPackage ../development/python-modules/neo { };

  neo4j = callPackage ../development/python-modules/neo4j { };

  nessclient = callPackage ../development/python-modules/nessclient { };

  nest-asyncio = callPackage ../development/python-modules/nest-asyncio { };

  nested-lookup = callPackage ../development/python-modules/nested-lookup { };

  nestedtext = callPackage ../development/python-modules/nestedtext { };

  netaddr = callPackage ../development/python-modules/netaddr { };

  netcdf4 = callPackage ../development/python-modules/netcdf4 { };

  netdata = callPackage ../development/python-modules/netdata { };

  netdisco = callPackage ../development/python-modules/netdisco { };

  netifaces = callPackage ../development/python-modules/netifaces { };

  netmiko = callPackage ../development/python-modules/netmiko { };

  netio = callPackage ../development/python-modules/netio { };

  nettigo-air-monitor = callPackage ../development/python-modules/nettigo-air-monitor { };

  netutils = callPackage ../development/python-modules/netutils { };

  networkx = callPackage ../development/python-modules/networkx { };

  neuron-mpi = pkgs.neuron-mpi.override { inherit python; };

  neuron = pkgs.neuron.override { inherit python; };

  neuronpy = callPackage ../development/python-modules/neuronpy { };

  nevow = callPackage ../development/python-modules/nevow { };

  newversion = callPackage ../development/python-modules/newversion { };

  nexia = callPackage ../development/python-modules/nexia { };

  nextcloudmonitor = callPackage ../development/python-modules/nextcloudmonitor { };

  nextcord = callPackage ../development/python-modules/nextcord { };

  nextdns = callPackage ../development/python-modules/nextdns { };

  nftables = toPythonModule (pkgs.nftables.override {
    python3 = python;
    withPython = true;
  });

  nghttp2 = (toPythonModule (pkgs.nghttp2.override {
    python3Packages = self;
    inherit (pkgs) ncurses;
    enableApp = false; # build only libnghttp2 ...
    enablePython = true; # ... and its Python bindings
  })).python;

  niaarm = callPackage ../development/python-modules/niaarm { };

  niapy = callPackage ../development/python-modules/niapy { };

  nibabel = callPackage ../development/python-modules/nibabel { };

  nidaqmx = callPackage ../development/python-modules/nidaqmx { };

  Nikola = callPackage ../development/python-modules/Nikola { };

  niko-home-control = callPackage ../development/python-modules/niko-home-control { };

  nilearn = callPackage ../development/python-modules/nilearn { };

  niluclient = callPackage ../development/python-modules/niluclient { };

  nimfa = callPackage ../development/python-modules/nimfa { };

  nine = callPackage ../development/python-modules/nine { };

  nipy = callPackage ../development/python-modules/nipy { };

  nipype = callPackage ../development/python-modules/nipype {
    inherit (pkgs) which;
  };

  nitime = callPackage ../development/python-modules/nitime { };

  nitpick = callPackage ../applications/version-management/nitpick { };

  nitransforms = callPackage ../development/python-modules/nitransforms { };

  nix-kernel = callPackage ../development/python-modules/nix-kernel {
    inherit (pkgs) nix;
  };

  nixpkgs = callPackage ../development/python-modules/nixpkgs { };

  nixpkgs-pytools = callPackage ../development/python-modules/nixpkgs-pytools { };

  nix-prefetch-github = callPackage ../development/python-modules/nix-prefetch-github { };

  nkdfu = callPackage ../development/python-modules/nkdfu { };

  nltk = callPackage ../development/python-modules/nltk { };

  nnpdf = toPythonModule (pkgs.nnpdf.override {
    python3 = python;
  });

  nmapthon2 = callPackage ../development/python-modules/nmapthon2 { };

  amaranth-boards = callPackage ../development/python-modules/amaranth-boards { };

  amaranth = callPackage ../development/python-modules/amaranth { };

  amaranth-soc = callPackage ../development/python-modules/amaranth-soc { };

  nocasedict = callPackage ../development/python-modules/nocasedict { };

  nocaselist = callPackage ../development/python-modules/nocaselist { };

  nodeenv = callPackage ../development/python-modules/nodeenv { };

  nodepy-runtime = callPackage ../development/python-modules/nodepy-runtime { };

  node-semver = callPackage ../development/python-modules/node-semver { };

  noise = callPackage ../development/python-modules/noise { };

  noiseprotocol = callPackage ../development/python-modules/noiseprotocol { };

  normality = callPackage ../development/python-modules/normality { };

  nose2 = callPackage ../development/python-modules/nose2 { };

  nose = callPackage ../development/python-modules/nose { };

  nose-cov = callPackage ../development/python-modules/nose-cov { };

  nose-cprof = callPackage ../development/python-modules/nose-cprof { };

  nose-exclude = callPackage ../development/python-modules/nose-exclude { };

  nose-timer = callPackage ../development/python-modules/nose-timer { };

  nosejs = callPackage ../development/python-modules/nosejs { };

  nose-pattern-exclude = callPackage ../development/python-modules/nose-pattern-exclude { };

  nose_progressive = callPackage ../development/python-modules/nose_progressive { };

  nose-randomly = callPackage ../development/python-modules/nose-randomly { };

  nose_warnings_filters = callPackage ../development/python-modules/nose_warnings_filters { };

  nosexcover = callPackage ../development/python-modules/nosexcover { };

  notebook = callPackage ../development/python-modules/notebook { };

  notebook-shim = callPackage ../development/python-modules/notebook-shim { };

  notedown = callPackage ../development/python-modules/notedown { };

  notifications-python-client = callPackage ../development/python-modules/notifications-python-client { };

  notify-events = callPackage ../development/python-modules/notify-events { };

  notify-py = callPackage ../development/python-modules/notify-py { };

  notify2 = callPackage ../development/python-modules/notify2 { };

  notifymuch = callPackage ../development/python-modules/notifymuch {};

  notmuch = callPackage ../development/python-modules/notmuch {
    inherit (pkgs) notmuch;
  };

  notmuch2 = callPackage ../development/python-modules/notmuch2 {
    inherit (pkgs) notmuch;
  };

  nototools = callPackage ../data/fonts/noto-fonts/tools.nix { };

  notus-scanner = callPackage ../development/python-modules/notus-scanner { };

  nplusone = callPackage ../development/python-modules/nplusone { };

  npyscreen = callPackage ../development/python-modules/npyscreen { };

  nsapi = callPackage ../development/python-modules/nsapi { };

  ntc-templates = callPackage ../development/python-modules/ntc-templates { };

  ntlm-auth = callPackage ../development/python-modules/ntlm-auth { };

  ntplib = callPackage ../development/python-modules/ntplib { };

  Nuitka = callPackage ../development/python-modules/nuitka { };

  nulltype = callPackage ../development/python-modules/nulltype { };

  num2words = callPackage ../development/python-modules/num2words { };

  numba = callPackage ../development/python-modules/numba {
    cudaSupport = pkgs.config.cudaSupport or false;
  };

  numbaWithCuda = self.numba.override {
    cudaSupport = true;
  };

  numba-scipy = callPackage ../development/python-modules/numba-scipy { };

  numcodecs = callPackage ../development/python-modules/numcodecs { };

  numdifftools = callPackage ../development/python-modules/numdifftools { };

  numericalunits = callPackage ../development/python-modules/numericalunits { };

  numexpr = callPackage ../development/python-modules/numexpr { };

  numpydoc = callPackage ../development/python-modules/numpydoc { };

  numpy = callPackage ../development/python-modules/numpy { };

  numpy-stl = callPackage ../development/python-modules/numpy-stl { };

  numpyro = callPackage ../development/python-modules/numpyro { };

  nunavut = callPackage ../development/python-modules/nunavut { };

  nutils = callPackage ../development/python-modules/nutils { };

  nvchecker = callPackage ../development/python-modules/nvchecker { };

  nxt-python = callPackage ../development/python-modules/nxt-python { };

  python-nvd3 = callPackage ../development/python-modules/python-nvd3 { };

  py-deprecate = callPackage ../development/python-modules/py-deprecate { };

  py-ecc = callPackage ../development/python-modules/py-ecc { };

  py-eth-sig-utils = callPackage ../development/python-modules/py-eth-sig-utils { };

  nwdiag = callPackage ../development/python-modules/nwdiag { };

  oasatelematics = callPackage ../development/python-modules/oasatelematics { };

  oath = callPackage ../development/python-modules/oath { };

  oauth2 = callPackage ../development/python-modules/oauth2 { };

  oauth2client = callPackage ../development/python-modules/oauth2client { };

  oauth = callPackage ../development/python-modules/oauth { };

  oauthenticator = callPackage ../development/python-modules/oauthenticator { };

  oauthlib = callPackage ../development/python-modules/oauthlib { };

  obfsproxy = callPackage ../development/python-modules/obfsproxy { };

  objax = callPackage ../development/python-modules/objax { };

  objgraph = callPackage ../development/python-modules/objgraph {
    # requires both the graphviz package and python package
    graphvizPkgs = pkgs.graphviz;
  };

  obspy = callPackage ../development/python-modules/obspy { };

  oci = callPackage ../development/python-modules/oci { };

  ocifs = callPackage ../development/python-modules/ocifs { };

  ocrmypdf = callPackage ../development/python-modules/ocrmypdf { };

  od = callPackage ../development/python-modules/od { };

  odfpy = callPackage ../development/python-modules/odfpy { };

  offtrac = callPackage ../development/python-modules/offtrac { };

  ofxclient = callPackage ../development/python-modules/ofxclient { };

  ofxhome = callPackage ../development/python-modules/ofxhome { };

  ofxparse = callPackage ../development/python-modules/ofxparse { };

  ofxtools = callPackage ../development/python-modules/ofxtools { };

  oemthermostat = callPackage ../development/python-modules/oemthermostat { };

  olefile = callPackage ../development/python-modules/olefile { };

  oletools = callPackage ../development/python-modules/oletools { };

  omegaconf = callPackage ../development/python-modules/omegaconf { };

  omnikinverter = callPackage ../development/python-modules/omnikinverter { };

  omnilogic = callPackage ../development/python-modules/omnilogic { };

  ondilo = callPackage ../development/python-modules/ondilo { };

  onetimepass = callPackage ../development/python-modules/onetimepass { };

  onkyo-eiscp = callPackage ../development/python-modules/onkyo-eiscp { };

  online-judge-api-client = callPackage ../development/python-modules/online-judge-api-client { };

  online-judge-tools = callPackage ../development/python-modules/online-judge-tools { };

  onlykey-solo-python = callPackage ../development/python-modules/onlykey-solo-python { };

  onnx = callPackage ../development/python-modules/onnx { };

  onvif-zeep-async = callPackage ../development/python-modules/onvif-zeep-async { };

  oocsi = callPackage ../development/python-modules/oocsi { };

  open-garage = callPackage ../development/python-modules/open-garage { };

  open-meteo = callPackage ../development/python-modules/open-meteo { };

  openai-whisper = callPackage ../development/python-modules/openai-whisper { };

  openant = callPackage ../development/python-modules/openant { };

  openapi-schema-validator = callPackage ../development/python-modules/openapi-schema-validator { };

  openapi-spec-validator = callPackage ../development/python-modules/openapi-spec-validator { };

  openbabel-bindings = callPackage ../development/python-modules/openbabel-bindings {
      openbabel = callPackage ../development/libraries/openbabel { inherit (self) python; };
  };

  opencv3 = toPythonModule (pkgs.opencv3.override {
    enablePython = true;
    pythonPackages = self;
  });

  opencv4 = toPythonModule (pkgs.opencv4.override {
    enablePython = true;
    pythonPackages = self;
  });

  openerz-api = callPackage ../development/python-modules/openerz-api { };

  openevsewifi = callPackage ../development/python-modules/openevsewifi { };

  openhomedevice = callPackage ../development/python-modules/openhomedevice { };

  openidc-client = callPackage ../development/python-modules/openidc-client { };

  openpyxl = callPackage ../development/python-modules/openpyxl { };

  openrazer = callPackage ../development/python-modules/openrazer/pylib.nix { };

  openrazer-daemon = callPackage ../development/python-modules/openrazer/daemon.nix { };

  openrouteservice = callPackage ../development/python-modules/openrouteservice { };

  opensensemap-api = callPackage ../development/python-modules/opensensemap-api { };

  opensfm = callPackage ../development/python-modules/opensfm { };

  openshift = callPackage ../development/python-modules/openshift { };

  opensimplex = callPackage ../development/python-modules/opensimplex { };

  openstackdocstheme = callPackage ../development/python-modules/openstackdocstheme { };

  openstacksdk = callPackage ../development/python-modules/openstacksdk { };

  opentimestamps = callPackage ../development/python-modules/opentimestamps { };

  openturns = toPythonModule (pkgs.openturns.override {
    python3Packages = self;
    enablePython = true;
  });

  opentracing = callPackage ../development/python-modules/opentracing { };

  openvino = toPythonModule (pkgs.openvino.override {
    inherit (self) python;
    enablePython = true;
  });

  openwebifpy = callPackage ../development/python-modules/openwebifpy { };

  openwrt-luci-rpc = callPackage ../development/python-modules/openwrt-luci-rpc { };

  openwrt-ubus-rpc = callPackage ../development/python-modules/openwrt-ubus-rpc { };

  opsdroid_get_image_size = callPackage ../development/python-modules/opsdroid_get_image_size { };

  opt-einsum = callPackage ../development/python-modules/opt-einsum { };

  optax = callPackage ../development/python-modules/optax { };

  optuna = callPackage ../development/python-modules/optuna { };

  opuslib = callPackage ../development/python-modules/opuslib { };

  orderedmultidict = callPackage ../development/python-modules/orderedmultidict { };

  ordered-set = callPackage ../development/python-modules/ordered-set { };

  orderedset = callPackage ../development/python-modules/orderedset { };

  orjson = callPackage ../development/python-modules/orjson { };

  orm = callPackage ../development/python-modules/orm { };

  ormar = callPackage ../development/python-modules/ormar { };

  ortools = (toPythonModule (pkgs.or-tools.override { inherit (self) python; })).python;

  orvibo = callPackage ../development/python-modules/orvibo { };

  os-service-types = callPackage ../development/python-modules/os-service-types { };

  osc = callPackage ../development/python-modules/osc { };

  osc-lib = callPackage ../development/python-modules/osc-lib { };

  oscrypto = callPackage ../development/python-modules/oscrypto { };

  oscpy = callPackage ../development/python-modules/oscpy { };

  oset = callPackage ../development/python-modules/oset { };

  osmnx = callPackage ../development/python-modules/osmnx { };

  osmpythontools = callPackage ../development/python-modules/osmpythontools { };

  oslo-concurrency = callPackage ../development/python-modules/oslo-concurrency { };

  oslo-config = callPackage ../development/python-modules/oslo-config { };

  oslo-context = callPackage ../development/python-modules/oslo-context { };

  oslo-db = callPackage ../development/python-modules/oslo-db { };

  oslo-i18n = callPackage ../development/python-modules/oslo-i18n { };

  oslo-log = callPackage ../development/python-modules/oslo-log { };

  oslo-serialization = callPackage ../development/python-modules/oslo-serialization { };

  oslo-utils = callPackage ../development/python-modules/oslo-utils { };

  oslotest = callPackage ../development/python-modules/oslotest { };

  ospd = callPackage ../development/python-modules/ospd { };

  osqp = callPackage ../development/python-modules/osqp { };

  oss2 = callPackage ../development/python-modules/oss2 { };

  ossfs = callPackage ../development/python-modules/ossfs { };

  outcome = callPackage ../development/python-modules/outcome { };

  ovh = callPackage ../development/python-modules/ovh { };

  ovmfvartool = callPackage ../development/python-modules/ovmfvartool { };

  ovoenergy = callPackage ../development/python-modules/ovoenergy { };

  owslib = callPackage ../development/python-modules/owslib { };

  oyaml = callPackage ../development/python-modules/oyaml { };

  p1monitor = callPackage ../development/python-modules/p1monitor { };

  packageurl-python = callPackage ../development/python-modules/packageurl-python { };

  packaging = callPackage ../development/python-modules/packaging { };

  packbits = callPackage ../development/python-modules/packbits { };

  packet-python = callPackage ../development/python-modules/packet-python { };

  pafy = callPackage ../development/python-modules/pafy { };

  pagelabels = callPackage ../development/python-modules/pagelabels { };

  paho-mqtt = callPackage ../development/python-modules/paho-mqtt { };

  palace = callPackage ../development/python-modules/palace { };

  palettable = callPackage ../development/python-modules/palettable { };

  pallets-sphinx-themes = callPackage ../development/python-modules/pallets-sphinx-themes { };

  pamela = callPackage ../development/python-modules/pamela { };

  pamqp = callPackage ../development/python-modules/pamqp { };

  panacotta = callPackage ../development/python-modules/panacotta { };

  panasonic-viera = callPackage ../development/python-modules/panasonic-viera { };

  pandas = callPackage ../development/python-modules/pandas { };

  pandas-datareader = callPackage ../development/python-modules/pandas-datareader { };

  pandoc-attributes = callPackage ../development/python-modules/pandoc-attributes { };

  pandoc-xnos = callPackage ../development/python-modules/pandoc-xnos { };

  pandocfilters = callPackage ../development/python-modules/pandocfilters { };

  panel = callPackage ../development/python-modules/panel { };

  panflute = callPackage ../development/python-modules/panflute { };

  papermill = callPackage ../development/python-modules/papermill { };

  openpaperwork-core = callPackage ../applications/office/paperwork/openpaperwork-core.nix { };
  openpaperwork-gtk = callPackage ../applications/office/paperwork/openpaperwork-gtk.nix { };
  paperwork-backend = callPackage ../applications/office/paperwork/paperwork-backend.nix { };
  paperwork-shell = callPackage ../applications/office/paperwork/paperwork-shell.nix { };

  papis = callPackage ../development/python-modules/papis { };

  papis-python-rofi = callPackage ../development/python-modules/papis-python-rofi { };

  param = callPackage ../development/python-modules/param { };

  parameter-expansion-patched = callPackage ../development/python-modules/parameter-expansion-patched { };

  parameterized = callPackage ../development/python-modules/parameterized { };

  paramiko = callPackage ../development/python-modules/paramiko { };

  paramz = callPackage ../development/python-modules/paramz { };

  paranoid-crypto = callPackage ../development/python-modules/paranoid-crypto { };

  parfive = callPackage ../development/python-modules/parfive { };

  parquet = callPackage ../development/python-modules/parquet { };

  parse = callPackage ../development/python-modules/parse { };

  parsedatetime = callPackage ../development/python-modules/parsedatetime { };

  parsedmarc = callPackage ../development/python-modules/parsedmarc { };

  parsel = callPackage ../development/python-modules/parsel { };

  parse-type = callPackage ../development/python-modules/parse-type { };

  parsimonious = callPackage ../development/python-modules/parsimonious { };

  parsley = callPackage ../development/python-modules/parsley { };

  parso = callPackage ../development/python-modules/parso { };

  parsy = callPackage ../development/python-modules/parsy { };

  partd = callPackage ../development/python-modules/partd { };

  parts = callPackage ../development/python-modules/parts { };

  particle = callPackage ../development/python-modules/particle { };

  parver = callPackage ../development/python-modules/parver { };
  arpeggio = callPackage ../development/python-modules/arpeggio { };

  passlib = callPackage ../development/python-modules/passlib { };

  paste = callPackage ../development/python-modules/paste { };

  pastedeploy = callPackage ../development/python-modules/pastedeploy { };

  pastel = callPackage ../development/python-modules/pastel { };

  pastescript = callPackage ../development/python-modules/pastescript { };

  patator = callPackage ../development/python-modules/patator { };

  patch = callPackage ../development/python-modules/patch { };

  patch-ng = callPackage ../development/python-modules/patch-ng { };

  path = callPackage ../development/python-modules/path { };

  path-and-address = callPackage ../development/python-modules/path-and-address { };

  pathable = callPackage ../development/python-modules/pathable { };

  pathlib2 = callPackage ../development/python-modules/pathlib2 { };

  pathlib = callPackage ../development/python-modules/pathlib { };

  pathos = callPackage ../development/python-modules/pathos { };

  pathspec = callPackage ../development/python-modules/pathspec { };

  pathtools = callPackage ../development/python-modules/pathtools { };

  pathvalidate = callPackage ../development/python-modules/pathvalidate { };

  pathy = callPackage ../development/python-modules/pathy { };

  patiencediff = callPackage ../development/python-modules/patiencediff { };

  patool = callPackage ../development/python-modules/patool { };

  patsy = callPackage ../development/python-modules/patsy { };

  patrowl4py = callPackage ../development/python-modules/patrowl4py { };

  paver = callPackage ../development/python-modules/paver { };

  paypalrestsdk = callPackage ../development/python-modules/paypalrestsdk { };

  pbkdf2 = callPackage ../development/python-modules/pbkdf2 { };

  pbr = callPackage ../development/python-modules/pbr { };

  pc-ble-driver-py = toPythonModule (callPackage ../development/python-modules/pc-ble-driver-py { });

  pcapy-ng = callPackage ../development/python-modules/pcapy-ng { };

  pcodedmp = callPackage ../development/python-modules/pcodedmp { };

  pcpp = callPackage ../development/python-modules/pcpp { };

  pdf2image = callPackage ../development/python-modules/pdf2image { };

  pdfkit = callPackage ../development/python-modules/pdfkit { };

  pdfminer-six = callPackage ../development/python-modules/pdfminer-six { };

  pdfposter = callPackage ../development/python-modules/pdfposter { };

  pdfrw = callPackage ../development/python-modules/pdfrw { };

  pdftotext = callPackage ../development/python-modules/pdftotext { };

  pdfx = callPackage ../development/python-modules/pdfx { };

  pdm-pep517 = callPackage ../development/python-modules/pdm-pep517 { };

  pdoc = callPackage ../development/python-modules/pdoc { };

  pdoc3 = callPackage ../development/python-modules/pdoc3 { };

  peaqevcore = callPackage ../development/python-modules/peaqevcore { };

  pebble = callPackage ../development/python-modules/pebble { };

  pecan = callPackage ../development/python-modules/pecan { };

  peco = callPackage ../development/python-modules/peco { };

  peewee = callPackage ../development/python-modules/peewee { };

  pefile = callPackage ../development/python-modules/pefile { };

  pelican = callPackage ../development/python-modules/pelican {
    inherit (pkgs) glibcLocales git;
  };

  pendulum = callPackage ../development/python-modules/pendulum { };

  pep440 = callPackage ../development/python-modules/pep440 { };

  pep517 = callPackage ../development/python-modules/pep517 { };

  pep8 = callPackage ../development/python-modules/pep8 { };

  pep8-naming = callPackage ../development/python-modules/pep8-naming { };

  peppercorn = callPackage ../development/python-modules/peppercorn { };

  percol = callPackage ../development/python-modules/percol { };

  perfplot = callPackage ../development/python-modules/perfplot { };

  periodictable = callPackage ../development/python-modules/periodictable { };

  persim = callPackage ../development/python-modules/persim { };

  persistent = callPackage ../development/python-modules/persistent { };

  persisting-theory = callPackage ../development/python-modules/persisting-theory { };

  pescea = callPackage ../development/python-modules/pescea { };

  pex = callPackage ../development/python-modules/pex { };

  pexif = callPackage ../development/python-modules/pexif { };

  pexpect = callPackage ../development/python-modules/pexpect { };

  pg8000 = callPackage ../development/python-modules/pg8000 { };

  pgcli = callPackage ../development/python-modules/pgcli { };

  pglast = callPackage ../development/python-modules/pglast { };

  pgpdump = callPackage ../development/python-modules/pgpdump { };

  pgpy = callPackage ../development/python-modules/pgpy { };

  pgsanity = callPackage ../development/python-modules/pgsanity { };

  pgspecial = callPackage ../development/python-modules/pgspecial { };

  phe = callPackage ../development/python-modules/phe { };

  phik = callPackage ../development/python-modules/phik { };

  phone-modem = callPackage ../development/python-modules/phone-modem { };

  phonenumbers = callPackage ../development/python-modules/phonenumbers { };

  micloud = callPackage ../development/python-modules/micloud { };

  msgraph-core = callPackage ../development/python-modules/msgraph-core { };

  netmap = callPackage ../development/python-modules/netmap { };

  onetimepad = callPackage ../development/python-modules/onetimepad { };

  openai = callPackage ../development/python-modules/openai { };

  openapi-core = callPackage ../development/python-modules/openapi-core { };

  overly = callPackage ../development/python-modules/overly { };

  overpy = callPackage ../development/python-modules/overpy { };

  pandas-stubs = callPackage ../development/python-modules/pandas-stubs { };

  parameterizedtestcase = callPackage ../development/python-modules/parameterizedtestcase { };

  pdunehd = callPackage ../development/python-modules/pdunehd { };

  pencompy = callPackage ../development/python-modules/pencompy { };

  phonopy = callPackage ../development/python-modules/phonopy { };

  pixcat = callPackage ../development/python-modules/pixcat { };

  psrpcore = callPackage ../development/python-modules/psrpcore { };

  pypemicro = callPackage ../development/python-modules/pypemicro { };

  pyprecice = callPackage ../development/python-modules/pyprecice { };

  pypsrp = callPackage ../development/python-modules/pypsrp { };

  phpserialize = callPackage ../development/python-modules/phpserialize { };

  phx-class-registry = callPackage ../development/python-modules/phx-class-registry { };

  pi1wire = callPackage ../development/python-modules/pi1wire { };

  piccata = callPackage ../development/python-modules/piccata { };

  pick = callPackage ../development/python-modules/pick { };

  pickleshare = callPackage ../development/python-modules/pickleshare { };

  picobox = callPackage ../development/python-modules/picobox { };

  picos = callPackage ../development/python-modules/picos { };

  piccolo-theme = callPackage ../development/python-modules/piccolo-theme { };

  pid = callPackage ../development/python-modules/pid { };

  piep = callPackage ../development/python-modules/piep { };

  piexif = callPackage ../development/python-modules/piexif { };

  pijuice = callPackage ../development/python-modules/pijuice { };

  pika = callPackage ../development/python-modules/pika { };

  pika-pool = callPackage ../development/python-modules/pika-pool { };

  pikepdf = callPackage ../development/python-modules/pikepdf { };

  pilkit = callPackage ../development/python-modules/pilkit { };

  pillowfight = callPackage ../development/python-modules/pillowfight { };

  pillow = callPackage ../development/python-modules/pillow {
    inherit (pkgs) freetype libjpeg zlib libtiff libwebp tcl lcms2 tk;
    inherit (pkgs.xorg) libX11 libxcb;
  };

  pillow-simd = callPackage ../development/python-modules/pillow-simd {
      inherit (pkgs) freetype libjpeg zlib libtiff libwebp tcl lcms2 tk;
      inherit (pkgs.xorg) libX11;
  };

  pims = callPackage ../development/python-modules/pims { };

  pinboard = callPackage ../development/python-modules/pinboard { };

  pint = callPackage ../development/python-modules/pint { };

  pint-pandas = callPackage ../development/python-modules/pint-pandas { };

  pip = callPackage ../development/python-modules/pip { };

  pipdate = callPackage ../development/python-modules/pipdate { };

  pipdeptree = callPackage ../development/python-modules/pipdeptree { };

  pipenv-poetry-migrate = callPackage ../development/python-modules/pipenv-poetry-migrate { };

  pip-api = callPackage ../development/python-modules/pip-api { };

  pip-tools = callPackage ../development/python-modules/pip-tools { };

  pip-requirements-parser = callPackage ../development/python-modules/pip-requirements-parser { };

  pipx = callPackage ../development/python-modules/pipx { };

  pivy = callPackage ../development/python-modules/pivy {
    inherit (pkgs.qt5) qtbase qmake;
    inherit (pkgs.libsForQt5) soqt;
  };

  pixelmatch = callPackage ../development/python-modules/pixelmatch { };

  pkce = callPackage ../development/python-modules/pkce { };

  pkgconfig = callPackage ../development/python-modules/pkgconfig { };

  pkginfo = callPackage ../development/python-modules/pkginfo { };

  pkginfo2 = callPackage ../development/python-modules/pkginfo2 { };

  pkuseg = callPackage ../development/python-modules/pkuseg { };

  pmsensor = callPackage ../development/python-modules/pmsensor { };

  ppdeep = callPackage ../development/python-modules/ppdeep { };

  proxy_tools = callPackage ../development/python-modules/proxy_tools { };

  py-nextbusnext = callPackage ../development/python-modules/py-nextbusnext { };

  pyaehw4a1 = callPackage ../development/python-modules/pyaehw4a1 { };

  pyatag = callPackage ../development/python-modules/pyatag { };

  pyatome = callPackage ../development/python-modules/pyatome { };

  pycketcasts = callPackage ../development/python-modules/pycketcasts { };

  pycontrol4 = callPackage ../development/python-modules/pycontrol4 { };

  pycoolmasternet-async = callPackage ../development/python-modules/pycoolmasternet-async { };

  pyfireservicerota = callPackage ../development/python-modules/pyfireservicerota { };

  pyflexit = callPackage ../development/python-modules/pyflexit { };

  pyflick = callPackage ../development/python-modules/pyflick { };

  pyfreedompro = callPackage ../development/python-modules/pyfreedompro { };

  pygti = callPackage ../development/python-modules/pygti { };

  pyheos = callPackage ../development/python-modules/pyheos { };

  pyhiveapi = callPackage ../development/python-modules/pyhiveapi { };

  pyhumps = callPackage ../development/python-modules/pyhumps { };

  pyisy = callPackage ../development/python-modules/pyisy { };

  pykrakenapi = callPackage ../development/python-modules/pykrakenapi { };

  pynndescent = callPackage ../development/python-modules/pynndescent { };

  pynobo = callPackage ../development/python-modules/pynobo { };

  pynuki = callPackage ../development/python-modules/pynuki { };

  pynut2 = callPackage ../development/python-modules/pynut2 { };

  pynws = callPackage ../development/python-modules/pynws { };

  pynx584 = callPackage ../development/python-modules/pynx584 { };

  pyoverkiz = callPackage ../development/python-modules/pyoverkiz { };

  pyownet = callPackage ../development/python-modules/pyownet { };

  pypoint = callPackage ../development/python-modules/pypoint { };

  pypoolstation = callPackage ../development/python-modules/pypoolstation { };

  pyrevolve = callPackage ../development/python-modules/pyrevolve { };

  pyrfxtrx = callPackage ../development/python-modules/pyrfxtrx { };

  pyrogram = callPackage ../development/python-modules/pyrogram { };

  pysabnzbd = callPackage ../development/python-modules/pysabnzbd { };

  pysbd = callPackage ../development/python-modules/pysbd { };

  pyschemes = callPackage ../development/python-modules/pyschemes { };

  pyshark = callPackage ../development/python-modules/pyshark { };

  pysiaalarm = callPackage ../development/python-modules/pysiaalarm { };

  pyskyqhub = callPackage ../development/python-modules/pyskyqhub { };

  pyskyqremote = callPackage ../development/python-modules/pyskyqremote { };

  pysolcast = callPackage ../development/python-modules/pysolcast { };

  pysqlitecipher = callPackage ../development/python-modules/pysqlitecipher { };

  pysyncthru = callPackage ../development/python-modules/pysyncthru { };

  python-codon-tables = callPackage ../development/python-modules/python-codon-tables { };

  python-crfsuite = callPackage ../development/python-modules/python-crfsuite { };

  python-csxcad = callPackage ../development/python-modules/python-csxcad { };

  python-ecobee-api = callPackage ../development/python-modules/python-ecobee-api { };

  python-flirt = callPackage ../development/python-modules/python-flirt { };

  python-glanceclient = callPackage ../development/python-modules/python-glanceclient { };

  python-google-nest = callPackage ../development/python-modules/python-google-nest { };

  python-heatclient = callPackage ../development/python-modules/python-heatclient { };

  python-ipmi = callPackage ../development/python-modules/python-ipmi { };

  python-ironicclient = callPackage ../development/python-modules/python-ironicclient { };

  python-izone = callPackage ../development/python-modules/python-izone { };

  python-juicenet = callPackage ../development/python-modules/python-juicenet { };

  python-kasa = callPackage ../development/python-modules/python-kasa { };

  python-keycloak = callPackage ../development/python-modules/python-keycloak { };

  python-keystoneclient = callPackage ../development/python-modules/python-keystoneclient { };

  python-lsp-black = callPackage ../development/python-modules/python-lsp-black { };

  python-memcached = callPackage ../development/python-modules/python-memcached { };

  python-openems = callPackage ../development/python-modules/python-openems { };

  python-openzwave-mqtt = callPackage ../development/python-modules/python-openzwave-mqtt { };

  python-owasp-zap-v2-4 = callPackage ../development/python-modules/python-owasp-zap-v2-4 { };

  python-songpal = callPackage ../development/python-modules/python-songpal { };

  python-swiftclient = callPackage ../development/python-modules/python-swiftclient { };

  python-tado = callPackage ../development/python-modules/python-tado { };

  pythonfinder = callPackage ../development/python-modules/pythonfinder { };

  pytomorrowio = callPackage ../development/python-modules/pytomorrowio { };

  pyutil = callPackage ../development/python-modules/pyutil { };

  pyzbar = callPackage ../development/python-modules/pyzbar { };

  pkutils = callPackage ../development/python-modules/pkutils { };

  plac = callPackage ../development/python-modules/plac { };

  plaid-python = callPackage ../development/python-modules/plaid-python { };

  plantuml = callPackage ../development/python-modules/plantuml { };

  plantuml-markdown = callPackage ../development/python-modules/plantuml-markdown {
    inherit (pkgs) plantuml;
  };

  plaster = callPackage ../development/python-modules/plaster { };

  plaster-pastedeploy = callPackage ../development/python-modules/plaster-pastedeploy { };

  platformdirs = callPackage ../development/python-modules/platformdirs { };

  playsound = callPackage ../development/python-modules/playsound { };

  plexapi = callPackage ../development/python-modules/plexapi { };

  plexauth = callPackage ../development/python-modules/plexauth { };

  plexwebsocket = callPackage ../development/python-modules/plexwebsocket { };

  plfit = toPythonModule (pkgs.plfit.override {
    inherit (self) python;
  });

  plone-testing = callPackage ../development/python-modules/plone-testing { };

  plotly = callPackage ../development/python-modules/plotly { };

  plotnine = callPackage ../development/python-modules/plotnine { };

  pluggy = callPackage ../development/python-modules/pluggy { };

  plugincode = callPackage ../development/python-modules/plugincode { };

  pluginbase = callPackage ../development/python-modules/pluginbase { };

  plugnplay = callPackage ../development/python-modules/plugnplay { };

  plugwise = callPackage ../development/python-modules/plugwise { };

  plum-py = callPackage ../development/python-modules/plum-py { };

  plumbum = callPackage ../development/python-modules/plumbum { };

  plux = callPackage ../development/python-modules/plux { };

  ply = callPackage ../development/python-modules/ply { };

  plyer = callPackage ../development/python-modules/plyer { };

  plyfile = callPackage ../development/python-modules/plyfile { };

  plyplus = callPackage ../development/python-modules/plyplus { };

  plyvel = callPackage ../development/python-modules/plyvel { };

  Pmw = callPackage ../development/python-modules/Pmw { };

  pocket = callPackage ../development/python-modules/pocket { };

  podcastparser = callPackage ../development/python-modules/podcastparser { };

  podcats = callPackage ../development/python-modules/podcats { };

  poetry = callPackage ../development/python-modules/poetry { };

  poetry-core = callPackage ../development/python-modules/poetry-core { };

  poetry-dynamic-versioning = callPackage ../development/python-modules/poetry-dynamic-versioning { };

  poetry-plugin-export = callPackage ../development/python-modules/poetry-plugin-export { };

  poetry-semver = callPackage ../development/python-modules/poetry-semver { };

  poetry2conda = callPackage ../development/python-modules/poetry2conda { };

  poezio = callPackage ../applications/networking/instant-messengers/poezio { };

  polars = callPackage ../development/python-modules/polars { };

  polarizationsolver = callPackage ../development/python-modules/polarizationsolver { };

  polib = callPackage ../development/python-modules/polib { };

  policy-sentry = callPackage ../development/python-modules/policy-sentry { };

  policyuniverse = callPackage ../development/python-modules/policyuniverse { };

  polyline = callPackage ../development/python-modules/polyline { };

  pomegranate = callPackage ../development/python-modules/pomegranate { };

  pontos = callPackage ../development/python-modules/pontos { };

  pony = callPackage ../development/python-modules/pony { };

  ponywhoosh = callPackage ../development/python-modules/ponywhoosh { };

  pooch = callPackage ../development/python-modules/pooch { };

  pook = callPackage ../development/python-modules/pook { };

  poolsense = callPackage ../development/python-modules/poolsense { };

  poppler-qt5 = callPackage ../development/python-modules/poppler-qt5 {
    inherit (pkgs.qt5) qtbase qmake;
    inherit (pkgs.libsForQt5) poppler;
  };

  portalocker = callPackage ../development/python-modules/portalocker { };

  portend = callPackage ../development/python-modules/portend { };

  portpicker = callPackage ../development/python-modules/portpicker { };

  posix_ipc = callPackage ../development/python-modules/posix_ipc { };

  pot = callPackage ../development/python-modules/pot { };

  potentials = callPackage ../development/python-modules/potentials { };

  potr = callPackage ../development/python-modules/potr { };

  power = callPackage ../development/python-modules/power { };

  powerline = callPackage ../development/python-modules/powerline { };

  powerline-mem-segment = callPackage ../development/python-modules/powerline-mem-segment { };

  pox = callPackage ../development/python-modules/pox { };

  poyo = callPackage ../development/python-modules/poyo { };

  ppft = callPackage ../development/python-modules/ppft { };

  pplpy = callPackage ../development/python-modules/pplpy { };

  pprintpp = callPackage ../development/python-modules/pprintpp { };

  pproxy = callPackage ../development/python-modules/pproxy { };

  ppscore = callPackage ../development/python-modules/ppscore { };

  pq = callPackage ../development/python-modules/pq { };

  prance = callPackage ../development/python-modules/prance { };

  prawcore = callPackage ../development/python-modules/prawcore { };

  praw = callPackage ../development/python-modules/praw { };

  prayer-times-calculator = callPackage ../development/python-modules/prayer-times-calculator { };

  precis-i18n = callPackage ../development/python-modules/precis-i18n { };

  prefixed = callPackage ../development/python-modules/prefixed { };

  pre-commit-hooks = callPackage ../development/python-modules/pre-commit-hooks { };

  preggy = callPackage ../development/python-modules/preggy { };

  premailer = callPackage ../development/python-modules/premailer { };

  preprocess-cancellation = callPackage ../development/python-modules/preprocess-cancellation { };

  preshed = callPackage ../development/python-modules/preshed { };

  pretend = callPackage ../development/python-modules/pretend { };

  prettytable = callPackage ../development/python-modules/prettytable { };

  primecountpy = callPackage ../development/python-modules/primecountpy { };

  primer3 = callPackage ../development/python-modules/primer3 { };

  priority = callPackage ../development/python-modules/priority { };

  prison = callPackage ../development/python-modules/prison { };

  privacyidea-ldap-proxy = callPackage ../development/python-modules/privacyidea-ldap-proxy { };

  proboscis = callPackage ../development/python-modules/proboscis { };

  process-tests = callPackage ../development/python-modules/process-tests { };

  proglog = callPackage ../development/python-modules/proglog { };

  progressbar2 = callPackage ../development/python-modules/progressbar2 { };

  progressbar33 = callPackage ../development/python-modules/progressbar33 { };

  progressbar = callPackage ../development/python-modules/progressbar { };

  progress = callPackage ../development/python-modules/progress { };

  prometheus-client = callPackage ../development/python-modules/prometheus-client { };

  prometheus-flask-exporter = callPackage ../development/python-modules/prometheus-flask-exporter { };

  promise = callPackage ../development/python-modules/promise { };

  prompt-toolkit = callPackage ../development/python-modules/prompt-toolkit { };

  property-manager = callPackage ../development/python-modules/property-manager { };

  protego = callPackage ../development/python-modules/protego { };

  proto-plus = callPackage ../development/python-modules/proto-plus { };

  protobuf = callPackage ../development/python-modules/protobuf {
    disabled = isPyPy;
    # If a protobuf upgrade causes many Python packages to fail, please pin it here to the previous version.
    doCheck = !isPy3k;
    inherit (pkgs) protobuf;
  };

  protobuf3-to-dict = callPackage ../development/python-modules/protobuf3-to-dict { };

  proton-client = callPackage ../development/python-modules/proton-client { };

  protonup = callPackage ../development/python-modules/protonup { };

  protonvpn-nm-lib = callPackage ../development/python-modules/protonvpn-nm-lib {
    pkgs-systemd = pkgs.systemd;
  };

  prov = callPackage ../development/python-modules/prov { };

  prox-tv = callPackage ../development/python-modules/prox-tv { };

  proxmoxer = callPackage ../development/python-modules/proxmoxer { };

  proxy-py = callPackage ../development/python-modules/proxy-py { };

  psautohint = callPackage ../development/python-modules/psautohint { };

  pscript = callPackage ../development/python-modules/pscript { };

  psd-tools = callPackage ../development/python-modules/psd-tools { };

  psutil = callPackage ../development/python-modules/psutil {
    inherit (pkgs.darwin.apple_sdk.frameworks) IOKit;
  };

  psutil-home-assistant = callPackage ../development/python-modules/psutil-home-assistant { };

  psycopg = callPackage ../development/python-modules/psycopg { };

  psycopg2 = callPackage ../development/python-modules/psycopg2 { };

  psycopg2cffi = callPackage ../development/python-modules/psycopg2cffi { };

  psygnal = callPackage ../development/python-modules/psygnal { };

  ptable = callPackage ../development/python-modules/ptable { };

  ptest = callPackage ../development/python-modules/ptest { };

  ptpython = callPackage ../development/python-modules/ptpython { };

  ptyprocess = callPackage ../development/python-modules/ptyprocess { };

  publicsuffix2 = callPackage ../development/python-modules/publicsuffix2 { };

  publicsuffix = callPackage ../development/python-modules/publicsuffix { };

  pubnub = callPackage ../development/python-modules/pubnub { };

  pubnubsub-handler = callPackage ../development/python-modules/pubnubsub-handler { };

  pudb = callPackage ../development/python-modules/pudb { };

  pulp = callPackage ../development/python-modules/pulp { };

  pulsectl = callPackage ../development/python-modules/pulsectl { };

  pure-cdb = callPackage ../development/python-modules/pure-cdb { };

  pure-eval = callPackage ../development/python-modules/pure-eval { };

  pure-pcapy3 = callPackage ../development/python-modules/pure-pcapy3 { };

  purepng = callPackage ../development/python-modules/purepng { };

  pure-python-adb = callPackage ../development/python-modules/pure-python-adb { };

  pure-python-adb-homeassistant = callPackage ../development/python-modules/pure-python-adb-homeassistant { };

  puremagic = callPackage ../development/python-modules/puremagic { };

  purl = callPackage ../development/python-modules/purl { };

  push-receiver = callPackage ../development/python-modules/push-receiver { };

  pushbullet = callPackage ../development/python-modules/pushbullet { };

  pushover-complete = callPackage ../development/python-modules/pushover-complete { };

  pvlib = callPackage ../development/python-modules/pvlib { };

  pvo = callPackage ../development/python-modules/pvo { };

  Pweave = callPackage ../development/python-modules/pweave { };

  pwntools = callPackage ../development/python-modules/pwntools {
    debugger = pkgs.gdb;
  };

  pxml = callPackage ../development/python-modules/pxml { };

  py-air-control = callPackage ../development/python-modules/py-air-control { };

  py-air-control-exporter = callPackage ../development/python-modules/py-air-control-exporter { };

  py-dmidecode = callPackage ../development/python-modules/py-dmidecode { };

  py-nightscout = callPackage ../development/python-modules/py-nightscout { };

  py-synologydsm-api = callPackage ../development/python-modules/py-synologydsm-api { };

  py-sneakers = callPackage ../development/python-modules/py-sneakers { };

  py-tes = callPackage ../development/python-modules/py-tes { };

  py-tree-sitter = callPackage ../development/python-modules/py-tree-sitter { };

  py-ubjson = callPackage ../development/python-modules/py-ubjson { };

  py-zabbix = callPackage ../development/python-modules/py-zabbix { };

  py17track = callPackage ../development/python-modules/py17track { };

  py2bit = callPackage ../development/python-modules/py2bit { };

  py3buddy = toPythonModule (callPackage ../development/python-modules/py3buddy { });

  py3exiv2 = callPackage ../development/python-modules/py3exiv2 { };

  py3rijndael = callPackage ../development/python-modules/py3rijndael { };

  py3status = callPackage ../development/python-modules/py3status { };

  py3to2 = callPackage ../development/python-modules/3to2 { };

  py4j = callPackage ../development/python-modules/py4j { };

  pyacoustid = callPackage ../development/python-modules/pyacoustid { };

  pyads = callPackage ../development/python-modules/pyads { };

  pyaes = callPackage ../development/python-modules/pyaes { };

  pyaftership = callPackage ../development/python-modules/pyaftership { };

  pyahocorasick = callPackage ../development/python-modules/pyahocorasick { };

  pyairnow = callPackage ../development/python-modules/pyairnow { };

  pyairvisual = callPackage ../development/python-modules/pyairvisual { };

  pyalgotrade = callPackage ../development/python-modules/pyalgotrade { };

  pyalmond = callPackage ../development/python-modules/pyalmond { };

  pyamg = callPackage ../development/python-modules/pyamg { };

  pyaml = callPackage ../development/python-modules/pyaml { };

  pyannotate = callPackage ../development/python-modules/pyannotate { };

  pyarlo = callPackage ../development/python-modules/pyarlo { };

  pyarr = callPackage ../development/python-modules/pyarr { };

  pyarrow = callPackage ../development/python-modules/pyarrow {
    inherit (pkgs) arrow-cpp cmake;
  };

  pyasn = callPackage ../development/python-modules/pyasn { };

  pyasn1 = callPackage ../development/python-modules/pyasn1 { };

  pyasn1-modules = callPackage ../development/python-modules/pyasn1-modules { };

  pyathena = callPackage ../development/python-modules/pyathena { };

  pyatmo = callPackage ../development/python-modules/pyatmo { };

  pyatspi = callPackage ../development/python-modules/pyatspi { };

  pyatv = callPackage ../development/python-modules/pyatv { };

  pyaudio = callPackage ../development/python-modules/pyaudio { };

  pyaussiebb = callPackage ../development/python-modules/pyaussiebb { };

  pyautogui = callPackage ../development/python-modules/pyautogui { };

  pyavm = callPackage ../development/python-modules/pyavm { };

  pyaxmlparser = callPackage ../development/python-modules/pyaxmlparser { };

  pybalboa = callPackage ../development/python-modules/pybalboa { };

  pybase64 = callPackage ../development/python-modules/pybase64 { };

  pybids = callPackage ../development/python-modules/pybids { };

  pybigwig = callPackage ../development/python-modules/pybigwig { };

  pybind11 = callPackage ../development/python-modules/pybind11 { };

  pybindgen = callPackage ../development/python-modules/pybindgen { };

  pyblackbird = callPackage ../development/python-modules/pyblackbird { };

  pyblake2 = callPackage ../development/python-modules/pyblake2 { };

  pyblock = callPackage ../development/python-modules/pyblock { };

  pybluez = callPackage ../development/python-modules/pybluez {
    inherit (pkgs) bluez;
  };

  pybotvac = callPackage ../development/python-modules/pybotvac { };

  pybravia = callPackage ../development/python-modules/pybravia { };

  pybrowserid = callPackage ../development/python-modules/pybrowserid { };

  pybtex = callPackage ../development/python-modules/pybtex { };

  pybtex-docutils = callPackage ../development/python-modules/pybtex-docutils { };

  pybullet = callPackage ../development/python-modules/pybullet { };

  pycairo = callPackage ../development/python-modules/pycairo {
    inherit (pkgs.buildPackages) meson;
  };

  py = callPackage ../development/python-modules/py { };

  pycangjie = callPackage ../development/python-modules/pycangjie { };

  pycapnp = callPackage ../development/python-modules/pycapnp { };

  pycaption = callPackage ../development/python-modules/pycaption { };

  pycares = callPackage ../development/python-modules/pycares { };

  pycarwings2 = callPackage ../development/python-modules/pycarwings2 { };

  pycategories = callPackage ../development/python-modules/pycategories { };

  pycdio = callPackage ../development/python-modules/pycdio { };

  pycec = callPackage ../development/python-modules/pycec { };

  pycep-parser = callPackage ../development/python-modules/pycep-parser { };

  pycfdns = callPackage ../development/python-modules/pycfdns { };

  pycflow2dot = callPackage ../development/python-modules/pycflow2dot {
    inherit (pkgs) graphviz;
  };

  pycfmodel = callPackage ../development/python-modules/pycfmodel { };

  pychannels = callPackage ../development/python-modules/pychannels { };

  pychart = callPackage ../development/python-modules/pychart { };

  pychef = callPackage ../development/python-modules/pychef { };

  pychm = callPackage ../development/python-modules/pychm { };

  PyChromecast = callPackage ../development/python-modules/pychromecast { };

  pyclimacell = callPackage ../development/python-modules/pyclimacell { };

  pyclip = callPackage ../development/python-modules/pyclip { };

  pyclipper = callPackage ../development/python-modules/pyclipper { };

  pycm = callPackage ../development/python-modules/pycm { };

  pycmarkgfm = callPackage ../development/python-modules/pycmarkgfm { };

  pycocotools = callPackage ../development/python-modules/pycocotools { };

  pycodestyle = callPackage ../development/python-modules/pycodestyle { };

  pycognito = callPackage ../development/python-modules/pycognito { };

  pycoin = callPackage ../development/python-modules/pycoin { };

  pycollada = callPackage ../development/python-modules/pycollada { };

  pycomfoconnect = callPackage ../development/python-modules/pycomfoconnect { };

  pycontracts = callPackage ../development/python-modules/pycontracts { };

  pycosat = callPackage ../development/python-modules/pycosat { };

  pycountry = callPackage ../development/python-modules/pycountry { };

  pycparser = callPackage ../development/python-modules/pycparser { };

  py-canary = callPackage ../development/python-modules/py-canary { };

  py-cid = callPackage ../development/python-modules/py-cid { };

  py-cpuinfo = callPackage ../development/python-modules/py-cpuinfo { };

  pycrc = callPackage ../development/python-modules/pycrc { };

  pycritty = callPackage ../development/python-modules/pycritty { };

  pycron = callPackage ../development/python-modules/pycron { };

  pycrypto = callPackage ../development/python-modules/pycrypto { };

  pycryptodome = callPackage ../development/python-modules/pycryptodome { };

  pycryptodomex = callPackage ../development/python-modules/pycryptodomex { };

  pycsdr = callPackage ../development/python-modules/pycsdr { };

  pyct = callPackage ../development/python-modules/pyct { };

  pyctr = callPackage ../development/python-modules/pyctr { };

  pycuda = callPackage ../development/python-modules/pycuda {
    inherit (pkgs.stdenv) mkDerivation;
  };

  pycups = callPackage ../development/python-modules/pycups { };

  pycurl = callPackage ../development/python-modules/pycurl { };

  pycxx = callPackage ../development/python-modules/pycxx { };

  pydaikin = callPackage ../development/python-modules/pydaikin { };

  pydal = callPackage ../development/python-modules/pydal { };

  pydanfossair = callPackage ../development/python-modules/pydanfossair { };

  pydantic = callPackage ../development/python-modules/pydantic { };

  pydash = callPackage ../development/python-modules/pydash { };

  pydata-sphinx-theme = callPackage ../development/python-modules/pydata-sphinx-theme { };

  pydbus = callPackage ../development/python-modules/pydbus { };

  pydeck = callPackage ../development/python-modules/pydeck { };

  pydeconz = callPackage ../development/python-modules/pydeconz { };

  pydelijn = callPackage ../development/python-modules/pydelijn { };

  pydenticon = callPackage ../development/python-modules/pydenticon { };

  pydeps = callPackage ../development/python-modules/pydeps {
    inherit (pkgs) graphviz;
  };

  pydes = callPackage ../development/python-modules/pydes { };

  py-desmume = callPackage ../development/python-modules/py-desmume { };

  pydevccu = callPackage ../development/python-modules/pydevccu { };

  pydevd = callPackage ../development/python-modules/pydevd { };

  pydexcom = callPackage ../development/python-modules/pydexcom { };

  pydicom = callPackage ../development/python-modules/pydicom { };

  pydigiham = callPackage ../development/python-modules/pydigiham { };

  pydispatcher = callPackage ../development/python-modules/pydispatcher { };

  pydmd = callPackage ../development/python-modules/pydmd { };

  pydns = callPackage ../development/python-modules/py3dns { };

  pydocstyle = callPackage ../development/python-modules/pydocstyle { };

  pydocumentdb = callPackage ../development/python-modules/pydocumentdb { };

  pydoods = callPackage ../development/python-modules/pydoods { };

  pydot = callPackage ../development/python-modules/pydot {
    inherit (pkgs) graphviz;
  };

  pydrive2 = callPackage ../development/python-modules/pydrive2 { };

  pydroid-ipcam = callPackage ../development/python-modules/pydroid-ipcam  { };

  pydsdl = callPackage ../development/python-modules/pydsdl { };

  pydub = callPackage ../development/python-modules/pydub { };

  pyduke-energy = callPackage ../development/python-modules/pyduke-energy { };

  pydy = callPackage ../development/python-modules/pydy { };

  pydyf = callPackage ../development/python-modules/pydyf { };

  pyebus = callPackage ../development/python-modules/pyebus { };

  pyechonest = callPackage ../development/python-modules/pyechonest { };

  pyeclib = callPackage ../development/python-modules/pyeclib { };

  pyeconet = callPackage ../development/python-modules/pyeconet { };

  pyecowitt = callPackage ../development/python-modules/pyecowitt { };

  pyedimax = callPackage ../development/python-modules/pyedimax { };

  pyee = callPackage ../development/python-modules/pyee { };

  pyefergy = callPackage ../development/python-modules/pyefergy { };

  pyeight = callPackage ../development/python-modules/pyeight { };

  pyelftools = callPackage ../development/python-modules/pyelftools { };

  pyemby = callPackage ../development/python-modules/pyemby { };

  pyemd = callPackage ../development/python-modules/pyemd { };

  pyenchant = callPackage ../development/python-modules/pyenchant {
    inherit (pkgs) enchant2;
  };

  pyenvisalink = callPackage ../development/python-modules/pyenvisalink { };

  pyephember = callPackage ../development/python-modules/pyephember { };

  pyepsg = callPackage ../development/python-modules/pyepsg { };

  pyerfa = callPackage ../development/python-modules/pyerfa { };

  pyevmasm = callPackage ../development/python-modules/pyevmasm { };

  pyevilgenius = callPackage ../development/python-modules/pyevilgenius { };

  pyexcel = callPackage ../development/python-modules/pyexcel { };

  pyexcel-io = callPackage ../development/python-modules/pyexcel-io { };

  pyexcel-ods = callPackage ../development/python-modules/pyexcel-ods { };

  pyexcel-xls = callPackage ../development/python-modules/pyexcel-xls { };

  pyext = callPackage ../development/python-modules/pyext { };

  pyezviz = callPackage ../development/python-modules/pyezviz { };

  pyface = callPackage ../development/python-modules/pyface { };

  pyfaidx = callPackage ../development/python-modules/pyfaidx { };

  pyfakefs = callPackage ../development/python-modules/pyfakefs { };

  pyfakewebcam = callPackage ../development/python-modules/pyfakewebcam { };

  pyfantom = callPackage ../development/python-modules/pyfantom { };

  pyfcm = callPackage ../development/python-modules/pyfcm { };

  pyfftw = callPackage ../development/python-modules/pyfftw { };

  pyfido = callPackage ../development/python-modules/pyfido { };

  pyfiglet = callPackage ../development/python-modules/pyfiglet { };

  pyfnip = callPackage ../development/python-modules/pyfnip { };

  pyflakes = callPackage ../development/python-modules/pyflakes { };

  pyflic = callPackage ../development/python-modules/pyflic { };

  pyflume = callPackage ../development/python-modules/pyflume { };

  pyflunearyou = callPackage ../development/python-modules/pyflunearyou { };

  pyfma = callPackage ../development/python-modules/pyfma { };

  pyfribidi = callPackage ../development/python-modules/pyfribidi { };

  pyfritzhome = callPackage ../development/python-modules/pyfritzhome { };

  pyfronius = callPackage ../development/python-modules/pyfronius { };

  pyftdi = callPackage ../development/python-modules/pyftdi { };

  pyftgl = callPackage ../development/python-modules/pyftgl { };

  pyftpdlib = callPackage ../development/python-modules/pyftpdlib { };

  pyfttt = callPackage ../development/python-modules/pyfttt { };

  pyfuse3 = callPackage ../development/python-modules/pyfuse3 { };

  pyfxa = callPackage ../development/python-modules/pyfxa { };

  pyfzf = callPackage ../development/python-modules/pyfzf {
    inherit (pkgs) fzf;
  };

  pygal = callPackage ../development/python-modules/pygal { };

  pygame = callPackage ../development/python-modules/pygame {
    inherit (pkgs.darwin.apple_sdk.frameworks) AppKit;
  };

  pygame_sdl2 = callPackage ../development/python-modules/pygame_sdl2 { };

  pygame-gui = callPackage ../development/python-modules/pygame-gui { };

  pygatt = callPackage ../development/python-modules/pygatt { };

  pygbm = callPackage ../development/python-modules/pygbm { };

  pygccxml = callPackage ../development/python-modules/pygccxml { };

  pygdbmi = callPackage ../development/python-modules/pygdbmi { };

  pygeoip = callPackage ../development/python-modules/pygeoip { };

  pygeos = callPackage ../development/python-modules/pygeos { };

  pygetwindow = callPackage ../development/python-modules/pygetwindow { };

  pygit2 = callPackage ../development/python-modules/pygit2 { };

  PyGithub = callPackage ../development/python-modules/pyGithub { };

  pyglet = callPackage ../development/python-modules/pyglet { };

  pygls = callPackage ../development/python-modules/pygls { };

  pygmars = callPackage ../development/python-modules/pygmars { };

  pygments-better-html = callPackage ../development/python-modules/pygments-better-html { };

  pygments = callPackage ../development/python-modules/pygments { };

  pygments-markdown-lexer = callPackage ../development/python-modules/pygments-markdown-lexer { };

  pygmo = callPackage ../development/python-modules/pygmo { };

  pygmt = callPackage ../development/python-modules/pygmt { };

  pygobject2 = callPackage ../development/python-modules/pygobject { };

  pygobject3 = callPackage ../development/python-modules/pygobject/3.nix {
    # inherit (pkgs) meson won't work because it won't be spliced
    inherit (pkgs.buildPackages) meson;
  };

  pygogo = callPackage ../development/python-modules/pygogo { };

  pygpgme = callPackage ../development/python-modules/pygpgme { };

  pygraphviz = callPackage ../development/python-modules/pygraphviz {
    inherit (pkgs) graphviz;
  };

  pygreat = callPackage ../development/python-modules/pygreat { };

  pygrok = callPackage ../development/python-modules/pygrok { };

  pygtfs = callPackage ../development/python-modules/pygtfs { };

  pygtail = callPackage ../development/python-modules/pygtail { };

  pygtkspellcheck = callPackage ../development/python-modules/pygtkspellcheck { };

  pygtrie = callPackage ../development/python-modules/pygtrie { };

  pyhamcrest = callPackage ../development/python-modules/pyhamcrest { };

  pyhanko = callPackage ../development/python-modules/pyhanko { };

  pyhanko-certvalidator = callPackage ../development/python-modules/pyhanko-certvalidator { };

  pyhaversion = callPackage ../development/python-modules/pyhaversion { };

  pyhcl = callPackage ../development/python-modules/pyhcl { };

  pyhocon = callPackage ../development/python-modules/pyhocon { };

  pyhomematic = callPackage ../development/python-modules/pyhomematic { };

  pyhomepilot = callPackage ../development/python-modules/pyhomepilot { };

  pyhomeworks = callPackage ../development/python-modules/pyhomeworks { };

  pyhs100 = callPackage ../development/python-modules/pyhs100 { };

  pyi2cflash = callPackage ../development/python-modules/pyi2cflash { };

  pyialarm = callPackage ../development/python-modules/pyialarm { };

  pyicloud = callPackage ../development/python-modules/pyicloud { };

  PyICU = callPackage ../development/python-modules/pyicu { };

  pyimpfuzzy = callPackage ../development/python-modules/pyimpfuzzy {
    inherit (pkgs) ssdeep;
  };

  pyinotify = callPackage ../development/python-modules/pyinotify { };

  pyinputevent = callPackage ../development/python-modules/pyinputevent { };

  pyinsteon = callPackage ../development/python-modules/pyinsteon { };

  pyinstrument = callPackage ../development/python-modules/pyinstrument { };

  pyintesishome = callPackage ../development/python-modules/pyintesishome { };

  pyipma = callPackage ../development/python-modules/pyipma { };

  pyipp = callPackage ../development/python-modules/pyipp { };

  pyiqvia = callPackage ../development/python-modules/pyiqvia { };

  pyisbn = callPackage ../development/python-modules/pyisbn { };

  pyjet = callPackage ../development/python-modules/pyjet { };

  pyjks = callPackage ../development/python-modules/pyjks { };

  pyjnius = callPackage ../development/python-modules/pyjnius { };

  pyjsparser = callPackage ../development/python-modules/pyjsparser { };

  pyjwkest = callPackage ../development/python-modules/pyjwkest { };

  pyjwt = callPackage ../development/python-modules/pyjwt { };

  pykakasi = callPackage ../development/python-modules/pykakasi { };

  pykdl = callPackage ../development/python-modules/pykdl { };

  pykdtree = callPackage ../development/python-modules/pykdtree {
    inherit (pkgs.llvmPackages) openmp;
  };

  pykeepass = callPackage ../development/python-modules/pykeepass { };

  pykerberos = callPackage ../development/python-modules/pykerberos { };

  pykeyatome = callPackage ../development/python-modules/pykeyatome { };

  pykira = callPackage ../development/python-modules/pykira { };

  pykka = callPackage ../development/python-modules/pykka { };

  pykmtronic = callPackage ../development/python-modules/pykmtronic { };

  pykodi = callPackage ../development/python-modules/pykodi { };

  pykoplenti = callPackage ../development/python-modules/pykoplenti { };

  pykostalpiko = callPackage ../development/python-modules/pykostalpiko { };

  pykulersky = callPackage ../development/python-modules/pykulersky { };

  pykwalify = callPackage ../development/python-modules/pykwalify { };

  pykwb = callPackage ../development/python-modules/pykwb { };

  pylacrosse = callPackage ../development/python-modules/pylacrosse { };

  pylama = callPackage ../development/python-modules/pylama { };

  pylast = callPackage ../development/python-modules/pylast { };

  pylatexenc = callPackage ../development/python-modules/pylatexenc { };

  pylaunches = callPackage ../development/python-modules/pylaunches { };

  pyld = callPackage ../development/python-modules/pyld { };

  pylev = callPackage ../development/python-modules/pylev { };

  pylgnetcast = callPackage ../development/python-modules/pylgnetcast { };

  pylibacl = callPackage ../development/python-modules/pylibacl { };

  pylibconfig2 = callPackage ../development/python-modules/pylibconfig2 { };

  pylibdmtx = callPackage ../development/python-modules/pylibdmtx { };

  pylibftdi = callPackage ../development/python-modules/pylibftdi {
    inherit (pkgs) libusb1;
  };

  pyliblo = callPackage ../development/python-modules/pyliblo { };

  pylibmc = callPackage ../development/python-modules/pylibmc { };

  pylink-square = callPackage ../development/python-modules/pylink-square { };

  pylint-celery = callPackage ../development/python-modules/pylint-celery { };

  pylint-django = callPackage ../development/python-modules/pylint-django { };

  pylint-flask = callPackage ../development/python-modules/pylint-flask { };

  pylint = callPackage ../development/python-modules/pylint { };

  pylint-plugin-utils = callPackage ../development/python-modules/pylint-plugin-utils { };

  pylitterbot = callPackage ../development/python-modules/pylitterbot { };

  py-lru-cache = callPackage ../development/python-modules/py-lru-cache { };

  pylnk3 = callPackage ../development/python-modules/pylnk3 { };

  pylru = callPackage ../development/python-modules/pylru { };

  pyls-black = callPackage ../development/python-modules/pyls-black { };

  pyls-flake8 = callPackage ../development/python-modules/pyls-flake8 { };

  pyls-isort = callPackage ../development/python-modules/pyls-isort { };

  pyls-mypy = callPackage ../development/python-modules/pyls-mypy { };

  pyls-spyder = callPackage ../development/python-modules/pyls-spyder { };

  pylsp-mypy = callPackage ../development/python-modules/pylsp-mypy { };

  PyLTI = callPackage ../development/python-modules/pylti { };

  pylutron = callPackage ../development/python-modules/pylutron { };

  pylutron-caseta = callPackage ../development/python-modules/pylutron-caseta { };

  pylyrics = callPackage ../development/python-modules/pylyrics { };

  pylxd = callPackage ../development/python-modules/pylxd { };

  pylzma = callPackage ../development/python-modules/pylzma { };

  pymacaroons = callPackage ../development/python-modules/pymacaroons { };

  pymaging = callPackage ../development/python-modules/pymaging { };

  pymaging_png = callPackage ../development/python-modules/pymaging_png { };

  pymailgunner = callPackage ../development/python-modules/pymailgunner { };

  pymanopt = callPackage ../development/python-modules/pymanopt { };

  pymarshal = callPackage ../development/python-modules/pymarshal { };

  pymata-express = callPackage ../development/python-modules/pymata-express { };

  pymatgen = callPackage ../development/python-modules/pymatgen { };

  pymatgen-lammps = callPackage ../development/python-modules/pymatgen-lammps { };

  pymaven-patch = callPackage ../development/python-modules/pymaven-patch { };

  pymavlink = callPackage ../development/python-modules/pymavlink { };

  pymazda = callPackage ../development/python-modules/pymazda { };

  pymbolic = callPackage ../development/python-modules/pymbolic { };

  pymc = callPackage ../development/python-modules/pymc { };

  pymdstat = callPackage ../development/python-modules/pymdstat { };

  pymdown-extensions = callPackage ../development/python-modules/pymdown-extensions { };

  pymediainfo = callPackage ../development/python-modules/pymediainfo { };

  pymediaroom = callPackage ../development/python-modules/pymediaroom { };

  pymeeus = callPackage ../development/python-modules/pymeeus { };

  pymelcloud = callPackage ../development/python-modules/pymelcloud { };

  pymemcache = callPackage ../development/python-modules/pymemcache { };

  pymemoize = callPackage ../development/python-modules/pymemoize { };

  pyment = callPackage ../development/python-modules/pyment { };

  pymetar = callPackage ../development/python-modules/pymetar { };

  pymeteireann = callPackage ../development/python-modules/pymeteireann { };

  pymeteoclimatic = callPackage ../development/python-modules/pymeteoclimatic { };

  pymetno = callPackage ../development/python-modules/pymetno { };

  pymicrobot = callPackage ../development/python-modules/pymicrobot { };

  pymitv = callPackage ../development/python-modules/pymitv { };

  pymfy = callPackage ../development/python-modules/pymfy { };

  pymodbus = callPackage ../development/python-modules/pymodbus { };

  pymongo = callPackage ../development/python-modules/pymongo { };

  pymoo = callPackage ../development/python-modules/pymoo { };

  pymorphy2 = callPackage ../development/python-modules/pymorphy2 { };

  pymorphy2-dicts-ru = callPackage ../development/python-modules/pymorphy2/dicts-ru.nix { };

  pympler = callPackage ../development/python-modules/pympler { };

  pymsgbox = callPackage ../development/python-modules/pymsgbox { };

  pymsteams = callPackage ../development/python-modules/pymsteams { };

  py-multiaddr = callPackage ../development/python-modules/py-multiaddr { };

  py-multibase = callPackage ../development/python-modules/py-multibase { };

  py-multicodec = callPackage ../development/python-modules/py-multicodec { };

  py-multihash = callPackage ../development/python-modules/py-multihash { };

  pymumble = callPackage ../development/python-modules/pymumble { };

  pymunk = callPackage ../development/python-modules/pymunk {
    inherit (pkgs.darwin.apple_sdk.frameworks) ApplicationServices;
  };

  pymupdf = callPackage ../development/python-modules/pymupdf { };

  PyMVGLive = callPackage ../development/python-modules/pymvglive { };

  pymyq = callPackage ../development/python-modules/pymyq { };

  pymysensors = callPackage ../development/python-modules/pymysensors { };

  pymysql = callPackage ../development/python-modules/pymysql { };

  pymysqlsa = callPackage ../development/python-modules/pymysqlsa { };

  pymystem3 = callPackage ../development/python-modules/pymystem3 { };

  pynac = callPackage ../development/python-modules/pynac { };

  pynacl = callPackage ../development/python-modules/pynacl { };

  pynamecheap = callPackage ../development/python-modules/pynamecheap { };

  pynamodb = callPackage ../development/python-modules/pynamodb { };

  pynanoleaf = callPackage ../development/python-modules/pynanoleaf { };

  pync = callPackage ../development/python-modules/pync {
    inherit (pkgs) which;
  };

  pynello = callPackage ../development/python-modules/pynello { };

  pynest2d = callPackage ../development/python-modules/pynest2d { };

  pynetbox = callPackage ../development/python-modules/pynetbox { };

  pynetdicom = callPackage ../development/python-modules/pynetdicom { };

  pynetgear = callPackage ../development/python-modules/pynetgear { };

  pynina = callPackage ../development/python-modules/pynina { };

  pynisher = callPackage ../development/python-modules/pynisher { };

  pynmea2 = callPackage ../development/python-modules/pynmea2 { };

  pynput = callPackage ../development/python-modules/pynput { };

  pynrrd = callPackage ../development/python-modules/pynrrd { };

  pynvim = callPackage ../development/python-modules/pynvim { };

  pynvml = callPackage ../development/python-modules/pynvml { };

  pynzb = callPackage ../development/python-modules/pynzb { };

  pyobihai = callPackage ../development/python-modules/pyobihai { };

  pyocr = callPackage ../development/python-modules/pyocr {
    tesseract = pkgs.tesseract4;
  };

  pyoctoprintapi = callPackage ../development/python-modules/pyoctoprintapi { };

  pyodbc = callPackage ../development/python-modules/pyodbc { };

  pyogg = callPackage ../development/python-modules/pyogg { };

  pyombi = callPackage ../development/python-modules/pyombi { };

  pyomo = callPackage ../development/python-modules/pyomo { };

  pyp = callPackage ../development/python-modules/pyp {
    inherit (pkgs) jq;
  };

  pypng = callPackage ../development/python-modules/pypng { };

  phonemizer = callPackage ../development/python-modules/phonemizer { };

  pyopencl = callPackage ../development/python-modules/pyopencl {
    mesa_drivers = pkgs.mesa.drivers;
  };

  pyopengl = callPackage ../development/python-modules/pyopengl { };

  pyopengl-accelerate = callPackage ../development/python-modules/pyopengl-accelerate { };

  pyopenssl = callPackage ../development/python-modules/pyopenssl { };

  pyopenuv = callPackage ../development/python-modules/pyopenuv { };

  pyopnsense = callPackage ../development/python-modules/pyopnsense { };

  pyoppleio = callPackage ../development/python-modules/pyoppleio { };

  pyosf = callPackage ../development/python-modules/pyosf { };

  pyosmium = callPackage ../development/python-modules/pyosmium {
    inherit (pkgs) lz4;
  };

  pyotgw = callPackage ../development/python-modules/pyotgw { };

  pyotp = callPackage ../development/python-modules/pyotp { };

  pyowm = callPackage ../development/python-modules/pyowm { };

  pypamtest = pkgs.libpam-wrapper.override {
    enablePython = true;
    inherit python;
  };

  pypandoc = callPackage ../development/python-modules/pypandoc { };

  pyparser = callPackage ../development/python-modules/pyparser { };

  pyparsing = callPackage ../development/python-modules/pyparsing { };

  pyparted = callPackage ../development/python-modules/pyparted { };

  pypass = callPackage ../development/python-modules/pypass { };

  pypblib = callPackage ../development/python-modules/pypblib { };

  pypca = callPackage ../development/python-modules/pypca { };

  pypcap = callPackage ../development/python-modules/pypcap { };

  pypck = callPackage ../development/python-modules/pypck { };

  pypdf2 = callPackage ../development/python-modules/pypdf2 { };

  pypdf3 = callPackage ../development/python-modules/pypdf3 { };

  pypeg2 = callPackage ../development/python-modules/pypeg2 { };

  pyperclip = callPackage ../development/python-modules/pyperclip { };

  pyperf = callPackage ../development/python-modules/pyperf { };

  pyphen = callPackage ../development/python-modules/pyphen { };

  pyphotonfile = callPackage ../development/python-modules/pyphotonfile { };

  pypillowfight = callPackage ../development/python-modules/pypillowfight { };

  pypinyin = callPackage ../development/python-modules/pypinyin { };

  pypiserver = callPackage ../development/python-modules/pypiserver { };

  pyplaato  = callPackage ../development/python-modules/pyplaato { };

  pyplatec = callPackage ../development/python-modules/pyplatec { };

  pyppeteer = callPackage ../development/python-modules/pyppeteer { };

  pypresence = callPackage ../development/python-modules/pypresence { };

  pyprind = callPackage ../development/python-modules/pyprind { };

  pyprof2calltree = callPackage ../development/python-modules/pyprof2calltree { };

  pyproj = callPackage ../development/python-modules/pyproj { };

  pyproject-metadata = callPackage ../development/python-modules/pyproject-metadata { };

  pyprosegur = callPackage ../development/python-modules/pyprosegur { };

  pyptlib = callPackage ../development/python-modules/pyptlib { };

  pypubsub = callPackage ../development/python-modules/pypubsub { };

  pypugjs = callPackage ../development/python-modules/pypugjs { };

  pypykatz = callPackage ../development/python-modules/pypykatz { };

  pypytools = callPackage ../development/python-modules/pypytools { };

  pyqldb = callPackage ../development/python-modules/pyqldb { };

  pyqrcode = callPackage ../development/python-modules/pyqrcode { };

  pyqt-builder = callPackage ../development/python-modules/pyqt-builder { };

  pyqt4 = callPackage ../development/python-modules/pyqt/4.x.nix { };

  pyqt5 = callPackage ../development/python-modules/pyqt/5.x.nix { };

  pyqt5_sip = callPackage ../development/python-modules/pyqt/sip.nix { };

  pyqt5_with_qtmultimedia = self.pyqt5.override {
    withMultimedia = true;
  };

  /*
    `pyqt5_with_qtwebkit` should not be used by python libraries in
    pkgs/development/python-modules/*. Putting this attribute in
    `propagatedBuildInputs` may cause collisions.
  */
  pyqt5_with_qtwebkit = self.pyqt5.override {
    withWebKit = true;
  };

  pyqtgraph = callPackage ../development/python-modules/pyqtgraph { };

  pyqtwebengine = pkgs.libsForQt5.callPackage ../development/python-modules/pyqtwebengine {
    pythonPackages = self;
  };

  pyquery = callPackage ../development/python-modules/pyquery { };

  pyquaternion = callPackage ../development/python-modules/pyquaternion { };

  pyquil = callPackage ../development/python-modules/pyquil { };

  pyqvrpro = callPackage ../development/python-modules/pyqvrpro { };

  pyrabbit2 = callPackage ../development/python-modules/pyrabbit2 { };

  pyrad = callPackage ../development/python-modules/pyrad { };

  pyradios = callPackage ../development/python-modules/pyradios { };

  py-radix = callPackage ../development/python-modules/py-radix { };

  pyrainbird = callPackage ../development/python-modules/pyrainbird { };

  pyramid_beaker = callPackage ../development/python-modules/pyramid_beaker { };

  pyramid = callPackage ../development/python-modules/pyramid { };

  pyramid_chameleon = callPackage ../development/python-modules/pyramid_chameleon { };

  pyramid_exclog = callPackage ../development/python-modules/pyramid_exclog { };

  pyramid_hawkauth = callPackage ../development/python-modules/pyramid_hawkauth { };

  pyramid_jinja2 = callPackage ../development/python-modules/pyramid_jinja2 { };

  pyramid_mako = callPackage ../development/python-modules/pyramid_mako { };

  pyramid_multiauth = callPackage ../development/python-modules/pyramid_multiauth { };

  pyrealsense2 = toPythonModule (pkgs.librealsense.override {
    enablePython = true;
    pythonPackages = self;
  });

  pyrealsense2WithCuda = toPythonModule (pkgs.librealsenseWithCuda.override {
    cudaSupport = true;
    enablePython = true;
    pythonPackages = self;
  });

  pyrealsense2WithoutCuda = toPythonModule (pkgs.librealsenseWithoutCuda.override {
    enablePython = true;
    pythonPackages = self;
  });

  pyrect = callPackage ../development/python-modules/pyrect { };

  pyregion = callPackage ../development/python-modules/pyregion { };

  pyres = callPackage ../development/python-modules/pyres { };

  pyric = callPackage ../development/python-modules/pyric { };

  pyrisco = callPackage ../development/python-modules/pyrisco { };

  pyrituals = callPackage ../development/python-modules/pyrituals { };

  pyRFC3339 = callPackage ../development/python-modules/pyrfc3339 { };

  pyrmvtransport = callPackage ../development/python-modules/pyrmvtransport { };

  Pyro4 = callPackage ../development/python-modules/pyro4 { };

  Pyro5 = callPackage ../development/python-modules/pyro5 { };

  pyroma = callPackage ../development/python-modules/pyroma { };

  pyro-api = callPackage ../development/python-modules/pyro-api { };

  pyro-ppl = callPackage ../development/python-modules/pyro-ppl { };

  pyroute2 = callPackage ../development/python-modules/pyroute2 { };

  pyrr = callPackage ../development/python-modules/pyrr { };

  pyrsistent = callPackage ../development/python-modules/pyrsistent { };

  PyRSS2Gen = callPackage ../development/python-modules/pyrss2gen { };

  pyrtlsdr = callPackage ../development/python-modules/pyrtlsdr { };

  pyruckus = callPackage ../development/python-modules/pyruckus { };

  pysaj = callPackage ../development/python-modules/pysaj { };

  pysam = callPackage ../development/python-modules/pysam { };

  pysaml2 = callPackage ../development/python-modules/pysaml2 {
    inherit (pkgs) xmlsec;
  };

  pysatochip = callPackage ../development/python-modules/pysatochip { };

  pysc2 = callPackage ../development/python-modules/pysc2 { };

  pyscard = callPackage ../development/python-modules/pyscard {
    inherit (pkgs.darwin.apple_sdk.frameworks) PCSC;
  };

  pyscf = callPackage ../development/python-modules/pyscf { };

  pyschedule = callPackage ../development/python-modules/pyschedule { };

  pyscreenshot = callPackage ../development/python-modules/pyscreenshot { };

  pyscreeze = callPackage ../development/python-modules/pyscreeze { };

  py_scrypt = callPackage ../development/python-modules/py_scrypt { };

  pyscrypt = callPackage ../development/python-modules/pyscrypt { };

  pyscss = callPackage ../development/python-modules/pyscss { };

  pysdcp = callPackage ../development/python-modules/pysdcp { };

  pysdl2 = callPackage ../development/python-modules/pysdl2 { };

  pysearpc = toPythonModule (pkgs.libsearpc.override {
    python3 = self.python;
  });

  pysecuritas = callPackage ../development/python-modules/pysecuritas { };

  pysendfile = callPackage ../development/python-modules/pysendfile { };

  pysensibo = callPackage ../development/python-modules/pysensibo { };

  pysensors = callPackage ../development/python-modules/pysensors { };

  pyserial-asyncio = callPackage ../development/python-modules/pyserial-asyncio { };

  pyserial = callPackage ../development/python-modules/pyserial { };

  pysftp = callPackage ../development/python-modules/pysftp { };

  pysha3 = callPackage ../development/python-modules/pysha3 { };

  pyshp = callPackage ../development/python-modules/pyshp { };

  pyside2-tools = toPythonModule (callPackage ../development/python-modules/pyside2-tools {
    inherit (pkgs) cmake qt5;
  });

  pyside2 = toPythonModule (callPackage ../development/python-modules/pyside2 {
    inherit (pkgs) cmake ninja qt5;
  });

  pyside = callPackage ../development/python-modules/pyside {
    inherit (pkgs) mesa;
  };

  pysideShiboken = callPackage ../development/python-modules/pyside/shiboken.nix {
    inherit (pkgs) libxml2 libxslt;
  };

  pysideTools = callPackage ../development/python-modules/pyside/tools.nix { };

  pysigma = callPackage ../development/python-modules/pysigma { };

  pysigma-backend-elasticsearch = callPackage ../development/python-modules/pysigma-backend-elasticsearch { };

  pysigma-backend-opensearch = callPackage ../development/python-modules/pysigma-backend-opensearch { };

  pysigma-backend-qradar = callPackage ../development/python-modules/pysigma-backend-qradar { };

  pysigma-backend-splunk = callPackage ../development/python-modules/pysigma-backend-splunk { };

  pysigma-backend-insightidr = callPackage ../development/python-modules/pysigma-backend-insightidr { };

  pysigma-pipeline-crowdstrike = callPackage ../development/python-modules/pysigma-pipeline-crowdstrike { };

  pysigma-pipeline-sysmon = callPackage ../development/python-modules/pysigma-pipeline-sysmon { };

  pysigma-pipeline-windows = callPackage ../development/python-modules/pysigma-pipeline-windows { };

  pysignalclirestapi = callPackage ../development/python-modules/pysignalclirestapi { };

  pysigset = callPackage ../development/python-modules/pysigset { };

  pysimplegui = callPackage ../development/python-modules/pysimplegui { };

  pysingleton = callPackage ../development/python-modules/pysingleton { };

  pyslurm = callPackage ../development/python-modules/pyslurm {
    inherit (pkgs) slurm;
  };

  pysma = callPackage ../development/python-modules/pysma { };

  pysmappee = callPackage ../development/python-modules/pysmappee { };

  pysmart = callPackage ../development/python-modules/pysmart { };

  pysmartapp = callPackage ../development/python-modules/pysmartapp { };

  pySmartDL = callPackage ../development/python-modules/pySmartDL { };

  pysmartthings = callPackage ../development/python-modules/pysmartthings { };

  pysmb = callPackage ../development/python-modules/pysmb { };

  pysmbc = callPackage ../development/python-modules/pysmbc { };

  pysmf = callPackage ../development/python-modules/pysmf { };

  pysmi = callPackage ../development/python-modules/pysmi { };

  pysml = callPackage ../development/python-modules/pysml { };

  pysmt = callPackage ../development/python-modules/pysmt { };

  pysnmp = callPackage ../development/python-modules/pysnmp { };

  pysnmp-pyasn1 = callPackage ../development/python-modules/pysnmp-pyasn1 { };

  pysnmp-pysmi = callPackage ../development/python-modules/pysnmp-pysmi { };

  pysnmplib = callPackage ../development/python-modules/pysnmplib { };

  pysnooper = callPackage ../development/python-modules/pysnooper { };

  pysnow = callPackage ../development/python-modules/pysnow { };

  pysocks = callPackage ../development/python-modules/pysocks { };

  pysolr = callPackage ../development/python-modules/pysolr { };

  pysoma = callPackage ../development/python-modules/pysoma { };

  py-sonic = callPackage ../development/python-modules/py-sonic { };

  pysonos = callPackage ../development/python-modules/pysonos { };

  pysoundfile = self.soundfile; # Alias added 23-06-2019

  pyspark = callPackage ../development/python-modules/pyspark { };

  pysparse = callPackage ../development/python-modules/pysparse { };

  pyspcwebgw = callPackage ../development/python-modules/pyspcwebgw { };

  pyspf = callPackage ../development/python-modules/pyspf { };

  pyspice = callPackage ../development/python-modules/pyspice { };

  pyspiflash = callPackage ../development/python-modules/pyspiflash { };

  pyspinel = callPackage ../development/python-modules/pyspinel { };

  pyspnego = callPackage ../development/python-modules/pyspnego { };

  pysptk = callPackage ../development/python-modules/pysptk { };

  pysqlcipher3 = callPackage ../development/python-modules/pysqlcipher3 {
    inherit (pkgs) sqlcipher;
  };

  pysqueezebox = callPackage ../development/python-modules/pysqueezebox { };

  pysrim = callPackage ../development/python-modules/pysrim { };

  pysrt = callPackage ../development/python-modules/pysrt { };

  pyssim = callPackage ../development/python-modules/pyssim { };

  pystache = callPackage ../development/python-modules/pystache { };

  pystemd = callPackage ../development/python-modules/pystemd {
    inherit (pkgs) systemd;
  };

  PyStemmer = callPackage ../development/python-modules/pystemmer { };

  pystray = callPackage ../development/python-modules/pystray { };

  py_stringmatching = callPackage ../development/python-modules/py_stringmatching { };

  pysvg-py3 = callPackage ../development/python-modules/pysvg-py3 { };

  pysvn = callPackage ../development/python-modules/pysvn {
    inherit (pkgs) bash subversion apr aprutil expat neon openssl;
  };

  pyswitchbot = callPackage ../development/python-modules/pyswitchbot { };

  pysychonaut = callPackage ../development/python-modules/pysychonaut { };

  pysyncobj = callPackage ../development/python-modules/pysyncobj { };

  pytabix = callPackage ../development/python-modules/pytabix { };

  pytado = callPackage ../development/python-modules/pytado { };

  pytaglib = callPackage ../development/python-modules/pytaglib { };

  pytankerkoenig = callPackage ../development/python-modules/pytankerkoenig { };

  pytap2 = callPackage ../development/python-modules/pytap2 { };

  pytautulli = callPackage ../development/python-modules/pytautulli { };

  pyte = callPackage ../development/python-modules/pyte { };

  pytenable = callPackage ../development/python-modules/pytenable { };

  pytelegrambotapi = callPackage ../development/python-modules/pyTelegramBotAPI { };

  pytesseract = callPackage ../development/python-modules/pytesseract { };

  pytest = callPackage ../development/python-modules/pytest { };

  pytest-aio = callPackage ../development/python-modules/pytest-aio { };

  pytest-aiohttp = callPackage ../development/python-modules/pytest-aiohttp { };

  pytest-annotate = callPackage ../development/python-modules/pytest-annotate { };

  pytest-ansible = callPackage ../development/python-modules/pytest-ansible { };

  pytest-arraydiff = callPackage ../development/python-modules/pytest-arraydiff { };

  pytest-astropy = callPackage ../development/python-modules/pytest-astropy { };

  pytest-astropy-header = callPackage ../development/python-modules/pytest-astropy-header { };

  pytest-asyncio = callPackage ../development/python-modules/pytest-asyncio { };

  pytest-bdd = callPackage ../development/python-modules/pytest-bdd { };

  pytest-benchmark = callPackage ../development/python-modules/pytest-benchmark { };

  pytest-black = callPackage ../development/python-modules/pytest-black { };

  pytest-cache = self.pytestcache; # added 2021-01-04
  pytestcache = callPackage ../development/python-modules/pytestcache { };

  pytest-cases = callPackage ../development/python-modules/pytest-cases{ };

  pytest-catchlog = callPackage ../development/python-modules/pytest-catchlog { };

  pytest-celery = callPackage ../development/python-modules/pytest-celery { };

  pytest-check = callPackage ../development/python-modules/pytest-check { };

  pytest-cid = callPackage ../development/python-modules/pytest-cid { };

  pytest-click = callPackage ../development/python-modules/pytest-click { };

  pytest-console-scripts = callPackage ../development/python-modules/pytest-console-scripts { };

  pytest-cov = callPackage ../development/python-modules/pytest-cov { };

  pytest-cram = callPackage ../development/python-modules/pytest-cram { };

  pytest-datadir = callPackage ../development/python-modules/pytest-datadir { };

  pytest-datafiles = callPackage ../development/python-modules/pytest-datafiles { };

  pytest-dependency = callPackage ../development/python-modules/pytest-dependency { };

  pytest-describe = callPackage ../development/python-modules/pytest-describe { };

  pytest-django = callPackage ../development/python-modules/pytest-django { };

  pytest-doctestplus = callPackage ../development/python-modules/pytest-doctestplus { };

  pytest-dotenv = callPackage ../development/python-modules/pytest-dotenv { };

  pytest-env = callPackage ../development/python-modules/pytest-env { };

  pytest-error-for-skips = callPackage ../development/python-modules/pytest-error-for-skips { };

  pytest-expect = callPackage ../development/python-modules/pytest-expect { };

  pytest-factoryboy = callPackage ../development/python-modules/pytest-factoryboy { };

  pytest-filter-subpackage = callPackage ../development/python-modules/pytest-filter-subpackage { };

  pytest-fixture-config = callPackage ../development/python-modules/pytest-fixture-config { };

  pytest-flake8 = callPackage ../development/python-modules/pytest-flake8 { };

  pytest-flakes = callPackage ../development/python-modules/pytest-flakes { };

  pytest-flask = callPackage ../development/python-modules/pytest-flask { };

  pytest-forked = callPackage ../development/python-modules/pytest-forked { };

  pytest-freezegun = callPackage ../development/python-modules/pytest-freezegun { };

  pytest-helpers-namespace = callPackage ../development/python-modules/pytest-helpers-namespace { };

  pytest-html = callPackage ../development/python-modules/pytest-html { };

  pytest-httpbin = callPackage ../development/python-modules/pytest-httpbin { };

  pytest-httpserver = callPackage ../development/python-modules/pytest-httpserver { };

  pytest-httpx = callPackage ../development/python-modules/pytest-httpx { };

  pytest-instafail = callPackage ../development/python-modules/pytest-instafail { };

  pytest-isort = callPackage ../development/python-modules/pytest-isort { };

  pytest-json-report = callPackage ../development/python-modules/pytest-json-report { };

  pytest-lazy-fixture = callPackage ../development/python-modules/pytest-lazy-fixture { };

  pytest-localserver = callPackage ../development/python-modules/pytest-localserver { };

  pytest-logdog = callPackage ../development/python-modules/pytest-logdog{ };

  pytest-metadata = callPackage ../development/python-modules/pytest-metadata { };

  pytest-mock = callPackage ../development/python-modules/pytest-mock { };

  pytest-mockservers = callPackage ../development/python-modules/pytest-mockservers { };

  pytest-mpl = callPackage ../development/python-modules/pytest-mpl { };

  pytest-mypy = callPackage ../development/python-modules/pytest-mypy { };

  pytest-mypy-plugins = callPackage ../development/python-modules/pytest-mypy-plugins { };

  pytest-openfiles = callPackage ../development/python-modules/pytest-openfiles { };

  pytest-order = callPackage ../development/python-modules/pytest-order { };

  pytest-ordering = callPackage ../development/python-modules/pytest-ordering { };

  pytest-param-files = callPackage ../development/python-modules/pytest-param-files { };

  pytest-pylint = callPackage ../development/python-modules/pytest-pylint { };

  pytest-qt = callPackage ../development/python-modules/pytest-qt { };

  pytest-quickcheck = callPackage ../development/python-modules/pytest-quickcheck { };

  pytest-raises = callPackage ../development/python-modules/pytest-raises { };

  pytest-raisesregexp = callPackage ../development/python-modules/pytest-raisesregexp { };

  pytest-raisin = callPackage ../development/python-modules/pytest-raisin { };

  pytest-randomly = callPackage ../development/python-modules/pytest-randomly { };

  pytest-random-order = callPackage ../development/python-modules/pytest-random-order { };

  pytest-regressions = callPackage ../development/python-modules/pytest-regressions { };

  pytest-relaxed = callPackage ../development/python-modules/pytest-relaxed { };

  pytest-remotedata = callPackage ../development/python-modules/pytest-remotedata { };

  pytest-repeat = callPackage ../development/python-modules/pytest-repeat { };

  pytest-rerunfailures = callPackage ../development/python-modules/pytest-rerunfailures { };

  pytest-resource-path = callPackage ../development/python-modules/pytest-resource-path { };

  pytest-runner = callPackage ../development/python-modules/pytest-runner { };

  pytest-sanic = callPackage ../development/python-modules/pytest-sanic {
    sanic = self.sanic.override { doCheck = false; };
  };

  pytest-server-fixtures = callPackage ../development/python-modules/pytest-server-fixtures { };

  pytest-services = callPackage ../development/python-modules/pytest-services { };

  pytest-snapshot = callPackage ../development/python-modules/pytest-snapshot { };

  pytest-shutil = callPackage ../development/python-modules/pytest-shutil { };

  python-status = callPackage ../development/python-modules/python-status { };

  python-string-utils = callPackage ../development/python-modules/python-string-utils { };

  pytest-socket = callPackage ../development/python-modules/pytest-socket { };

  pytest-subprocess = callPackage ../development/python-modules/pytest-subprocess { };

  pytest-subtesthack = callPackage ../development/python-modules/pytest-subtesthack { };

  pytest-subtests = callPackage ../development/python-modules/pytest-subtests { };

  pytest-sugar = callPackage ../development/python-modules/pytest-sugar { };

  pytest-test-utils = callPackage ../development/python-modules/pytest-test-utils { };

  pytest-testmon = callPackage ../development/python-modules/pytest-testmon { };

  pytest-timeout = callPackage ../development/python-modules/pytest-timeout { };

  pytest-tornado = callPackage ../development/python-modules/pytest-tornado { };

  pytest-tornasync = callPackage ../development/python-modules/pytest-tornasync { };

  pytest-trio = callPackage ../development/python-modules/pytest-trio { };

  pytest-twisted = callPackage ../development/python-modules/pytest-twisted { };

  pytest-unordered = callPackage ../development/python-modules/pytest-unordered { };

  pytest-vcr = callPackage ../development/python-modules/pytest-vcr { };

  pytest-virtualenv = callPackage ../development/python-modules/pytest-virtualenv { };

  pytest-warnings = callPackage ../development/python-modules/pytest-warnings { };

  pytest-watch = callPackage ../development/python-modules/pytest-watch { };

  pytest-xdist = callPackage ../development/python-modules/pytest-xdist { };

  pytest-xprocess = callPackage ../development/python-modules/pytest-xprocess { };

  pytest-xvfb = callPackage ../development/python-modules/pytest-xvfb { };

  python3-application = callPackage ../development/python-modules/python3-application { };

  python3-eventlib = callPackage ../development/python-modules/python3-eventlib { };

  python3-gnutls = callPackage ../development/python-modules/python3-gnutls { };

  python3-openid = callPackage ../development/python-modules/python3-openid { };

  python-awair = callPackage ../development/python-modules/python-awair { };

  python3-saml = callPackage ../development/python-modules/python3-saml { };

  python-axolotl = callPackage ../development/python-modules/python-axolotl { };

  python-axolotl-curve25519 = callPackage ../development/python-modules/python-axolotl-curve25519 { };

  python-barcode = callPackage ../development/python-modules/python-barcode { };

  python-baseconv = callPackage ../development/python-modules/python-baseconv { };

  python-benedict = callPackage ../development/python-modules/python-benedict { };

  python-bidi = callPackage ../development/python-modules/python-bidi { };

  python-binance = callPackage ../development/python-modules/python-binance { };

  python-box = callPackage ../development/python-modules/python-box { };

  python-cinderclient = callPackage ../development/python-modules/python-cinderclient { };

  python-constraint = callPackage ../development/python-modules/python-constraint { };

  python-crontab = callPackage ../development/python-modules/python-crontab { };

  python-ctags3 = callPackage ../development/python-modules/python-ctags3 { };

  python-daemon = callPackage ../development/python-modules/python-daemon { };

  python-datemath = callPackage ../development/python-modules/python-datemath { };

  python-dateutil = callPackage ../development/python-modules/dateutil { };

  python-dbusmock = callPackage ../development/python-modules/python-dbusmock { };

  pythondialog = callPackage ../development/python-modules/pythondialog { };

  python-didl-lite = callPackage ../development/python-modules/python-didl-lite { };

  python-docx = callPackage ../development/python-modules/python-docx { };

  python-doi = callPackage ../development/python-modules/python-doi { };

  python-dotenv = callPackage ../development/python-modules/python-dotenv { };

  python-editor = callPackage ../development/python-modules/python-editor { };

  python-family-hub-local = callPackage ../development/python-modules/python-family-hub-local { };

  python-fsutil = callPackage ../development/python-modules/python-fsutil { };

  pythonefl = callPackage ../development/python-modules/python-efl { };

  pythonegardia = callPackage ../development/python-modules/pythonegardia { };

  python-engineio = callPackage ../development/python-modules/python-engineio { };

  python-etcd = callPackage ../development/python-modules/python-etcd { };

  python-ethtool = callPackage ../development/python-modules/python-ethtool { };

  python_fedora = callPackage ../development/python-modules/python_fedora { };

  python-fontconfig = callPackage ../development/python-modules/python-fontconfig { };

  python-forecastio = callPackage ../development/python-modules/python-forecastio { };

  python-frontmatter = callPackage ../development/python-modules/python-frontmatter { };

  python-gammu = callPackage ../development/python-modules/python-gammu { };

  python-gitlab = callPackage ../development/python-modules/python-gitlab { };

  python-gnupg = callPackage ../development/python-modules/python-gnupg { };

  python-gvm = callPackage ../development/python-modules/python-gvm { };

  python-hglib = callPackage ../development/python-modules/python-hglib { };

  python-homewizard-energy = callPackage ../development/python-modules/python-homewizard-energy { };

  python-hosts = callPackage ../development/python-modules/python-hosts { };

  python-hpilo = callPackage ../development/python-modules/python-hpilo { };

  python-http-client = callPackage ../development/python-modules/python-http-client { };

  python-i18n = callPackage ../development/python-modules/python-i18n { };

  pythonix = callPackage ../development/python-modules/pythonix {
    nix = pkgs.nixVersions.nix_2_3;
    meson = pkgs.meson.override { python3 = self.python; };
  };

  python-jenkins = callPackage ../development/python-modules/python-jenkins { };

  python-jose = callPackage ../development/python-modules/python-jose { };

  python-json-logger = callPackage ../development/python-modules/python-json-logger { };

  python-jsonrpc-server = callPackage ../development/python-modules/python-jsonrpc-server { };

  python_keyczar = callPackage ../development/python-modules/python_keyczar { };

  python-ldap = callPackage ../development/python-modules/python-ldap {
    inherit (pkgs) openldap cyrus_sasl;
  };

  python-ldap-test = callPackage ../development/python-modules/python-ldap-test { };

  python-Levenshtein = callPackage ../development/python-modules/python-levenshtein { };

  python-linux-procfs = callPackage ../development/python-modules/python-linux-procfs { };

  python-logstash = callPackage ../development/python-modules/python-logstash { };

  python-louvain = callPackage ../development/python-modules/python-louvain { };

  python-lsp-jsonrpc = callPackage ../development/python-modules/python-lsp-jsonrpc { };

  python-lsp-server = callPackage ../development/python-modules/python-lsp-server { };

  python-ly = callPackage ../development/python-modules/python-ly { };

  python-lzf = callPackage ../development/python-modules/python-lzf { };

  python-lzo = callPackage ../development/python-modules/python-lzo {
    inherit (pkgs) lzo;
  };

  python-magic = callPackage ../development/python-modules/python-magic { };

  python-manilaclient = callPackage ../development/python-modules/python-manilaclient { };

  python-mapnik = let
    boost = pkgs.boost175.override {
      enablePython = true;
      inherit python;
    };
  in callPackage ../development/python-modules/python-mapnik {
    inherit (pkgs) pkg-config cairo harfbuzz icu libjpeg libpng libtiff libwebp proj zlib;
    inherit boost;
    mapnik = pkgs.mapnik.override {
      inherit python boost;
    };
  };

  python-markdown-math = callPackage ../development/python-modules/python-markdown-math { };

  python-miio = callPackage ../development/python-modules/python-miio { };

  python-mimeparse = callPackage ../development/python-modules/python-mimeparse { };

  python-mnist = callPackage ../development/python-modules/python-mnist { };

  python-mpv-jsonipc = callPackage ../development/python-modules/python-mpv-jsonipc { };

  python-multipart = callPackage ../development/python-modules/python-multipart { };

  python-mystrom = callPackage ../development/python-modules/python-mystrom { };

  python-nest = callPackage ../development/python-modules/python-nest { };

  pythonnet = callPackage
    ../development/python-modules/pythonnet {
      # Using `mono > 5`, tests are failing..
      mono = pkgs.mono5;
    };

  python-nmap = callPackage ../development/python-modules/python-nmap { };

  python-nomad = callPackage ../development/python-modules/python-nomad { };

  python-novaclient = callPackage ../development/python-modules/python-novaclient { };

  python-oauth2 = callPackage ../development/python-modules/python-oauth2 { };

  pythonocc-core = toPythonModule (callPackage ../development/python-modules/pythonocc-core {
    inherit (pkgs) fontconfig rapidjson;
    inherit (pkgs.xorg) libX11 libXi libXmu libXext;
    inherit (pkgs.darwin.apple_sdk.frameworks) Cocoa;
  });

  python-olm = callPackage ../development/python-modules/python-olm { };

  python-opendata-transport = callPackage ../development/python-modules/python-opendata-transport { };

  python-openstackclient = callPackage ../development/python-modules/python-openstackclient { };

  python_openzwave = callPackage ../development/python-modules/python_openzwave { };

  python-osc = callPackage ../development/python-modules/python-osc { };

  python-packer = callPackage ../development/python-modules/python-packer { };

  python-pae = callPackage ../development/python-modules/python-pae { };

  python-pam = callPackage ../development/python-modules/python-pam {
    inherit (pkgs) pam;
  };

  python-periphery = callPackage ../development/python-modules/python-periphery { };

  python-picnic-api = callPackage ../development/python-modules/python-picnic-api { };

  python-pidfile = callPackage ../development/python-modules/python-pidfile { };

  python-pipedrive = callPackage ../development/python-modules/python-pipedrive { };

  python-pkcs11 = callPackage ../development/python-modules/python-pkcs11 { };

  python-prctl = callPackage ../development/python-modules/python-prctl { };

  python-ptrace = callPackage ../development/python-modules/python-ptrace { };

  python-pushover = callPackage ../development/python-modules/pushover { };

  python-rapidjson = callPackage ../development/python-modules/python-rapidjson { };

  python-rabbitair = callPackage ../development/python-modules/python-rabbitair { };

  python-redis-lock = callPackage ../development/python-modules/python-redis-lock { };

  python-registry = callPackage ../development/python-modules/python-registry { };

  python-rtmidi = callPackage ../development/python-modules/python-rtmidi {
    inherit (pkgs.darwin.apple_sdk.frameworks) CoreAudio CoreMIDI CoreServices;
  };

  python-sat = callPackage ../development/python-modules/python-sat { };

  python-simple-hipchat = callPackage ../development/python-modules/python-simple-hipchat { };

  python-slugify = callPackage ../development/python-modules/python-slugify { };

  python-smarttub = callPackage ../development/python-modules/python-smarttub { };

  python-snap7 = callPackage ../development/python-modules/python-snap7 {
    inherit (pkgs) snap7;
  };

  python-snappy = callPackage ../development/python-modules/python-snappy {
    inherit (pkgs) snappy;
  };

  python-socketio = callPackage ../development/python-modules/python-socketio { };

  python-socks = callPackage ../development/python-modules/python-socks { };

  python-sql = callPackage ../development/python-modules/python-sql { };

  python-stdnum = callPackage ../development/python-modules/python-stdnum { };

  python-telegram = callPackage ../development/python-modules/python-telegram { };

  python-telegram-bot = callPackage ../development/python-modules/python-telegram-bot { };

  python-toolbox = callPackage ../development/python-modules/python-toolbox { };

  python-trovo = callPackage ../development/python-modules/python-trovo { };

  python-twitch-client = callPackage ../development/python-modules/python-twitch-client { };

  python-twitter = callPackage ../development/python-modules/python-twitter { };

  python-u2flib-host = callPackage ../development/python-modules/python-u2flib-host { };

  python-uinput = callPackage ../development/python-modules/python-uinput { };

  python-unshare = callPackage ../development/python-modules/python-unshare { };

  python-utils = callPackage ../development/python-modules/python-utils { };

  python-vagrant = callPackage ../development/python-modules/python-vagrant { };

  python-velbus = callPackage ../development/python-modules/python-velbus { };

  python-vipaccess = callPackage ../development/python-modules/python-vipaccess { };

  python-vlc = callPackage ../development/python-modules/python-vlc { };

  python-whois = callPackage ../development/python-modules/python-whois { };

  python-wifi = callPackage ../development/python-modules/python-wifi { };

  python-wink = callPackage ../development/python-modules/python-wink { };

  python-xmp-toolkit = callPackage ../development/python-modules/python-xmp-toolkit { };

  python-zbar = callPackage ../development/python-modules/python-zbar { };

  pythran = callPackage ../development/python-modules/pythran {
    inherit (pkgs.llvmPackages) openmp;
  };

  pyeapi = callPackage ../development/python-modules/pyeapi { };

  pyeverlights = callPackage ../development/python-modules/pyeverlights { };

  pyinfra = callPackage ../development/python-modules/pyinfra { };

  pytibber = callPackage ../development/python-modules/pytibber { };

  pytile = callPackage ../development/python-modules/pytile { };

  pytimeparse = callPackage ../development/python-modules/pytimeparse { };

  pytm = callPackage ../development/python-modules/pytm { };

  pytmx = callPackage ../development/python-modules/pytmx { };

  pytoml = callPackage ../development/python-modules/pytoml { };

  pytomlpp = callPackage ../development/python-modules/pytomlpp { };

  pytools = callPackage ../development/python-modules/pytools { };

  pytorch-lightning = callPackage ../development/python-modules/pytorch-lightning { };

  pytorch-metric-learning = callPackage ../development/python-modules/pytorch-metric-learning { };

  pytorch-pfn-extras = callPackage ../development/python-modules/pytorch-pfn-extras { };

  pytraccar = callPackage ../development/python-modules/pytraccar { };

  pytradfri = callPackage ../development/python-modules/pytradfri { };

  pytrafikverket = callPackage ../development/python-modules/pytrafikverket { };

  pytransportnsw = callPackage ../development/python-modules/pytransportnsw { };

  pytransportnswv2 = callPackage ../development/python-modules/pytransportnswv2 { };

  pytrends = callPackage ../development/python-modules/pytrends { };

  pytricia = callPackage ../development/python-modules/pytricia { };

  pyttsx3 = callPackage ../development/python-modules/pyttsx3 { };

  pytube = callPackage ../development/python-modules/pytube { };

  pytun = callPackage ../development/python-modules/pytun { };

  pyturbojpeg = callPackage ../development/python-modules/pyturbojpeg { };

  pytweening = callPackage ../development/python-modules/pytweening { };

  pytz = callPackage ../development/python-modules/pytz { };

  pytz-deprecation-shim = callPackage ../development/python-modules/pytz-deprecation-shim { };

  pytzdata = callPackage ../development/python-modules/pytzdata { };

  pyu2f = callPackage ../development/python-modules/pyu2f { };

  pyuavcan = callPackage
    ../development/python-modules/pyuavcan { # this version pinpoint to anold version is necessary due to a regression
      nunavut = self.nunavut.overridePythonAttrs (old: rec {
        version = "0.2.3";
        src = old.src.override {
          inherit version;
          sha256 = "0x8a9h4mc2r2yz49s9arsbs4bn3h25mvmg4zbgksm9hcyi9536x5";
        };
      });
    };

  pyudev = callPackage ../development/python-modules/pyudev {
    inherit (pkgs) udev;
  };

  pyunbound = callPackage ../tools/networking/unbound/python.nix { };

  pyunifi = callPackage ../development/python-modules/pyunifi { };

  pyunifiprotect = callPackage ../development/python-modules/pyunifiprotect { };

  pyupdate = callPackage ../development/python-modules/pyupdate { };

  pyupgrade = callPackage ../development/python-modules/pyupgrade { };

  pyuptimerobot = callPackage ../development/python-modules/pyuptimerobot { };

  pyusb = callPackage ../development/python-modules/pyusb {
    inherit (pkgs) libusb1;
  };

  pyuseragents = callPackage ../development/python-modules/pyuseragents { };

  pyutilib = callPackage ../development/python-modules/pyutilib { };

  pyuv = callPackage ../development/python-modules/pyuv { };

  py-vapid = callPackage ../development/python-modules/py-vapid { };

  pyvcd = callPackage ../development/python-modules/pyvcd { };

  pyvcf = callPackage ../development/python-modules/pyvcf { };

  pyvera = callPackage ../development/python-modules/pyvera { };

  pyverilog = callPackage ../development/python-modules/pyverilog { };

  pyversasense = callPackage ../development/python-modules/pyversasense { };

  pyvesync = callPackage ../development/python-modules/pyvesync { };

  pyvex = callPackage ../development/python-modules/pyvex { };

  pyvicare = callPackage ../development/python-modules/pyvicare { };

  pyvis = callPackage ../development/python-modules/pyvis { };

  pyvisa = callPackage ../development/python-modules/pyvisa { };

  pyvisa-py = callPackage ../development/python-modules/pyvisa-py { };

  pyviz-comms = callPackage ../development/python-modules/pyviz-comms { };

  pyvizio = callPackage ../development/python-modules/pyvizio { };

  pyvips = callPackage ../development/python-modules/pyvips {
    inherit (pkgs) vips glib;
  };

  pyvlx = callPackage ../development/python-modules/pyvlx { };

  pyvmomi = callPackage ../development/python-modules/pyvmomi { };

  pyvo = callPackage ../development/python-modules/pyvo { };

  pyvolumio = callPackage ../development/python-modules/pyvolumio { };

  pyvoro = callPackage ../development/python-modules/pyvoro { };

  pywal = callPackage ../development/python-modules/pywal { };

  pywatchman = callPackage ../development/python-modules/pywatchman { };

  pywavelets = callPackage ../development/python-modules/pywavelets { };

  pywayland = callPackage ../development/python-modules/pywayland { };

  pywbem = callPackage ../development/python-modules/pywbem {
    inherit (pkgs) libxml2;
  };

  pyweatherflowrest = callPackage ../development/python-modules/pyweatherflowrest { };

  pywebpush = callPackage ../development/python-modules/pywebpush { };

  pywebview = callPackage ../development/python-modules/pywebview { };

  pywemo = callPackage ../development/python-modules/pywemo { };

  pywerview = callPackage ../development/python-modules/pywerview { };

  pywick = callPackage ../development/python-modules/pywick { };

  pywilight = callPackage ../development/python-modules/pywilight { };

  pywinrm = callPackage ../development/python-modules/pywinrm { };

  pywizlight = callPackage ../development/python-modules/pywizlight { };

  pywlroots = callPackage ../development/python-modules/pywlroots { };

  pyws66i = callPackage ../development/python-modules/pyws66i { };

  pyxattr = callPackage ../development/python-modules/pyxattr { };

  pyworld = callPackage ../development/python-modules/pyworld { };

  pyx = callPackage ../development/python-modules/pyx { };

  pyxb = callPackage ../development/python-modules/pyxb { };

  pyxbe = callPackage ../development/python-modules/pyxbe { };

  pyxdg = callPackage ../development/python-modules/pyxdg { };

  pyxeoma = callPackage ../development/python-modules/pyxeoma { };

  pyxiaomigateway = callPackage ../development/python-modules/pyxiaomigateway { };

  pyxl3 = callPackage ../development/python-modules/pyxl3 { };

  pyxnat = callPackage ../development/python-modules/pyxnat { };

  pyyaml = callPackage ../development/python-modules/pyyaml { };

  pyyaml-env-tag = callPackage ../development/python-modules/pyyaml-env-tag { };

  pyzerproc = callPackage ../development/python-modules/pyzerproc { };

  pyzmq = callPackage ../development/python-modules/pyzmq { };

  pyzufall = callPackage ../development/python-modules/pyzufall { };

  qcelemental = callPackage ../development/python-modules/qcelemental { };

  qcengine = callPackage ../development/python-modules/qcengine { };

  qcs-api-client = callPackage ../development/python-modules/qcs-api-client { };

  qdarkstyle = callPackage ../development/python-modules/qdarkstyle { };

  qdldl = callPackage ../development/python-modules/qdldl { };

  qds_sdk = callPackage ../development/python-modules/qds_sdk { };

  qiling = callPackage ../development/python-modules/qiling { };

  qimage2ndarray = callPackage ../development/python-modules/qimage2ndarray { };

  qingping-ble = callPackage ../development/python-modules/qingping-ble { };

  qiskit = callPackage ../development/python-modules/qiskit { };

  qiskit-aer = callPackage ../development/python-modules/qiskit-aer { };

  qiskit-finance = callPackage ../development/python-modules/qiskit-finance { };

  qiskit-ibmq-provider = callPackage ../development/python-modules/qiskit-ibmq-provider { };

  qiskit-ignis = callPackage ../development/python-modules/qiskit-ignis { };

  qiskit-machine-learning = callPackage ../development/python-modules/qiskit-machine-learning { };

  qiskit-nature = callPackage ../development/python-modules/qiskit-nature { };

  qiskit-optimization = callPackage ../development/python-modules/qiskit-optimization { };

  qiskit-terra = callPackage ../development/python-modules/qiskit-terra { };

  qnap-qsw = callPackage ../development/python-modules/qnap-qsw{ };

  qnapstats = callPackage ../development/python-modules/qnapstats { };

  qrcode = callPackage ../development/python-modules/qrcode { };

  qreactor = callPackage ../development/python-modules/qreactor { };

  qscintilla-qt4 = callPackage ../development/python-modules/qscintilla-qt4 { };

  qscintilla-qt5 = pkgs.libsForQt5.callPackage ../development/python-modules/qscintilla-qt5 {
    pythonPackages = self;
  };

  qscintilla = self.qscintilla-qt5;

  qstylizer = callPackage ../development/python-modules/qstylizer { };

  qt5reactor = callPackage ../development/python-modules/qt5reactor { };

  qtawesome = callPackage ../development/python-modules/qtawesome { };

  qtconsole = callPackage ../development/python-modules/qtconsole { };

  qtpy = callPackage ../development/python-modules/qtpy { };

  qualysclient = callPackage ../development/python-modules/qualysclient { };

  quamash = callPackage ../development/python-modules/quamash { };

  quandl = callPackage ../development/python-modules/quandl { };

  # TODO: rename this
  Quandl = callPackage ../development/python-modules/quandl { }; # alias for an older package which did not support Python 3

  quantities = callPackage ../development/python-modules/quantities { };

  quantum-gateway = callPackage ../development/python-modules/quantum-gateway { };

  querystring_parser = callPackage ../development/python-modules/querystring-parser { };

  questionary = callPackage ../development/python-modules/questionary { };

  queuelib = callPackage ../development/python-modules/queuelib { };

  qutip = callPackage ../development/python-modules/qutip { };

  qmk-dotty-dict = callPackage ../development/python-modules/qmk-dotty-dict { };

  r2pipe = callPackage ../development/python-modules/r2pipe { };

  rabbitpy = callPackage ../development/python-modules/rabbitpy { };

  rachiopy = callPackage ../development/python-modules/rachiopy { };

  radicale_infcloud = callPackage ../development/python-modules/radicale_infcloud {
    radicale = pkgs.radicale.override { python3 = python; };
  };

  radio_beam = callPackage ../development/python-modules/radio_beam { };

  radios = callPackage ../development/python-modules/radios { };

  radiotherm = callPackage ../development/python-modules/radiotherm { };

  radish-bdd = callPackage ../development/python-modules/radish-bdd { };

  railroad-diagrams = callPackage ../development/python-modules/railroad-diagrams { };

  rainbowstream = callPackage ../development/python-modules/rainbowstream { };

  raincloudy = callPackage ../development/python-modules/raincloudy { };

  ramlfications = callPackage ../development/python-modules/ramlfications { };

  random2 = callPackage ../development/python-modules/random2 { };

  rangehttpserver = callPackage ../development/python-modules/rangehttpserver { };

  rapidfuzz = callPackage ../development/python-modules/rapidfuzz { };

  rapidfuzz-capi = callPackage ../development/python-modules/rapidfuzz-capi { };

  rarfile = callPackage ../development/python-modules/rarfile {
    inherit (pkgs) libarchive;
  };

  rasterio = callPackage ../development/python-modules/rasterio { };

  ratelim = callPackage ../development/python-modules/ratelim { };

  ratelimit = callPackage ../development/python-modules/ratelimit { };

  ratelimiter = callPackage ../development/python-modules/ratelimiter { };

  raven = callPackage ../development/python-modules/raven { };

  rawkit = callPackage ../development/python-modules/rawkit { };

  rbtools = callPackage ../development/python-modules/rbtools { };

  rcssmin = callPackage ../development/python-modules/rcssmin { };

  rdflib = callPackage ../development/python-modules/rdflib { };

  rdkit = callPackage ../development/python-modules/rdkit { };

  re-assert = callPackage ../development/python-modules/re-assert { };

  readability-lxml = callPackage ../development/python-modules/readability-lxml { };

  readchar = callPackage ../development/python-modules/readchar { };

  readlike = callPackage ../development/python-modules/readlike { };

  readme = callPackage ../development/python-modules/readme { };

  readme_renderer = callPackage ../development/python-modules/readme_renderer { };

  readthedocs-sphinx-ext = callPackage ../development/python-modules/readthedocs-sphinx-ext { };

  rebulk = callPackage ../development/python-modules/rebulk { };

  recaptcha_client = callPackage ../development/python-modules/recaptcha_client { };

  recoll = toPythonModule (pkgs.recoll.override {
    python3Packages = self;
  });

  recommonmark = callPackage ../development/python-modules/recommonmark { };

  recordlinkage = callPackage ../development/python-modules/recordlinkage { };

  redbaron = callPackage ../development/python-modules/redbaron { };

  redis = callPackage ../development/python-modules/redis { };

  rednose = callPackage ../development/python-modules/rednose { };

  reedsolo = callPackage ../development/python-modules/reedsolo { };

  reflink = callPackage ../development/python-modules/reflink { };

  regenmaschine = callPackage ../development/python-modules/regenmaschine { };

  regex = callPackage ../development/python-modules/regex { };

  regional = callPackage ../development/python-modules/regional { };

  reikna = callPackage ../development/python-modules/reikna { };

  related = callPackage ../development/python-modules/related { };

  relatorio = callPackage ../development/python-modules/relatorio { };

  releases = callPackage ../development/python-modules/releases { };

  remarshal = callPackage ../development/python-modules/remarshal { };

  remi = callPackage ../development/python-modules/remi { };

  renault-api = callPackage ../development/python-modules/renault-api { };

  rencode = callPackage ../development/python-modules/rencode { };

  reorder-python-imports = callPackage ../development/python-modules/reorder-python-imports { };

  reolink = callPackage ../development/python-modules/reolink { };

  reparser = callPackage ../development/python-modules/reparser { };

  repocheck = callPackage ../development/python-modules/repocheck { };

  reportengine = callPackage ../development/python-modules/reportengine { };

  reportlab = callPackage ../development/python-modules/reportlab { };

  repoze_lru = callPackage ../development/python-modules/repoze_lru { };

  repoze_sphinx_autointerface = callPackage ../development/python-modules/repoze_sphinx_autointerface { };

  repoze_who = callPackage ../development/python-modules/repoze_who { };

  reproject = callPackage ../development/python-modules/reproject { };

  reqif = callPackage ../development/python-modules/reqif { };

  requests-aws4auth = callPackage ../development/python-modules/requests-aws4auth { };

  requests-cache = callPackage ../development/python-modules/requests-cache { };

  requests-credssp = callPackage ../development/python-modules/requests-credssp { };

  requests-hawk = callPackage ../development/python-modules/requests-hawk { };

  requests = callPackage ../development/python-modules/requests { };

  requests_download = callPackage ../development/python-modules/requests_download { };

  requestsexceptions = callPackage ../development/python-modules/requestsexceptions { };

  requests-file = callPackage ../development/python-modules/requests-file { };

  requests-futures = callPackage ../development/python-modules/requests-futures { };

  requests-http-signature = callPackage ../development/python-modules/requests-http-signature { };

  requests-kerberos = callPackage ../development/python-modules/requests-kerberos { };

  requests-mock = callPackage ../development/python-modules/requests-mock { };

  requests_ntlm = callPackage ../development/python-modules/requests_ntlm { };

  requests-oauthlib = callPackage ../development/python-modules/requests-oauthlib { };

  requests-pkcs12 = callPackage ../development/python-modules/requests-pkcs12 { };

  requests-toolbelt = callPackage ../development/python-modules/requests-toolbelt { };

  requests-unixsocket = callPackage ../development/python-modules/requests-unixsocket { };

  requests-wsgi-adapter = callPackage ../development/python-modules/requests-wsgi-adapter { };

  requirements-detector = callPackage ../development/python-modules/requirements-detector { };

  requirements-parser = callPackage ../development/python-modules/requirements-parser { };

  resampy = callPackage ../development/python-modules/resampy { };

  resolvelib = callPackage ../development/python-modules/resolvelib { };

  responses = callPackage ../development/python-modules/responses { };

  respx = callPackage ../development/python-modules/respx { };

  restfly = callPackage ../development/python-modules/restfly { };

  restrictedpython = callPackage ../development/python-modules/restrictedpython { };

  restructuredtext_lint = callPackage ../development/python-modules/restructuredtext_lint { };

  restview = callPackage ../development/python-modules/restview { };

  result = callPackage ../development/python-modules/result { };

  rethinkdb = callPackage ../development/python-modules/rethinkdb { };

  retry = callPackage ../development/python-modules/retry { };

  retry_decorator = callPackage ../development/python-modules/retry_decorator { };

  retrying = callPackage ../development/python-modules/retrying { };

  retworkx = callPackage ../development/python-modules/retworkx { };

  rfc3339 = callPackage ../development/python-modules/rfc3339 { };

  rfc3339-validator = callPackage ../development/python-modules/rfc3339-validator { };

  rfc3986 = callPackage ../development/python-modules/rfc3986 { };

  rfc3987 = callPackage ../development/python-modules/rfc3987 { };

  rfc6555 = callPackage ../development/python-modules/rfc6555 { };

  rfc7464 = callPackage ../development/python-modules/rfc7464 { };

  rfcat = callPackage ../development/python-modules/rfcat { };

  rflink = callPackage ../development/python-modules/rflink { };

  rich = callPackage ../development/python-modules/rich { };

  rich-click = callPackage ../development/python-modules/rich-click { };

  rich-rst = callPackage ../development/python-modules/rich-rst { };

  rig = callPackage ../development/python-modules/rig { };

  ring-doorbell = callPackage ../development/python-modules/ring-doorbell { };

  ripe-atlas-cousteau = callPackage ../development/python-modules/ripe-atlas-cousteau { };

  ripe-atlas-sagan = callPackage ../development/python-modules/ripe-atlas-sagan { };

  riprova = callPackage ../development/python-modules/riprova { };

  ripser = callPackage ../development/python-modules/ripser { };

  rising = callPackage ../development/python-modules/rising { };

  ritassist = callPackage ../development/python-modules/ritassist { };

  rivet = toPythonModule (pkgs.rivet.override {
    python3 = python;
  });

  rjpl = callPackage ../development/python-modules/rjpl { };

  rjsmin = callPackage ../development/python-modules/rjsmin { };

  rki-covid-parser = callPackage ../development/python-modules/rki-covid-parser { };

  rlax = callPackage ../development/python-modules/rlax { };

  rl-coach = callPackage ../development/python-modules/rl-coach { };

  rlp = callPackage ../development/python-modules/rlp { };

  rmcl = callPackage ../development/python-modules/rmcl { };

  rmrl = callPackage ../development/python-modules/rmrl { };

  rnc2rng = callPackage ../development/python-modules/rnc2rng { };

  rnginline = callPackage ../development/python-modules/rnginline { };

  rns = callPackage ../development/python-modules/rns { };

  robomachine = callPackage ../development/python-modules/robomachine { };

  robot-detection = callPackage ../development/python-modules/robot-detection { };

  robotframework = callPackage ../development/python-modules/robotframework { };

  robotframework-databaselibrary = callPackage ../development/python-modules/robotframework-databaselibrary { };

  robotframework-requests = callPackage ../development/python-modules/robotframework-requests { };

  robotframework-selenium2library = callPackage ../development/python-modules/robotframework-selenium2library { };

  robotframework-seleniumlibrary = callPackage ../development/python-modules/robotframework-seleniumlibrary { };

  robotframework-sshlibrary = callPackage ../development/python-modules/robotframework-sshlibrary { };

  robotframework-tools = callPackage ../development/python-modules/robotframework-tools { };

  robotstatuschecker = callPackage ../development/python-modules/robotstatuschecker { };

  robotsuite = callPackage ../development/python-modules/robotsuite { };

  rocket-errbot = callPackage ../development/python-modules/rocket-errbot { };

  roku = callPackage ../development/python-modules/roku { };

  rokuecp = callPackage ../development/python-modules/rokuecp { };

  rollbar = callPackage ../development/python-modules/rollbar { };

  roman = callPackage ../development/python-modules/roman { };

  roombapy = callPackage ../development/python-modules/roombapy { };

  roonapi = callPackage ../development/python-modules/roonapi { };

  ronin = callPackage ../development/python-modules/ronin { };

  rope = callPackage ../development/python-modules/rope { };

  ropgadget = callPackage ../development/python-modules/ropgadget { };

  ropper = callPackage ../development/python-modules/ropper { };

  routes = callPackage ../development/python-modules/routes { };

  rova = callPackage ../development/python-modules/rova { };

  rpcq = callPackage ../development/python-modules/rpcq { };

  rpdb = callPackage ../development/python-modules/rpdb { };

  rpi-bad-power = callPackage ../development/python-modules/rpi-bad-power { };

  rpi-gpio = callPackage ../development/python-modules/rpi-gpio { };

  rpi-gpio2 = callPackage ../development/python-modules/rpi-gpio2 { };

  rplcd = callPackage ../development/python-modules/rplcd { };

  rply = callPackage ../development/python-modules/rply { };

  rpm = toPythonModule (pkgs.rpm.override {
    inherit python;
  });

  rpmfile = callPackage ../development/python-modules/rpmfile { };

  rpmfluff = callPackage ../development/python-modules/rpmfluff { };

  rpy2 = callPackage ../development/python-modules/rpy2 { };

  rpyc = callPackage ../development/python-modules/rpyc { };

  rq = callPackage ../development/python-modules/rq { };

  rsa = callPackage ../development/python-modules/rsa { };

  rsskey = callPackage ../development/python-modules/rsskey { };

  rst2ansi = callPackage ../development/python-modules/rst2ansi { };

  rstcheck = callPackage ../development/python-modules/rstcheck { };

  rstcheck-core = callPackage ../development/python-modules/rstcheck-core { };

  rtmidi-python = callPackage ../development/python-modules/rtmidi-python {
    inherit (pkgs.darwin.apple_sdk.frameworks) CoreAudio CoreMIDI CoreServices;
  };

  rtoml = callPackage ../development/python-modules/rtoml { };

  Rtree = callPackage ../development/python-modules/Rtree {
    inherit (pkgs) libspatialindex;
  };

  rtslib = callPackage ../development/python-modules/rtslib { };

  rtsp-to-webrtc = callPackage ../development/python-modules/rtsp-to-webrtc { };

  ruamel-base = callPackage ../development/python-modules/ruamel-base { };

  ruamel-yaml = callPackage ../development/python-modules/ruamel-yaml { };

  ruamel-yaml-clib = callPackage ../development/python-modules/ruamel-yaml-clib { };

  rubymarshal = callPackage ../development/python-modules/rubymarshal { };

  ruffus = callPackage ../development/python-modules/ruffus { };

  runway-python = callPackage ../development/python-modules/runway-python { };

  ruyaml = callPackage ../development/python-modules/ruyaml { };

  rx = callPackage ../development/python-modules/rx { };

  rxv = callPackage ../development/python-modules/rxv { };

  rzpipe = callPackage ../development/python-modules/rzpipe { };

  s2clientprotocol = callPackage ../development/python-modules/s2clientprotocol { };

  s3fs = callPackage ../development/python-modules/s3fs { };

  s3transfer = callPackage ../development/python-modules/s3transfer { };

  s3-credentials = callPackage ../development/python-modules/s3-credentials { };

  sabyenc3 = callPackage ../development/python-modules/sabyenc3 { };

  sabyenc = callPackage ../development/python-modules/sabyenc { };

  sacn = callPackage ../development/python-modules/sacn { };

  sacremoses = callPackage ../development/python-modules/sacremoses { };

  safe = callPackage ../development/python-modules/safe { };

  safeeyes = callPackage ../applications/misc/safeeyes { };

  safeio = callPackage ../development/python-modules/safeio { };

  safety = callPackage ../development/python-modules/safety { };

  sagemaker = callPackage ../development/python-modules/sagemaker { };

  salmon-mail = callPackage ../development/python-modules/salmon-mail { };

  sane = callPackage ../development/python-modules/sane {
    inherit (pkgs) sane-backends;
  };

  saneyaml = callPackage ../development/python-modules/saneyaml { };

  sampledata = callPackage ../development/python-modules/sampledata { };

  samplerate = callPackage ../development/python-modules/samplerate { };

  samsungctl = callPackage ../development/python-modules/samsungctl { };

  samsungtvws = callPackage ../development/python-modules/samsungtvws { };

  sanic = callPackage ../development/python-modules/sanic {
    # Don't pass any `sanic` to avoid dependency loops.  `sanic-testing`
    # has special logic to disable tests when this is the case.
    sanic-testing = self.sanic-testing.override { sanic = null; };
  };

  sanic-auth = callPackage ../development/python-modules/sanic-auth { };

  sanic-routing = callPackage ../development/python-modules/sanic-routing { };

  sanic-testing = callPackage ../development/python-modules/sanic-testing { };

  sansio-multipart = callPackage ../development/python-modules/sansio-multipart { };

  sarif-om = callPackage ../development/python-modules/sarif-om { };

  sarge = callPackage ../development/python-modules/sarge { };

  sasmodels = callPackage ../development/python-modules/sasmodels { };

  scales = callPackage ../development/python-modules/scales { };

  scancode-toolkit = callPackage ../development/python-modules/scancode-toolkit { };

  scapy = callPackage ../development/python-modules/scapy { };

  schedule = callPackage ../development/python-modules/schedule { };

  schema = callPackage ../development/python-modules/schema { };

  schema-salad = callPackage ../development/python-modules/schema-salad { };

  schiene = callPackage ../development/python-modules/schiene { };

  schwifty = callPackage ../development/python-modules/schwifty { };

  scikit-bio = callPackage ../development/python-modules/scikit-bio { };

  scikit-build = callPackage ../development/python-modules/scikit-build { };

  scikit-fmm = callPackage ../development/python-modules/scikit-fmm { };

  scikit-fuzzy = callPackage ../development/python-modules/scikit-fuzzy { };

  scikit-hep-testdata = callPackage ../development/python-modules/scikit-hep-testdata { };

  scikitimage = callPackage ../development/python-modules/scikit-image { };

  scikit-learn = callPackage ../development/python-modules/scikit-learn {
    inherit (pkgs) gfortran glibcLocales;
  };

  scikit-learn-extra = callPackage ../development/python-modules/scikit-learn-extra { };

  scikit-misc = callPackage ../development/python-modules/scikit-misc { };

  scikit-optimize = callPackage ../development/python-modules/scikit-optimize { };

  scikits-odes = callPackage ../development/python-modules/scikits-odes { };

  scikit-tda = callPackage ../development/python-modules/scikit-tda { };

  scipy = callPackage ../development/python-modules/scipy { };

  scmrepo = callPackage ../development/python-modules/scmrepo { };

  scour = callPackage ../development/python-modules/scour { };

  scp = callPackage ../development/python-modules/scp { };

  scramp = callPackage ../development/python-modules/scramp { };

  scrap-engine = callPackage ../development/python-modules/scrap-engine { };

  scrapy = callPackage ../development/python-modules/scrapy { };

  scrapy-deltafetch = callPackage ../development/python-modules/scrapy-deltafetch { };

  scrapy-fake-useragent = callPackage ../development/python-modules/scrapy-fake-useragent { };

  scrapy-splash = callPackage ../development/python-modules/scrapy-splash { };

  screeninfo = callPackage ../development/python-modules/screeninfo { };

  screenlogicpy = callPackage ../development/python-modules/screenlogicpy { };

  scripttest = callPackage ../development/python-modules/scripttest { };

  scikit-survival = callPackage ../development/python-modules/scikit-survival { };

  scs = callPackage ../development/python-modules/scs { };

  sdds = callPackage ../development/python-modules/sdds { };

  sdnotify = callPackage ../development/python-modules/sdnotify { };

  seaborn = callPackage ../development/python-modules/seaborn { };

  seabreeze = callPackage ../development/python-modules/seabreeze { };

  seaserv = toPythonModule (pkgs.seafile-server.override {
    python3 = self.python;
  });

  seatconnect = callPackage ../development/python-modules/seatconnect { };

  seccomp = callPackage ../development/python-modules/seccomp { };

  secp256k1 = callPackage ../development/python-modules/secp256k1 {
    inherit (pkgs) secp256k1;
  };

  secretstorage = callPackage ../development/python-modules/secretstorage { };

  secure = callPackage ../development/python-modules/secure { };

  securetar = callPackage ../development/python-modules/securetar { };

  seekpath = callPackage ../development/python-modules/seekpath { };

  segments = callPackage ../development/python-modules/segments { };

  segno = callPackage ../development/python-modules/segno { };

  segyio = toPythonModule (callPackage ../development/python-modules/segyio {
    inherit (pkgs) cmake ninja;
  });

  selectors2 = callPackage ../development/python-modules/selectors2 { };

  selenium = callPackage ../development/python-modules/selenium { };

  semantic-version = callPackage ../development/python-modules/semantic-version { };

  semver = callPackage ../development/python-modules/semver { };

  send2trash = callPackage ../development/python-modules/send2trash { };

  sendgrid = callPackage ../development/python-modules/sendgrid { };

  sense-energy = callPackage ../development/python-modules/sense-energy { };

  sensor-state-data = callPackage ../development/python-modules/sensor-state-data { };

  sensorpro-ble = callPackage ../development/python-modules/sensorpro-ble { };

  sensorpush-ble = callPackage ../development/python-modules/sensorpush-ble { };

  sentencepiece = callPackage ../development/python-modules/sentencepiece {
    inherit (pkgs) sentencepiece;
  };

  sentinel = callPackage ../development/python-modules/sentinel { };

  sentinels = callPackage ../development/python-modules/sentinels { };

  sentry-sdk = callPackage ../development/python-modules/sentry-sdk { };

  sepaxml = callPackage ../development/python-modules/sepaxml { };

  seqdiag = callPackage ../development/python-modules/seqdiag { };

  seqeval = callPackage ../development/python-modules/seqeval { };

  sequoia = disabledIf isPyPy (toPythonModule (pkgs.sequoia.override {
    pythonPackages = self;
    pythonSupport = true;
  }));

  serpent = callPackage ../development/python-modules/serpent { };

  serpy = callPackage ../development/python-modules/serpy { };

  servefile = callPackage ../development/python-modules/servefile { };

  serverlessrepo = callPackage ../development/python-modules/serverlessrepo { };

  service-identity = callPackage ../development/python-modules/service-identity { };

  setproctitle = callPackage ../development/python-modules/setproctitle { };

  setupmeta = callPackage ../development/python-modules/setupmeta { };

  setuptools-declarative-requirements = callPackage ../development/python-modules/setuptools-declarative-requirements { };

  setuptools-git = callPackage ../development/python-modules/setuptools-git { };

  setuptools-lint = callPackage ../development/python-modules/setuptools-lint { };

  setuptools-rust = callPackage ../development/python-modules/setuptools-rust { };

  setuptools-scm = callPackage ../development/python-modules/setuptools-scm { };

  setuptools-scm-git-archive = callPackage ../development/python-modules/setuptools-scm-git-archive { };

  setuptoolsTrial = callPackage ../development/python-modules/setuptoolstrial { };

  seventeentrack = callPackage ../development/python-modules/seventeentrack { };

  sexpdata = callPackage ../development/python-modules/sexpdata { };

  sfepy = callPackage ../development/python-modules/sfepy { };

  sgmllib3k = callPackage ../development/python-modules/sgmllib3k { };

  sgp4 = callPackage ../development/python-modules/sgp4 { };

  shamir-mnemonic = callPackage ../development/python-modules/shamir-mnemonic { };

  shap = callPackage ../development/python-modules/shap { };

  shapely = callPackage ../development/python-modules/shapely { };

  sharedmem = callPackage ../development/python-modules/sharedmem { };

  sharkiq = callPackage ../development/python-modules/sharkiq { };

  sh = callPackage ../development/python-modules/sh { };

  shellescape = callPackage ../development/python-modules/shellescape { };

  shellingham = callPackage ../development/python-modules/shellingham { };

  shiboken2 = toPythonModule (callPackage ../development/python-modules/shiboken2 {
    inherit (pkgs) cmake llvmPackages qt5;
  });

  shippai = callPackage ../development/python-modules/shippai { };

  shiv = callPackage ../development/python-modules/shiv { };

  shodan = callPackage ../development/python-modules/shodan { };

  shortuuid = callPackage ../development/python-modules/shortuuid { };

  shouldbe = callPackage ../development/python-modules/shouldbe { };

  should-dsl = callPackage ../development/python-modules/should-dsl { };

  showit = callPackage ../development/python-modules/showit { };

  shtab = callPackage ../development/python-modules/shtab { };

  shutilwhich = callPackage ../development/python-modules/shutilwhich { };

  sievelib = callPackage ../development/python-modules/sievelib { };

  signedjson = callPackage ../development/python-modules/signedjson { };

  sigrok = callPackage ../development/python-modules/sigrok { };

  sigtools = callPackage ../development/python-modules/sigtools { };

  simanneal = callPackage ../development/python-modules/simanneal { };

  simber = callPackage ../development/python-modules/simber { };

  simpleaudio = callPackage ../development/python-modules/simpleaudio { };

  simplebayes = callPackage ../development/python-modules/simplebayes { };

  simpleeval = callPackage ../development/python-modules/simpleeval { };

  simplefix = callPackage ../development/python-modules/simplefix { };

  simplegeneric = callPackage ../development/python-modules/simplegeneric { };

  simplehound = callPackage ../development/python-modules/simplehound { };

  simplejson = callPackage ../development/python-modules/simplejson { };

  simplekml = callPackage ../development/python-modules/simplekml { };

  simplenote = callPackage ../development/python-modules/simplenote { };

  simple-di = callPackage ../development/python-modules/simple-di { };

  simple-rest-client = callPackage ../development/python-modules/simple-rest-client { };

  simple-rlp = callPackage ../development/python-modules/simple-rlp { };

  simple-salesforce = callPackage ../development/python-modules/simple-salesforce { };

  simple-websocket-server = callPackage ../development/python-modules/simple-websocket-server { };

  simplisafe-python = callPackage ../development/python-modules/simplisafe-python { };

  simpy = callPackage ../development/python-modules/simpy { };

  single-version = callPackage ../development/python-modules/single-version { };

  signify = callPackage ../development/python-modules/signify { };

  siobrultech-protocols = callPackage ../development/python-modules/siobrultech-protocols { };

  siosocks = callPackage ../development/python-modules/siosocks { };

  sip = callPackage ../development/python-modules/sip { };

  sip_4 = callPackage ../development/python-modules/sip/4.x.nix { };

  six = callPackage ../development/python-modules/six { };

  sjcl = callPackage ../development/python-modules/sjcl { };

  skein = callPackage ../development/python-modules/skein { };

  skidl = callPackage ../development/python-modules/skidl { };

  sklearn-deap = callPackage ../development/python-modules/sklearn-deap { };

  skodaconnect = callPackage ../development/python-modules/skodaconnect { };

  skorch = callPackage ../development/python-modules/skorch { };

  skybellpy = callPackage ../development/python-modules/skybellpy { };

  skyfield = callPackage ../development/python-modules/skyfield { };

  skytemple-dtef = callPackage ../development/python-modules/skytemple-dtef { };

  skytemple-eventserver = callPackage ../development/python-modules/skytemple-eventserver { };

  skytemple-files = callPackage ../development/python-modules/skytemple-files { };

  skytemple-icons = callPackage ../development/python-modules/skytemple-icons { };

  skytemple-rust = callPackage ../development/python-modules/skytemple-rust {
    inherit (pkgs.darwin.apple_sdk.frameworks) Foundation;
  };

  skytemple-ssb-debugger = callPackage ../development/python-modules/skytemple-ssb-debugger { };

  slack-sdk = callPackage ../development/python-modules/slack-sdk { };

  slackclient = callPackage ../development/python-modules/slackclient { };

  sleekxmpp = callPackage ../development/python-modules/sleekxmpp { };

  sleepyq = callPackage ../development/python-modules/sleepyq { };

  slicedimage = callPackage ../development/python-modules/slicedimage { };

  slicer = callPackage ../development/python-modules/slicer { };

  slicerator = callPackage ../development/python-modules/slicerator { };

  slither-analyzer = callPackage ../development/python-modules/slither-analyzer { };

  slixmpp = callPackage ../development/python-modules/slixmpp {
    inherit (pkgs) gnupg;
  };

  slob = callPackage ../development/python-modules/slob { };

  slowapi = callPackage ../development/python-modules/slowapi { };

  slugid = callPackage ../development/python-modules/slugid { };

  sly = callPackage ../development/python-modules/sly { };

  smart-meter-texas = callPackage ../development/python-modules/smart-meter-texas { };

  smart-open = callPackage ../development/python-modules/smart-open { };

  smarthab = callPackage ../development/python-modules/smarthab { };

  smartypants = callPackage ../development/python-modules/smartypants { };

  smbprotocol = callPackage ../development/python-modules/smbprotocol { };

  smbus-cffi = callPackage ../development/python-modules/smbus-cffi { };

  smbus2 = callPackage ../development/python-modules/smbus2 { };

  smdebug-rulesconfig = callPackage ../development/python-modules/smdebug-rulesconfig { };

  smhi-pkg = callPackage ../development/python-modules/smhi-pkg { };

  smmap = callPackage ../development/python-modules/smmap { };

  smpplib = callPackage ../development/python-modules/smpplib { };

  snack = toPythonModule (pkgs.newt.override {
    inherit (self) python;
  });

  snakebite = callPackage ../development/python-modules/snakebite { };

  snakeviz = callPackage ../development/python-modules/snakeviz { };

  snapcast = callPackage ../development/python-modules/snapcast { };

  snapshottest = callPackage ../development/python-modules/snapshottest { };

  sniffio = callPackage ../development/python-modules/sniffio { };

  snitun = callPackage ../development/python-modules/snitun { };

  snowballstemmer = callPackage ../development/python-modules/snowballstemmer { };

  snowflake-connector-python = callPackage ../development/python-modules/snowflake-connector-python { };

  snowflake-sqlalchemy = callPackage ../development/python-modules/snowflake-sqlalchemy { };

  snscrape = callPackage ../development/python-modules/snscrape { };

  snuggs = callPackage ../development/python-modules/snuggs { };

  soapysdr = toPythonModule (pkgs.soapysdr.override {
    inherit (self) python;
    usePython = true;
  });

  soapysdr-with-plugins = toPythonModule (pkgs.soapysdr-with-plugins.override {
    inherit (self) python;
    usePython = true;
  });

  socketio-client = callPackage ../development/python-modules/socketio-client { };

  social-auth-app-django = callPackage ../development/python-modules/social-auth-app-django { };

  social-auth-core = callPackage ../development/python-modules/social-auth-core { };

  socialscan = callPackage ../development/python-modules/socialscan { };

  socid-extractor =  callPackage ../development/python-modules/socid-extractor { };

  sockjs = callPackage ../development/python-modules/sockjs { };

  sockjs-tornado = callPackage ../development/python-modules/sockjs-tornado { };

  socksio = callPackage ../development/python-modules/socksio { };

  socksipy-branch = callPackage ../development/python-modules/socksipy-branch { };

  soco = callPackage ../development/python-modules/soco { };

  softlayer = callPackage ../development/python-modules/softlayer { };

  solaredge = callPackage ../development/python-modules/solaredge { };

  solax = callPackage ../development/python-modules/solax { };

  solc-select = callPackage ../development/python-modules/solc-select { };

  solo-python = disabledIf (!pythonAtLeast "3.6") (callPackage ../development/python-modules/solo-python { });

  somajo = callPackage ../development/python-modules/somajo { };

  somecomfort = callPackage ../development/python-modules/somecomfort { };

  somfy-mylink-synergy = callPackage ../development/python-modules/somfy-mylink-synergy { };

  sonarr = callPackage ../development/python-modules/sonarr { };

  sopel = callPackage ../development/python-modules/sopel { };

  sorl_thumbnail = callPackage ../development/python-modules/sorl_thumbnail { };

  sortedcollections = callPackage ../development/python-modules/sortedcollections { };

  sortedcontainers = callPackage ../development/python-modules/sortedcontainers { };

  soundcloud-v2 = callPackage ../development/python-modules/soundcloud-v2 { };

  sounddevice = callPackage ../development/python-modules/sounddevice { };

  soundfile = callPackage ../development/python-modules/soundfile { };

  soupsieve = callPackage ../development/python-modules/soupsieve { };

  spacy = callPackage ../development/python-modules/spacy { };

  spacy-alignments = callPackage ../development/python-modules/spacy-alignments { };

  spacy-legacy = callPackage ../development/python-modules/spacy/legacy.nix { };

  spacy-loggers = callPackage ../development/python-modules/spacy-loggers { };

  spacy_models = callPackage ../development/python-modules/spacy/models.nix { };

  spacy-pkuseg = callPackage ../development/python-modules/spacy-pkuseg { };

  spacy-transformers = callPackage ../development/python-modules/spacy-transformers { };

  spake2 = callPackage ../development/python-modules/spake2 { };

  spark_parser = callPackage ../development/python-modules/spark_parser { };

  sparklines = callPackage ../development/python-modules/sparklines { };

  sparqlwrapper = callPackage ../development/python-modules/sparqlwrapper { };

  sparse = callPackage ../development/python-modules/sparse { };

  spdx-tools = callPackage ../development/python-modules/spdx-tools { };

  speaklater = callPackage ../development/python-modules/speaklater { };

  speaklater3 = callPackage ../development/python-modules/speaklater3 { };

  spectral-cube = callPackage ../development/python-modules/spectral-cube { };

  speedtest-cli = callPackage ../development/python-modules/speedtest-cli { };

  spglib = callPackage ../development/python-modules/spglib { };

  sphfile = callPackage ../development/python-modules/sphfile { };

  spiderpy = callPackage ../development/python-modules/spiderpy { };

  spinners = callPackage ../development/python-modules/spinners { };

  sphinx-better-theme = callPackage ../development/python-modules/sphinx-better-theme { };

  sphinx-book-theme = callPackage ../development/python-modules/sphinx-book-theme { };

  sphinx-comments = callPackage ../development/python-modules/sphinx-comments { };

  sphinx-design = callPackage ../development/python-modules/sphinx-design { };

  sphinx-external-toc = callPackage ../development/python-modules/sphinx-external-toc { };

  sphinx-fortran = callPackage ../development/python-modules/sphinx-fortran { };

  sphinx-jupyterbook-latex = callPackage ../development/python-modules/sphinx-jupyterbook-latex { };

  sphinx-multitoc-numbering = callPackage ../development/python-modules/sphinx-multitoc-numbering { };

  sphinx-pytest = callPackage ../development/python-modules/sphinx-pytest { };

  sphinx-thebe = callPackage ../development/python-modules/sphinx-thebe { };

  sphinx-togglebutton = callPackage ../development/python-modules/sphinx-togglebutton { };

  sphinxcontrib-actdiag = callPackage ../development/python-modules/sphinxcontrib-actdiag { };

  sphinxcontrib-apidoc = callPackage ../development/python-modules/sphinxcontrib-apidoc { };

  sphinxcontrib-applehelp = callPackage ../development/python-modules/sphinxcontrib-applehelp { };

  sphinxcontrib-asyncio = callPackage ../development/python-modules/sphinxcontrib-asyncio { };

  sphinxcontrib-autoapi = callPackage ../development/python-modules/sphinxcontrib-autoapi { };

  sphinxcontrib-bayesnet = callPackage ../development/python-modules/sphinxcontrib-bayesnet { };

  sphinxcontrib-bibtex = callPackage ../development/python-modules/sphinxcontrib-bibtex { };

  sphinxcontrib-blockdiag = callPackage ../development/python-modules/sphinxcontrib-blockdiag { };

  sphinxcontrib-confluencebuilder = callPackage ../development/python-modules/sphinxcontrib-confluencebuilder { };

  sphinxcontrib-devhelp = callPackage ../development/python-modules/sphinxcontrib-devhelp { };

  sphinxcontrib-excel-table = callPackage ../development/python-modules/sphinxcontrib-excel-table { };

  sphinxcontrib-fulltoc = callPackage ../development/python-modules/sphinxcontrib-fulltoc { };

  sphinxcontrib-htmlhelp = callPackage ../development/python-modules/sphinxcontrib-htmlhelp { };

  sphinxcontrib_httpdomain = callPackage ../development/python-modules/sphinxcontrib_httpdomain { };

  sphinxcontrib-jsmath = callPackage ../development/python-modules/sphinxcontrib-jsmath { };

  sphinxcontrib-katex = callPackage ../development/python-modules/sphinxcontrib-katex { };

  sphinxcontrib-nwdiag = callPackage ../development/python-modules/sphinxcontrib-nwdiag { };

  sphinxcontrib_newsfeed = callPackage ../development/python-modules/sphinxcontrib_newsfeed { };

  sphinxcontrib-openapi = callPackage ../development/python-modules/sphinxcontrib-openapi { };

  sphinxcontrib-plantuml = callPackage ../development/python-modules/sphinxcontrib-plantuml {
    inherit (pkgs) plantuml;
  };

  sphinxcontrib-programoutput = callPackage ../development/python-modules/sphinxcontrib-programoutput { };

  sphinxcontrib-qthelp = callPackage ../development/python-modules/sphinxcontrib-qthelp { };

  sphinxcontrib-serializinghtml = callPackage ../development/python-modules/sphinxcontrib-serializinghtml { };

  sphinxcontrib-seqdiag = callPackage ../development/python-modules/sphinxcontrib-seqdiag { };

  sphinxcontrib-spelling = callPackage ../development/python-modules/sphinxcontrib-spelling { };

  sphinxcontrib-tikz = callPackage ../development/python-modules/sphinxcontrib-tikz {
    texLive = pkgs.texlive.combine { inherit (pkgs.texlive) scheme-small standalone pgfplots; };
  };

  sphinxcontrib-websupport = callPackage ../development/python-modules/sphinxcontrib-websupport { };

  sphinx = callPackage ../development/python-modules/sphinx { };

  sphinx-argparse = callPackage ../development/python-modules/sphinx-argparse { };

  sphinx-autobuild = callPackage ../development/python-modules/sphinx-autobuild { };

  sphinx-autodoc-typehints = callPackage ../development/python-modules/sphinx-autodoc-typehints { };

  sphinx-basic-ng = callPackage ../development/python-modules/sphinx-basic-ng { };

  sphinx-copybutton = callPackage ../development/python-modules/sphinx-copybutton { };

  sphinxemoji = callPackage ../development/python-modules/sphinxemoji { };

  sphinx-inline-tabs = callPackage ../development/python-modules/sphinx-inline-tabs { };

  sphinx-jinja = callPackage ../development/python-modules/sphinx-jinja { };

  sphinx-markdown-parser = callPackage ../development/python-modules/sphinx-markdown-parser { };

  sphinx-material = callPackage ../development/python-modules/sphinx-material { };

  sphinx-navtree = callPackage ../development/python-modules/sphinx-navtree { };

  sphinx-mdinclude = callPackage ../development/python-modules/sphinx-mdinclude { };

  sphinx_pypi_upload = callPackage ../development/python-modules/sphinx_pypi_upload { };

  sphinx-rtd-theme = callPackage ../development/python-modules/sphinx-rtd-theme { };

  sphinx-serve = callPackage ../development/python-modules/sphinx-serve { };

  sphinx-testing = callPackage ../development/python-modules/sphinx-testing { };

  sphinxext-opengraph = callPackage ../development/python-modules/sphinxext-opengraph { };

  spidev = callPackage ../development/python-modules/spidev { };

  splinter = callPackage ../development/python-modules/splinter { };

  spotipy = callPackage ../development/python-modules/spotipy { };

  spsdk = callPackage ../development/python-modules/spsdk { };

  spur = callPackage ../development/python-modules/spur { };

  spyder = callPackage ../development/python-modules/spyder { };

  spyder-kernels = callPackage ../development/python-modules/spyder-kernels { };

  spyse-python = callPackage ../development/python-modules/spyse-python { };

  sqlalchemy = callPackage ../development/python-modules/sqlalchemy { };

  sqlalchemy-citext = callPackage ../development/python-modules/sqlalchemy-citext { };

  sqlalchemy-continuum = callPackage ../development/python-modules/sqlalchemy-continuum { };

  sqlalchemy-i18n = callPackage ../development/python-modules/sqlalchemy-i18n { };

  sqlalchemy-jsonfield = callPackage ../development/python-modules/sqlalchemy-jsonfield { };

  sqlalchemy-migrate = callPackage ../development/python-modules/sqlalchemy-migrate { };

  sqlalchemy-mixins = callPackage ../development/python-modules/sqlalchemy-mixins { };

  sqlalchemy-utils = callPackage ../development/python-modules/sqlalchemy-utils { };

  sqlglot = callPackage ../development/python-modules/sqlglot { };

  sqlitedict = callPackage ../development/python-modules/sqlitedict { };

  sqlite-fts4 = callPackage ../development/python-modules/sqlite-fts4 { };

  sqlite-utils = callPackage ../development/python-modules/sqlite-utils { };

  sqlmap = callPackage ../development/python-modules/sqlmap { };

  sqlobject = callPackage ../development/python-modules/sqlobject { };

  sqlparse = callPackage ../development/python-modules/sqlparse { };

  sqlsoup = callPackage ../development/python-modules/sqlsoup { };

  srp = callPackage ../development/python-modules/srp { };

  srpenergy = callPackage ../development/python-modules/srpenergy { };

  srptools = callPackage ../development/python-modules/srptools { };

  srsly = callPackage ../development/python-modules/srsly { };

  srt = callPackage ../development/python-modules/srt { };

  srvlookup = callPackage ../development/python-modules/srvlookup { };

  ssdeep = callPackage ../development/python-modules/ssdeep {
    inherit (pkgs) ssdeep;
  };

  ssdp = callPackage ../development/python-modules/ssdp { };

  sseclient = callPackage ../development/python-modules/sseclient { };

  sseclient-py = callPackage ../development/python-modules/sseclient-py { };

  ssh-mitm = callPackage ../development/python-modules/ssh-mitm { };

  sshpubkeys = callPackage ../development/python-modules/sshpubkeys { };

  sshtunnel = callPackage ../development/python-modules/sshtunnel { };

  sslib = callPackage ../development/python-modules/sslib { };

  stack-data = callPackage ../development/python-modules/stack-data { };

  stanza = callPackage ../development/python-modules/stanza { };

  starlette = callPackage ../development/python-modules/starlette {
    inherit (pkgs.darwin.apple_sdk.frameworks) ApplicationServices;
  };

  starkbank-ecdsa = callPackage ../development/python-modules/starkbank-ecdsa { };

  starline = callPackage ../development/python-modules/starline { };

  stashy = callPackage ../development/python-modules/stashy { };

  staticjinja = callPackage ../development/python-modules/staticjinja { };

  statistics = callPackage ../development/python-modules/statistics { };

  statmake = callPackage ../development/python-modules/statmake { };

  statsd = callPackage ../development/python-modules/statsd { };

  statsmodels = callPackage ../development/python-modules/statsmodels { };

  stdiomask = callPackage ../development/python-modules/stdiomask { };

  stdlib-list = callPackage ../development/python-modules/stdlib-list { };

  steamodd = callPackage ../development/python-modules/steamodd { };

  stem = callPackage ../development/python-modules/stem { };

  stestr = callPackage ../development/python-modules/stestr { };

  stevedore = callPackage ../development/python-modules/stevedore { };

  stickytape = callPackage ../development/python-modules/stickytape { };

  stim = callPackage ../development/python-modules/stim { };

  stm32loader = callPackage ../development/python-modules/stm32loader { };

  stone = callPackage ../development/python-modules/stone { };

  stookalert = callPackage ../development/python-modules/stookalert { };

  stopit = callPackage ../development/python-modules/stopit { };

  strategies = callPackage ../development/python-modules/strategies { };

  stravalib = callPackage ../development/python-modules/stravalib { };

  strawberry-graphql = callPackage ../development/python-modules/strawberry-graphql { };

  streamdeck = callPackage ../development/python-modules/streamdeck { };

  streaming-form-data = callPackage ../development/python-modules/streaming-form-data { };

  streamlabswater = callPackage ../development/python-modules/streamlabswater { };

  streamz = callPackage ../development/python-modules/streamz { };

  strenum =  callPackage ../development/python-modules/strenum { };

  strict-rfc3339 = callPackage ../development/python-modules/strict-rfc3339 { };

  strictyaml = callPackage ../development/python-modules/strictyaml { };

  stringcase = callPackage ../development/python-modules/stringcase { };

  stringly = callPackage ../development/python-modules/stringly { };

  stripe = callPackage ../development/python-modules/stripe { };

  striprtf = callPackage ../development/python-modules/striprtf { };

  structlog = callPackage ../development/python-modules/structlog { };

  stumpy = callPackage ../development/python-modules/stumpy { };

  stups-cli-support = callPackage ../development/python-modules/stups-cli-support { };

  stups-fullstop = callPackage ../development/python-modules/stups-fullstop { };

  stups-pierone = callPackage ../development/python-modules/stups-pierone { };

  stups-tokens = callPackage ../development/python-modules/stups-tokens { };

  stups-zign = callPackage ../development/python-modules/stups-zign { };

  stytra = callPackage ../development/python-modules/stytra { };

  subarulink = callPackage ../development/python-modules/subarulink { };

  subdownloader = callPackage ../development/python-modules/subdownloader { };

  subliminal = callPackage ../development/python-modules/subliminal { };

  subprocess-tee = callPackage ../development/python-modules/subprocess-tee { };

  subunit = callPackage ../development/python-modules/subunit {
    inherit (pkgs) subunit cppunit check;
  };

  subunit2sql = callPackage ../development/python-modules/subunit2sql { };

  subzerod = callPackage ../development/python-modules/subzerod { };

  suds-jurko = callPackage ../development/python-modules/suds-jurko { };

  sumo = callPackage ../development/python-modules/sumo { };

  sumtypes = callPackage ../development/python-modules/sumtypes { };

  sunpy = callPackage ../development/python-modules/sunpy { };

  sunwatcher = callPackage ../development/python-modules/sunwatcher { };

  supervise_api = callPackage ../development/python-modules/supervise_api { };

  supervisor = callPackage ../development/python-modules/supervisor { };

  superqt = callPackage ../development/python-modules/superqt { };

  sure = callPackage ../development/python-modules/sure { };

  surepy = callPackage ../development/python-modules/surepy { };

  surt = callPackage ../development/python-modules/surt { };

  survey = callPackage ../development/python-modules/survey { };

  suseapi = callPackage ../development/python-modules/suseapi { };

  svg2tikz = callPackage ../development/python-modules/svg2tikz { };

  svglib = callPackage ../development/python-modules/svglib { };

  svg-path = callPackage ../development/python-modules/svg-path { };

  svgwrite = callPackage ../development/python-modules/svgwrite { };

  swagger-spec-validator = callPackage ../development/python-modules/swagger-spec-validator { };

  swagger-ui-bundle = callPackage ../development/python-modules/swagger-ui-bundle { };

  swift = callPackage ../development/python-modules/swift { };

  swisshydrodata = callPackage ../development/python-modules/swisshydrodata { };

  swspotify = callPackage ../development/python-modules/swspotify { };

  sybil = callPackage ../development/python-modules/sybil { };

  symengine = callPackage ../development/python-modules/symengine {
    inherit (pkgs) symengine;
  };

  sympy = callPackage ../development/python-modules/sympy { };

  syncer = callPackage ../development/python-modules/syncer { };

  synergy = callPackage ../development/python-modules/synergy { };

  synologydsm-api = callPackage ../development/python-modules/synologydsm-api { };

  syslog-rfc5424-formatter = callPackage ../development/python-modules/syslog-rfc5424-formatter { };

  systembridge = callPackage ../development/python-modules/systembridge { };

  systemd = callPackage ../development/python-modules/systemd {
    inherit (pkgs) systemd;
  };

  sysv_ipc = callPackage ../development/python-modules/sysv_ipc { };

  tableaudocumentapi = callPackage ../development/python-modules/tableaudocumentapi { };

  tables = callPackage ../development/python-modules/tables { };

  tablib = callPackage ../development/python-modules/tablib { };

  tabula-py = callPackage ../development/python-modules/tabula-py { };

  tabulate = callPackage ../development/python-modules/tabulate { };

  tabview = callPackage ../development/python-modules/tabview { };

  tadasets = callPackage ../development/python-modules/tadasets { };

  tag-expressions = callPackage ../development/python-modules/tag-expressions { };

  tago = callPackage ../development/python-modules/tago { };

  tahoma-api = callPackage ../development/python-modules/tahoma-api { };

  tailer = callPackage ../development/python-modules/tailer { };

  tailscale = callPackage ../development/python-modules/tailscale { };

  tank-utility = callPackage ../development/python-modules/tank-utility { };

  tappy = callPackage ../development/python-modules/tappy { };

  tasklib = callPackage ../development/python-modules/tasklib { };

  taskw = callPackage ../development/python-modules/taskw { };

  tatsu = callPackage ../development/python-modules/tatsu { };

  taxi = callPackage ../development/python-modules/taxi { };

  tblib = callPackage ../development/python-modules/tblib { };

  tbm-utils = callPackage ../development/python-modules/tbm-utils { };

  tcxparser = callPackage ../development/python-modules/tcxparser { };

  tcxreader = callPackage ../development/python-modules/tcxreader { };

  teamcity-messages = callPackage ../development/python-modules/teamcity-messages { };

  telegram = callPackage ../development/python-modules/telegram { };

  telegraph = callPackage ../development/python-modules/telegraph { };

  telethon = callPackage ../development/python-modules/telethon {
    inherit (pkgs) openssl;
  };

  telethon-session-sqlalchemy = callPackage ../development/python-modules/telethon-session-sqlalchemy { };

  teletype = callPackage ../development/python-modules/teletype { };

  telfhash = callPackage ../development/python-modules/telfhash { };

  temescal = callPackage ../development/python-modules/temescal { };

  temperusb = callPackage ../development/python-modules/temperusb { };

  tempest = callPackage ../development/python-modules/tempest { };

  tempita = callPackage ../development/python-modules/tempita { };

  tempora = callPackage ../development/python-modules/tempora { };

  tenacity = callPackage ../development/python-modules/tenacity { };

  tensorboard-data-server = callPackage ../development/python-modules/tensorboard-data-server { };

  tensorboard-plugin-profile = callPackage ../development/python-modules/tensorboard-plugin-profile { };

  tensorboard-plugin-wit = callPackage ../development/python-modules/tensorboard-plugin-wit { };

  tensorboard = callPackage ../development/python-modules/tensorboard { };

  tensorboardx = callPackage ../development/python-modules/tensorboardx { };

  tensorflow-bin = callPackage ../development/python-modules/tensorflow/bin.nix {
    cudaSupport = pkgs.config.cudaSupport or false;
  };

  tensorflow-build = callPackage ../development/python-modules/tensorflow {
    inherit (pkgs.darwin) cctools;
    cudaSupport = pkgs.config.cudaSupport or false;
    inherit (self.tensorflow-bin) cudaPackages;
    inherit (pkgs.darwin.apple_sdk.frameworks) Foundation Security;
    flatbuffers-core = pkgs.flatbuffers;
    flatbuffers-python = self.flatbuffers;
    protobuf-core = pkgs.protobuf;
    protobuf-python = self.protobuf;
    lmdb-core = pkgs.lmdb;
  };

  tensorflow-datasets = callPackage ../development/python-modules/tensorflow-datasets { };

  tensorflow-estimator = callPackage ../development/python-modules/tensorflow-estimator { };

  tensorflow-metadata = callPackage ../development/python-modules/tensorflow-metadata { };

  tensorflow-probability = callPackage ../development/python-modules/tensorflow-probability { };

  tensorflow = self.tensorflow-build;

  tensorflowWithCuda = self.tensorflow.override {
    cudaSupport = true;
  };

  tensorflowWithoutCuda = self.tensorflow.override {
    cudaSupport = false;
  };

  tensorly = callPackage ../development/python-modules/tensorly { };

  tensorrt = callPackage ../development/python-modules/tensorrt { };

  tellduslive = callPackage ../development/python-modules/tellduslive { };

  termcolor = callPackage ../development/python-modules/termcolor { };

  terminado = callPackage ../development/python-modules/terminado { };

  terminaltables = callPackage ../development/python-modules/terminaltables { };

  termplotlib = callPackage ../development/python-modules/termplotlib { };

  termstyle = callPackage ../development/python-modules/termstyle { };

  tern = callPackage ../development/python-modules/tern { };

  tesla-powerwall = callPackage ../development/python-modules/tesla-powerwall { };

  tesla-wall-connector = callPackage ../development/python-modules/tesla-wall-connector { };

  teslajsonpy = callPackage ../development/python-modules/teslajsonpy { };

  tess = callPackage ../development/python-modules/tess { };

  tesserocr = callPackage ../development/python-modules/tesserocr { };

  testcontainers = callPackage ../development/python-modules/testcontainers { };

  testfixtures = callPackage ../development/python-modules/testfixtures { };

  textfsm = callPackage ../development/python-modules/textfsm { };

  textile = callPackage ../development/python-modules/textile { };

  textual = callPackage ../development/python-modules/textual { };

  testing-common-database = callPackage ../development/python-modules/testing-common-database { };

  testing-postgresql = callPackage ../development/python-modules/testing-postgresql { };

  testpath = callPackage ../development/python-modules/testpath { };

  testrepository = callPackage ../development/python-modules/testrepository { };

  testresources = callPackage ../development/python-modules/testresources { };

  testscenarios = callPackage ../development/python-modules/testscenarios { };

  testtools = callPackage ../development/python-modules/testtools { };

  test-tube = callPackage ../development/python-modules/test-tube { };

  textdistance = callPackage ../development/python-modules/textdistance { };

  textacy = callPackage ../development/python-modules/textacy { };

  texttable = callPackage ../development/python-modules/texttable { };

  text-unidecode = callPackage ../development/python-modules/text-unidecode { };

  textwrap3 = callPackage ../development/python-modules/textwrap3 { };

  textx = callPackage ../development/python-modules/textx { };

  tflearn = callPackage ../development/python-modules/tflearn { };

  tgcrypto = callPackage ../development/python-modules/tgcrypto { };

  theano-pymc = callPackage ../development/python-modules/theano-pymc { };

  Theano = callPackage ../development/python-modules/Theano rec {
    cudaSupport = pkgs.config.cudaSupport or false;
    cudnnSupport = cudaSupport;
  };

  TheanoWithCuda = self.Theano.override {
    cudaSupport = true;
    cudnnSupport = true;
  };

  TheanoWithoutCuda = self.Theano.override {
    cudaSupport = false;
    cudnnSupport = false;
  };

  thermobeacon-ble = callPackage ../development/python-modules/thermobeacon-ble { };

  thermopro-ble = callPackage ../development/python-modules/thermopro-ble { };

  thespian = callPackage ../development/python-modules/thespian { };

  thinc = callPackage ../development/python-modules/thinc {
    inherit (pkgs.darwin.apple_sdk.frameworks) Accelerate CoreFoundation CoreGraphics CoreVideo;
  };

  threadloop = callPackage ../development/python-modules/threadloop { };

  threadpool = callPackage ../development/python-modules/threadpool { };

  threadpoolctl = callPackage ../development/python-modules/threadpoolctl { };

  threat9-test-bed = callPackage ../development/python-modules/threat9-test-bed { };

  three-merge = callPackage ../development/python-modules/three-merge { };

  thrift = callPackage ../development/python-modules/thrift { };

  thriftpy2 = callPackage ../development/python-modules/thriftpy2 { };

  thumborPexif = callPackage ../development/python-modules/thumborpexif { };

  tkinter = callPackage ../development/python-modules/tkinter {
    py = python.override { x11Support=true; };
  };

  tidylib = callPackage ../development/python-modules/pytidylib { };

  tifffile = callPackage ../development/python-modules/tifffile { };

  tika = callPackage ../development/python-modules/tika { };

  tikzplotlib = callPackage ../development/python-modules/tikzplotlib { };

  tiledb = callPackage ../development/python-modules/tiledb {
    inherit (pkgs) tiledb;
  };

  tilequant = callPackage ../development/python-modules/tilequant { };

  tiler = callPackage ../development/python-modules/tiler { };

  tilestache = callPackage ../development/python-modules/tilestache { };

  tilt-ble = callPackage ../development/python-modules/tilt-ble { };

  timeago = callPackage ../development/python-modules/timeago { };

  timecop = callPackage ../development/python-modules/timecop { };

  timelib = callPackage ../development/python-modules/timelib { };

  time-machine = callPackage ../development/python-modules/time-machine { };

  timeout-decorator = callPackage ../development/python-modules/timeout-decorator { };

  timetagger = callPackage ../development/python-modules/timetagger { };

  timezonefinder = callPackage ../development/python-modules/timezonefinder { };

  tinycss2 = callPackage ../development/python-modules/tinycss2 { };

  tinycss = callPackage ../development/python-modules/tinycss { };

  tinydb = callPackage ../development/python-modules/tinydb { };

  tinyobjloader-py = callPackage ../development/python-modules/tinyobjloader-py { };

  tissue = callPackage ../development/python-modules/tissue { };

  titlecase = callPackage ../development/python-modules/titlecase { };

  tld = callPackage ../development/python-modules/tld { };

  tldextract = callPackage ../development/python-modules/tldextract { };

  tlsh = callPackage ../development/python-modules/tlsh { };

  tlslite-ng = callPackage ../development/python-modules/tlslite-ng { };

  tls-parser = callPackage ../development/python-modules/tls-parser { };

  tmb = callPackage ../development/python-modules/tmb { };

  todoist = callPackage ../development/python-modules/todoist { };

  toggl-cli = callPackage ../development/python-modules/toggl-cli { };

  token-bucket = callPackage ../development/python-modules/token-bucket { };

  tokenizers = callPackage ../development/python-modules/tokenizers {
    inherit (pkgs.darwin.apple_sdk.frameworks) Security;
  };

  tokenize-rt = toPythonModule (callPackage ../development/python-modules/tokenize-rt { });

  tokenlib = callPackage ../development/python-modules/tokenlib { };

  tololib = callPackage ../development/python-modules/tololib { };

  toml = callPackage ../development/python-modules/toml { };

  toml-adapt = callPackage ../development/python-modules/toml-adapt { };

  tomli = callPackage ../development/python-modules/tomli { };

  tomli-w = callPackage ../development/python-modules/tomli-w { };

  tomlkit = callPackage ../development/python-modules/tomlkit { };

  toolz = callPackage ../development/python-modules/toolz { };

  toonapi = callPackage ../development/python-modules/toonapi { };

  toposort = callPackage ../development/python-modules/toposort { };

  torch = callPackage ../development/python-modules/torch {
    cudaSupport = pkgs.config.cudaSupport or false;
    inherit (pkgs.darwin.apple_sdk.frameworks) CoreServices;
    inherit (pkgs.darwin) libobjc;
  };

  torch-bin = callPackage ../development/python-modules/torch/bin.nix { };

  torchWithCuda = self.torch.override {
    cudaSupport = true;
  };

  torchWithoutCuda = self.torch.override {
    cudaSupport = false;
  };

  torch-tb-profiler = callPackage ../development/python-modules/torch-tb-profiler/default.nix { };

  torchaudio-bin = callPackage ../development/python-modules/torchaudio/bin.nix { };

  torchgpipe = callPackage ../development/python-modules/torchgpipe { };

  torchmetrics = callPackage ../development/python-modules/torchmetrics { };

  torchinfo = callPackage ../development/python-modules/torchinfo { };

  torchvision = callPackage ../development/python-modules/torchvision { };

  torchvision-bin = callPackage ../development/python-modules/torchvision/bin.nix { };

  tornado = callPackage ../development/python-modules/tornado { };

  # Used by circus and grab-site, 2020-08-29
  tornado_4 = callPackage ../development/python-modules/tornado/4.nix { };

  # Used by streamlit, 2021-01-29
  tornado_5 = callPackage ../development/python-modules/tornado/5.nix { };

  torpy = callPackage ../development/python-modules/torpy { };

  torrequest = callPackage ../development/python-modules/torrequest { };

  total-connect-client = callPackage ../development/python-modules/total-connect-client { };

  towncrier = callPackage ../development/python-modules/towncrier {
    inherit (pkgs) git;
  };

  tox = callPackage ../development/python-modules/tox { };

  tpm2-pytss = callPackage ../development/python-modules/tpm2-pytss { };

  tqdm = callPackage ../development/python-modules/tqdm { };

  traceback2 = callPackage ../development/python-modules/traceback2 { };

  tracing = callPackage ../development/python-modules/tracing { };

  trackpy = callPackage ../development/python-modules/trackpy { };

  traitlets = callPackage ../development/python-modules/traitlets { };

  traits = callPackage ../development/python-modules/traits { };

  traitsui = callPackage ../development/python-modules/traitsui { };

  traittypes = callPackage ../development/python-modules/traittypes { };

  transaction = callPackage ../development/python-modules/transaction { };

  transformers = callPackage ../development/python-modules/transformers { };

  transforms3d = callPackage ../development/python-modules/transforms3d { };

  transip = callPackage ../development/python-modules/transip { };

  transitions = callPackage ../development/python-modules/transitions { };

  translatepy = callPackage ../development/python-modules/translatepy { };

  translationstring = callPackage ../development/python-modules/translationstring { };

  transmission-rpc = callPackage ../development/python-modules/transmission-rpc { };

  transmissionrpc = callPackage ../development/python-modules/transmissionrpc { };

  trectools = callPackage ../development/python-modules/trectools { };

  treelog = callPackage ../development/python-modules/treelog { };

  treeo = callPackage ../development/python-modules/treeo { };

  treex = callPackage ../development/python-modules/treex { };

  treq = callPackage ../development/python-modules/treq { };

  trezor_agent = callPackage ../development/python-modules/trezor_agent { };

  trezor = callPackage ../development/python-modules/trezor { };

  trfl = callPackage ../development/python-modules/trfl { };

  trimesh = callPackage ../development/python-modules/trimesh { };

  trio = callPackage ../development/python-modules/trio {
    inherit (pkgs) coreutils;
  };

  trio-asyncio = callPackage ../development/python-modules/trio-asyncio { };

  trio-websocket = callPackage ../development/python-modules/trio-websocket { };

  trueskill = callPackage ../development/python-modules/trueskill { };

  trustme = callPackage ../development/python-modules/trustme { };

  trytond = callPackage ../development/python-modules/trytond { };

  ttls = callPackage ../development/python-modules/ttls { };

  ttp = callPackage ../development/python-modules/ttp { };

  ttp-templates = callPackage ../development/python-modules/ttp-templates { };

  tubes = callPackage ../development/python-modules/tubes { };

  tunigo = callPackage ../development/python-modules/tunigo { };

  tubeup = callPackage ../development/python-modules/tubeup { };

  tumpa = callPackage ../development/python-modules/tumpa {
    inherit (pkgs.libsForQt5) wrapQtAppsHook;
  };

  turnt = callPackage ../development/python-modules/turnt { };

  tuya-iot-py-sdk = callPackage ../development/python-modules/tuya-iot-py-sdk { };

  tuyaha = callPackage ../development/python-modules/tuyaha { };

  tvdb_api = callPackage ../development/python-modules/tvdb_api { };

  tweedledum = callPackage ../development/python-modules/tweedledum { };

  tweepy = callPackage ../development/python-modules/tweepy { };

  twentemilieu = callPackage ../development/python-modules/twentemilieu { };

  twiggy = callPackage ../development/python-modules/twiggy { };

  twilio = callPackage ../development/python-modules/twilio { };

  twill = callPackage ../development/python-modules/twill { };

  twine = callPackage ../development/python-modules/twine { };

  twinkly-client = callPackage ../development/python-modules/twinkly-client { };

  twisted = callPackage ../development/python-modules/twisted { };

  twitch-python = callPackage ../development/python-modules/twitch-python { };

  twitchapi = callPackage ../development/python-modules/twitchapi { };

  twitter = callPackage ../development/python-modules/twitter { };

  twitter-common-collections = callPackage ../development/python-modules/twitter-common-collections { };

  twitter-common-confluence = callPackage ../development/python-modules/twitter-common-confluence { };

  twitter-common-dirutil = callPackage ../development/python-modules/twitter-common-dirutil { };

  twitter-common-lang = callPackage ../development/python-modules/twitter-common-lang { };

  twitter-common-log = callPackage ../development/python-modules/twitter-common-log { };

  twitter-common-options = callPackage ../development/python-modules/twitter-common-options { };

  twitterapi = callPackage ../development/python-modules/twitterapi { };

  twofish = callPackage ../development/python-modules/twofish { };

  txaio = callPackage ../development/python-modules/txaio { };

  txamqp = callPackage ../development/python-modules/txamqp { };

  txdbus = callPackage ../development/python-modules/txdbus { };

  txgithub = callPackage ../development/python-modules/txgithub { };

  txredisapi = callPackage ../development/python-modules/txredisapi { };

  txrequests = callPackage ../development/python-modules/txrequests { };

  txtorcon = callPackage ../development/python-modules/txtorcon { };

  txzmq = callPackage ../development/python-modules/txzmq { };

  typecode = callPackage ../development/python-modules/typecode { };

  typecode-libmagic = callPackage ../development/python-modules/typecode/libmagic.nix {
    inherit (pkgs) file zlib;
  };

  typed-ast = callPackage ../development/python-modules/typed-ast { };

  typed-settings = callPackage ../development/python-modules/typed-settings { };

  typeguard = callPackage ../development/python-modules/typeguard { };

  typer = callPackage ../development/python-modules/typer { };

  types-colorama = callPackage ../development/python-modules/types-colorama { };

  types-dateutil = callPackage ../development/python-modules/types-dateutil { };

  types-decorator = callPackage ../development/python-modules/types-decorator { };

  types-docutils = callPackage ../development/python-modules/types-docutils { };

  types-enum34 = callPackage ../development/python-modules/types-enum34 { };

  types-freezegun = callPackage ../development/python-modules/types-freezegun { };

  types-futures = callPackage ../development/python-modules/types-futures { };

  types-ipaddress = callPackage ../development/python-modules/types-ipaddress { };

  types-protobuf = callPackage ../development/python-modules/types-protobuf { };

  types-pytz = callPackage ../development/python-modules/types-pytz { };

  types-pyyaml = callPackage ../development/python-modules/types-pyyaml { };

  types-redis = callPackage ../development/python-modules/types-redis { };

  types-requests = callPackage ../development/python-modules/types-requests { };

  types-setuptools = callPackage ../development/python-modules/types-setuptools { };

  types-tabulate = callPackage ../development/python-modules/types-tabulate { };

  types-toml = callPackage ../development/python-modules/types-toml { };

  types-typed-ast = callPackage ../development/python-modules/types-typed-ast { };

  types-urllib3 = callPackage ../development/python-modules/types-urllib3 { };

  typesentry = callPackage ../development/python-modules/typesentry { };

  typesystem = callPackage ../development/python-modules/typesystem { };

  typical = callPackage ../development/python-modules/typical { };

  typing = null;

  typing-extensions = callPackage ../development/python-modules/typing-extensions { };

  typing-inspect = callPackage ../development/python-modules/typing-inspect { };

  typish = callPackage ../development/python-modules/typish { };

  typogrify = callPackage ../development/python-modules/typogrify { };

  tzdata = callPackage ../development/python-modules/tzdata { };

  tzlocal = callPackage ../development/python-modules/tzlocal { };

  uamqp = callPackage ../development/python-modules/uamqp {
    openssl = pkgs.openssl_1_1;
    inherit (pkgs.darwin.apple_sdk.frameworks) CFNetwork CoreFoundation Security;
  };

  ua-parser = callPackage ../development/python-modules/ua-parser { };

  uarray = callPackage ../development/python-modules/uarray { };

  uasiren = callPackage ../development/python-modules/uasiren { };

  uc-micro-py = callPackage ../development/python-modules/uc-micro-py { };

  udatetime = callPackage ../development/python-modules/udatetime { };

  ueberzug = callPackage ../development/python-modules/ueberzug {
    inherit (pkgs.xorg) libX11 libXext;
  };

  ufo2ft = callPackage ../development/python-modules/ufo2ft { };

  ufoLib2 = callPackage ../development/python-modules/ufoLib2 { };

  ufonormalizer = callPackage ../development/python-modules/ufonormalizer { };

  ufoprocessor = callPackage ../development/python-modules/ufoprocessor { };

  ueagle = callPackage ../development/python-modules/ueagle { };

  uharfbuzz = callPackage ../development/python-modules/uharfbuzz {
    inherit (pkgs.darwin.apple_sdk.frameworks) ApplicationServices;
  };

  ujson = callPackage ../development/python-modules/ujson { };

  ukkonen = callPackage ../development/python-modules/ukkonen { };

  ukpostcodeparser = callPackage ../development/python-modules/ukpostcodeparser { };

  ukrainealarm = callPackage ../development/python-modules/ukrainealarm { };

  ultraheat-api = callPackage ../development/python-modules/ultraheat-api { };

  umalqurra = callPackage ../development/python-modules/umalqurra { };

  umap-learn = callPackage ../development/python-modules/umap-learn { };

  u-msgpack-python = callPackage ../development/python-modules/u-msgpack-python { };

  unasync = callPackage ../development/python-modules/unasync { };

  uncertainties = callPackage ../development/python-modules/uncertainties { };

  uncompyle6 = callPackage ../development/python-modules/uncompyle6 { };

  unearth = callPackage ../development/python-modules/unearth { };

  unicodecsv = callPackage ../development/python-modules/unicodecsv { };

  unicodedata2 = callPackage ../development/python-modules/unicodedata2 { };

  unicode-slugify = callPackage ../development/python-modules/unicode-slugify { };

  unicorn = callPackage ../development/python-modules/unicorn {
    unicorn-emu = pkgs.unicorn;
  };

  unicrypto = callPackage ../development/python-modules/unicrypto { };

  unidecode = callPackage ../development/python-modules/unidecode { };

  unidic-lite = callPackage ../development/python-modules/unidic-lite { };

  unidiff = callPackage ../development/python-modules/unidiff { };

  unifi = callPackage ../development/python-modules/unifi { };

  unifi-discovery = callPackage ../development/python-modules/unifi-discovery { };

  unify = callPackage ../development/python-modules/unify { };

  unifiled = callPackage ../development/python-modules/unifiled { };

  units = callPackage ../development/python-modules/units { };

  unittest2 = callPackage ../development/python-modules/unittest2 { };

  unittest-data-provider = callPackage ../development/python-modules/unittest-data-provider { };

  unittest-xml-reporting = callPackage ../development/python-modules/unittest-xml-reporting { };

  univers = callPackage ../development/python-modules/univers { };

  unpaddedbase64 = callPackage ../development/python-modules/unpaddedbase64 { };

  unrardll = callPackage ../development/python-modules/unrardll { };

  unrpa = callPackage ../development/python-modules/unrpa { };

  untangle = callPackage ../development/python-modules/untangle { };

  untokenize = callPackage ../development/python-modules/untokenize { };

  uonet-request-signer-hebe = callPackage ../development/python-modules/uonet-request-signer-hebe { };

  upass = callPackage ../development/python-modules/upass { };

  upb-lib = callPackage ../development/python-modules/upb-lib { };

  upcloud-api = callPackage ../development/python-modules/upcloud-api { };

  update_checker = callPackage ../development/python-modules/update_checker { };

  update-copyright = callPackage ../development/python-modules/update-copyright { };

  update-dotdee = callPackage ../development/python-modules/update-dotdee { };

  upnpy = callPackage ../development/python-modules/upnpy { };

  uproot = callPackage ../development/python-modules/uproot { };

  uproot3 = callPackage ../development/python-modules/uproot3 { };

  uproot3-methods = callPackage ../development/python-modules/uproot3-methods { };

  uptime = callPackage ../development/python-modules/uptime { };

  uptime-kuma-monitor = callPackage ../development/python-modules/uptime-kuma-monitor { };

  uranium = callPackage ../development/python-modules/uranium { };

  uritemplate = callPackage ../development/python-modules/uritemplate { };

  uri-template = callPackage ../development/python-modules/uri-template { };

  uritools = callPackage ../development/python-modules/uritools { };

  url-normalize = callPackage ../development/python-modules/url-normalize { };

  urlextract = callPackage ../development/python-modules/urlextract { };

  urlgrabber = callPackage ../development/python-modules/urlgrabber { };

  urllib3 = callPackage ../development/python-modules/urllib3 { };

  urlpy = callPackage ../development/python-modules/urlpy { };

  urwid = callPackage ../development/python-modules/urwid { };

  urwidtrees = callPackage ../development/python-modules/urwidtrees { };

  urwid-readline = callPackage ../development/python-modules/urwid-readline { };

  usbrelay-py = callPackage ../os-specific/linux/usbrelay/python.nix { };

  usbtmc = callPackage ../development/python-modules/usbtmc { };

  us = callPackage ../development/python-modules/us { };

  user-agents = callPackage ../development/python-modules/user-agents { };

  userpath = callPackage ../development/python-modules/userpath { };

  ush = callPackage ../development/python-modules/ush { };

  utils = callPackage ../development/python-modules/utils { };

  uuid = callPackage ../development/python-modules/uuid { };

  uvcclient = callPackage ../development/python-modules/uvcclient { };

  uvicorn = callPackage ../development/python-modules/uvicorn { };

  uvloop = callPackage ../development/python-modules/uvloop {
    inherit (pkgs.darwin.apple_sdk.frameworks) ApplicationServices CoreServices;
  };

  vaa = callPackage ../development/python-modules/vaa { };

  validate-email = callPackage ../development/python-modules/validate-email { };

  validators = callPackage ../development/python-modules/validators { };

  validictory = callPackage ../development/python-modules/validictory { };

  validobj = callPackage ../development/python-modules/validobj { };

  validphys2 = callPackage ../development/python-modules/validphys2 { };

  vallox-websocket-api = callPackage ../development/python-modules/vallox-websocket-api { };

  vapoursynth = callPackage ../development/python-modules/vapoursynth {
    inherit (pkgs) vapoursynth;
  };

  variants = callPackage ../development/python-modules/variants { };

  varint = callPackage ../development/python-modules/varint { };

  vcrpy = callPackage ../development/python-modules/vcrpy { };

  vcver = callPackage ../development/python-modules/vcver { };

  vcversioner = callPackage ../development/python-modules/vcversioner { };

  vdf = callPackage ../development/python-modules/vdf { };

  vdirsyncer = callPackage ../development/python-modules/vdirsyncer { };

  vector = callPackage ../development/python-modules/vector { };

  vehicle = callPackage ../development/python-modules/vehicle { };

  vega = callPackage ../development/python-modules/vega { };

  vega_datasets = callPackage ../development/python-modules/vega_datasets { };

  venstarcolortouch = callPackage ../development/python-modules/venstarcolortouch { };

  venusian = callPackage ../development/python-modules/venusian { };

  velbus-aio = callPackage ../development/python-modules/velbus-aio { };

  verboselogs = callPackage ../development/python-modules/verboselogs { };

  versioneer = callPackage ../development/python-modules/versioneer { };

  versionfinder = callPackage ../development/python-modules/versionfinder { };

  versiontag = callPackage ../development/python-modules/versiontag { };

  versiontools = callPackage ../development/python-modules/versiontools { };

  vertica-python = callPackage ../development/python-modules/vertica-python { };

  veryprettytable = callPackage ../development/python-modules/veryprettytable { };

  videocr = callPackage ../development/python-modules/videocr { };

  vidstab = callPackage ../development/python-modules/vidstab { };

  ViennaRNA = toPythonModule pkgs.ViennaRNA;

  viewstate = callPackage ../development/python-modules/viewstate { };

  vilfo-api-client = callPackage ../development/python-modules/vilfo-api-client { };

  vincenty = callPackage ../development/python-modules/vincenty { };

  vine = callPackage ../development/python-modules/vine { };

  virtkey = callPackage ../development/python-modules/virtkey { };

  virtual-display = callPackage ../development/python-modules/virtual-display { };

  virtualenv = callPackage ../development/python-modules/virtualenv { };

  virtualenv-clone = callPackage ../development/python-modules/virtualenv-clone { };

  virtualenvwrapper = callPackage ../development/python-modules/virtualenvwrapper { };

  visitor = callPackage ../development/python-modules/visitor { };

  vispy = callPackage ../development/python-modules/vispy { };

  vivisect = callPackage ../development/python-modules/vivisect {
    inherit (pkgs.libsForQt5) wrapQtAppsHook;
  };

  viv-utils = callPackage ../development/python-modules/viv-utils { };

  vmprof = callPackage ../development/python-modules/vmprof { };

  vncdo = callPackage ../development/python-modules/vncdo { };

  vobject = callPackage ../development/python-modules/vobject { };

  volkszaehler = callPackage ../development/python-modules/volkszaehler { };

  voluptuous = callPackage ../development/python-modules/voluptuous { };

  voluptuous-serialize = callPackage ../development/python-modules/voluptuous-serialize { };

  volvooncall = callPackage ../development/python-modules/volvooncall { };

  vowpalwabbit = callPackage ../development/python-modules/vowpalwabbit { };

  vpk = callPackage ../development/python-modules/vpk { };

  vqgan-jax = callPackage ../development/python-modules/vqgan-jax { };

  vsts = callPackage ../development/python-modules/vsts { };

  vsts-cd-manager = callPackage ../development/python-modules/vsts-cd-manager { };

  vsure = callPackage ../development/python-modules/vsure { };

  vt-py = callPackage ../development/python-modules/vt-py { };

  vtk = toPythonModule (pkgs.vtk.override {
    pythonInterpreter = python;
    enablePython = true;
  });

  vulcan-api = callPackage ../development/python-modules/vulcan-api { };

  vultr = callPackage ../development/python-modules/vultr { };

  vulture = callPackage ../development/python-modules/vulture { };

  vxi11 = callPackage ../development/python-modules/vxi11 { };

  vyper = callPackage ../development/compilers/vyper { };

  w3lib = callPackage ../development/python-modules/w3lib { };

  wadllib = callPackage ../development/python-modules/wadllib { };

  waitress = callPackage ../development/python-modules/waitress { };

  waitress-django = callPackage ../development/python-modules/waitress-django { };

  wakeonlan = callPackage ../development/python-modules/wakeonlan { };

  wallbox = callPackage ../development/python-modules/wallbox { };

  Wand = callPackage ../development/python-modules/Wand { };

  wandb = callPackage ../development/python-modules/wandb { };

  warcio = callPackage ../development/python-modules/warcio { };

  warlock = callPackage ../development/python-modules/warlock { };

  warrant = callPackage ../development/python-modules/warrant { };

  warrant-lite = callPackage ../development/python-modules/warrant-lite { };

  waqiasync = callPackage ../development/python-modules/waqiasync { };

  wasabi = callPackage ../development/python-modules/wasabi { };

  wasserstein = callPackage ../development/python-modules/wasserstein { };

  wasm = callPackage ../development/python-modules/wasm { };

  wasmerPackages = pkgs.recurseIntoAttrs (callPackage ../development/python-modules/wasmer { });
  inherit (self.wasmerPackages) wasmer wasmer-compiler-cranelift wasmer-compiler-llvm wasmer-compiler-singlepass;

  watchdog = callPackage ../development/python-modules/watchdog {
    inherit (pkgs.darwin.apple_sdk.frameworks) CoreServices;
  };

  watchfiles = callPackage ../development/python-modules/watchfiles { };

  watchgod = callPackage ../development/python-modules/watchgod { };

  waterfurnace = callPackage ../development/python-modules/waterfurnace { };

  watermark = callPackage ../development/python-modules/watermark { };

  wavedrom = callPackage ../development/python-modules/wavedrom { };

  wavefile = callPackage ../development/python-modules/wavefile { };

  wavinsentio = callPackage ../development/python-modules/wavinsentio { };

  wazeroutecalculator = callPackage ../development/python-modules/wazeroutecalculator { };

  wcag-contrast-ratio = callPackage ../development/python-modules/wcag-contrast-ratio { };

  wcmatch = callPackage ../development/python-modules/wcmatch { };

  wcwidth = callPackage ../development/python-modules/wcwidth { };

  weasyprint = callPackage ../development/python-modules/weasyprint { };

  web3 = callPackage ../development/python-modules/web3 { };

  webargs = callPackage ../development/python-modules/webargs { };

  webassets = callPackage ../development/python-modules/webassets { };

  webauthn = callPackage ../development/python-modules/webauthn { };

  web = callPackage ../development/python-modules/web { };

  web-cache = callPackage ../development/python-modules/web-cache { };

  webcolors = callPackage ../development/python-modules/webcolors { };

  webdav4 = callPackage ../development/python-modules/webdav4 { };

  webdavclient3 = callPackage ../development/python-modules/webdavclient3 { };

  webencodings = callPackage ../development/python-modules/webencodings { };

  webexteamssdk = callPackage ../development/python-modules/webexteamssdk { };

  webhelpers = callPackage ../development/python-modules/webhelpers { };

  webob = callPackage ../development/python-modules/webob { };

  weboob = callPackage ../development/python-modules/weboob { };

  webrtcvad = callPackage ../development/python-modules/webrtcvad { };

  websocket-client = callPackage ../development/python-modules/websocket-client { };

  websockets = callPackage ../development/python-modules/websockets { };

  websockify = callPackage ../development/python-modules/websockify { };

  webssh = callPackage ../development/python-modules/webssh { };

  webtest = callPackage ../development/python-modules/webtest { };

  webtest-aiohttp = callPackage ../development/python-modules/webtest-aiohttp { };

  webthing = callPackage ../development/python-modules/webthing { };

  weconnect = callPackage ../development/python-modules/weconnect { };

  weconnect-mqtt = callPackage ../development/python-modules/weconnect-mqtt { };

  werkzeug = callPackage ../development/python-modules/werkzeug { };

  west = callPackage ../development/python-modules/west { };

  wfuzz = callPackage ../development/python-modules/wfuzz { };

  wget = callPackage ../development/python-modules/wget { };

  whatthepatch = callPackage ../development/python-modules/whatthepatch { };

  wheel = callPackage ../development/python-modules/wheel { };

  wheel-filename = callPackage ../development/python-modules/wheel-filename { };

  wheel-inspect = callPackage ../development/python-modules/wheel-inspect { };

  whichcraft = callPackage ../development/python-modules/whichcraft { };

  whirlpool-sixth-sense = callPackage ../development/python-modules/whirlpool-sixth-sense { };

  whisper = callPackage ../development/python-modules/whisper { };

  whispers = callPackage ../development/python-modules/whispers { };

  whitenoise = callPackage ../development/python-modules/whitenoise { };

  whodap = callPackage ../development/python-modules/whodap { };

  whois = callPackage ../development/python-modules/whois { };

  whoosh = callPackage ../development/python-modules/whoosh { };

  widgetsnbextension = callPackage ../development/python-modules/widgetsnbextension { };

  widlparser = callPackage ../development/python-modules/widlparser { };

  wiffi = callPackage ../development/python-modules/wiffi { };

  wifi = callPackage ../development/python-modules/wifi { };

  willow = callPackage ../development/python-modules/willow { };

  winacl = callPackage ../development/python-modules/winacl { };

  winsspi = callPackage ../development/python-modules/winsspi { };

  wktutils = callPackage ../development/python-modules/wktutils { };

  wled = callPackage ../development/python-modules/wled { };

  woob = callPackage ../development/python-modules/woob { };

  woodblock = callPackage ../development/python-modules/woodblock { };

  word2vec = callPackage ../development/python-modules/word2vec { };

  wordcloud = callPackage ../development/python-modules/wordcloud { };

  wordfreq = callPackage ../development/python-modules/wordfreq { };

  worldengine = callPackage ../development/python-modules/worldengine { };

  wrapio = callPackage ../development/python-modules/wrapio { };

  wrapt = callPackage ../development/python-modules/wrapt { };

  wrf-python = callPackage ../development/python-modules/wrf-python { };

  ws4py = callPackage ../development/python-modules/ws4py { };

  wsdiscovery = callPackage ../development/python-modules/wsdiscovery { };

  wsgi-intercept = callPackage ../development/python-modules/wsgi-intercept { };

  wsgidav = callPackage ../development/python-modules/wsgidav { };

  wsgiprox = callPackage ../development/python-modules/wsgiprox { };

  wsgiproxy2 = callPackage ../development/python-modules/wsgiproxy2 { };

  wsgitools = callPackage ../development/python-modules/wsgitools { };

  WSME = callPackage ../development/python-modules/WSME { };

  wsnsimpy = callPackage ../development/python-modules/wsnsimpy { };

  wsproto = callPackage ../development/python-modules/wsproto { };

  wtforms = callPackage ../development/python-modules/wtforms { };

  wtf-peewee = callPackage ../development/python-modules/wtf-peewee { };

  wurlitzer = callPackage ../development/python-modules/wurlitzer { };

  wxPython_4_0 = callPackage ../development/python-modules/wxPython/4.0.nix {
    inherit (pkgs.darwin.apple_sdk.frameworks) AudioToolbox Carbon Cocoa CoreFoundation IOKit OpenGL;
    wxGTK = pkgs.wxGTK30.override {
      withGtk2 = false;
      withWebKit = true;
    };
  };

  wxPython_4_1 = callPackage ../development/python-modules/wxPython/4.1.nix {
    wxGTK = pkgs.wxGTK31.override {
      withGtk2 = false;
      withWebKit = true;
    };
  };

  x11_hash = callPackage ../development/python-modules/x11_hash { };

  x256 = callPackage ../development/python-modules/x256 { };

  xapian = callPackage ../development/python-modules/xapian {
    inherit (pkgs) xapian;
  };

  xapp = callPackage ../development/python-modules/xapp {
    inherit (pkgs) gtk3 gobject-introspection polkit;
    inherit (pkgs.cinnamon) xapp;
  };

  xarray = callPackage ../development/python-modules/xarray { };

  xarray-einstats = callPackage ../development/python-modules/xarray-einstats { };

  xattr = callPackage ../development/python-modules/xattr { };

  xbox-webapi = callPackage ../development/python-modules/xbox-webapi { };

  xboxapi = callPackage ../development/python-modules/xboxapi { };

  xcffib = callPackage ../development/python-modules/xcffib { };

  xdg = callPackage ../development/python-modules/xdg { };

  xdis = callPackage ../development/python-modules/xdis { };

  xdot = callPackage ../development/python-modules/xdot {
    inherit (pkgs) graphviz;
  };

  xgboost = callPackage ../development/python-modules/xgboost {
    inherit (pkgs) xgboost;
  };

  xhtml2pdf = callPackage ../development/python-modules/xhtml2pdf { };

  xiaomi-ble = callPackage ../development/python-modules/xiaomi-ble { };

  xkbcommon = callPackage ../development/python-modules/xkbcommon { };

  xkcdpass = callPackage ../development/python-modules/xkcdpass { };

  xknx = callPackage ../development/python-modules/xknx { };

  xlib = callPackage ../development/python-modules/xlib { };

  xlrd = callPackage ../development/python-modules/xlrd { };

  xlsx2csv = callPackage ../development/python-modules/xlsx2csv { };

  XlsxWriter = callPackage ../development/python-modules/XlsxWriter { };

  xlwt = callPackage ../development/python-modules/xlwt { };

  xmind = callPackage ../development/python-modules/xmind { };

  xml2rfc = callPackage ../development/python-modules/xml2rfc { };

  xmldiff = callPackage ../development/python-modules/xmldiff { };

  xmljson = callPackage ../development/python-modules/xmljson { };

  xmlschema = callPackage ../development/python-modules/xmlschema { };

  xmlsec = callPackage ../development/python-modules/xmlsec {
    inherit (pkgs) libxslt libxml2 libtool pkg-config xmlsec;
  };

  xmltodict = callPackage ../development/python-modules/xmltodict { };

  xml-marshaller = callPackage ../development/python-modules/xml-marshaller { };

  xmodem = callPackage ../development/python-modules/xmodem { };

  xnd = callPackage ../development/python-modules/xnd { };

  xpath-expressions = callPackage ../development/python-modules/xpath-expressions { };

  xpybutil = callPackage ../development/python-modules/xpybutil { };

  xsdata = callPackage ../development/python-modules/xsdata { };

  xstatic-bootbox = callPackage ../development/python-modules/xstatic-bootbox { };

  xstatic-bootstrap = callPackage ../development/python-modules/xstatic-bootstrap { };

  xstatic = callPackage ../development/python-modules/xstatic { };

  xstatic-jquery = callPackage ../development/python-modules/xstatic-jquery { };

  xstatic-jquery-file-upload = callPackage ../development/python-modules/xstatic-jquery-file-upload { };

  xstatic-jquery-ui = callPackage ../development/python-modules/xstatic-jquery-ui { };

  xstatic-pygments = callPackage ../development/python-modules/xstatic-pygments { };

  xtensor-python = callPackage ../development/python-modules/xtensor-python { };

  xvfbwrapper = callPackage ../development/python-modules/xvfbwrapper {
    inherit (pkgs.xorg) xorgserver;
  };

  xxh = callPackage ../tools/networking/xxh { };

  xxhash = callPackage ../development/python-modules/xxhash { };

  yabadaba = callPackage ../development/python-modules/yabadaba { };

  yahooweather = callPackage ../development/python-modules/yahooweather { };

  yalesmartalarmclient = callPackage ../development/python-modules/yalesmartalarmclient { };

  yalexs = callPackage ../development/python-modules/yalexs { };

  yalexs-ble = callPackage ../development/python-modules/yalexs-ble { };

  yamale = callPackage ../development/python-modules/yamale { };

  yamlfix = callPackage ../development/python-modules/yamlfix { };

  yamllint = callPackage ../development/python-modules/yamllint { };

  yamlloader = callPackage ../development/python-modules/yamlloader { };

  yamlordereddictloader = callPackage ../development/python-modules/yamlordereddictloader { };

  yanc = callPackage ../development/python-modules/yanc { };

  yangson = callPackage ../development/python-modules/yangson { };

  yapf = callPackage ../development/python-modules/yapf { };

  yappi = callPackage ../development/python-modules/yappi { };

  Yapsy = callPackage ../development/python-modules/yapsy { };

  yara-python = callPackage ../development/python-modules/yara-python { };

  yarg = callPackage ../development/python-modules/yarg { };

  yarl = callPackage ../development/python-modules/yarl { };

  yaspin = callPackage ../development/python-modules/yaspin { };

  yaswfp = callPackage ../development/python-modules/yaswfp { };

  yattag = callPackage ../development/python-modules/yattag { };

  yacs = callPackage ../development/python-modules/yacs { };

  ydiff = callPackage ../development/python-modules/ydiff { };

  yeelight = callPackage ../development/python-modules/yeelight { };

  yfinance = callPackage ../development/python-modules/yfinance { };

  yoda = toPythonModule (pkgs.yoda.override { inherit python; });

  yolink-api = callPackage ../development/python-modules/yolink-api { };

  youless-api = callPackage ../development/python-modules/youless-api { };

  youtube-dl = callPackage ../tools/misc/youtube-dl { };

  youtube-dl-light = callPackage ../tools/misc/youtube-dl {
    ffmpegSupport = false;
  };

  yoyo-migrations = callPackage ../development/python-modules/yoyo-migrations { };

  yt-dlp = callPackage ../tools/misc/yt-dlp { };

  yt-dlp-light = callPackage ../tools/misc/yt-dlp {
    atomicparsleySupport = false;
    ffmpegSupport = false;
    rtmpSupport = false;
  };

  youtube-search = callPackage ../development/python-modules/youtube-search { };

  youtube-search-python = callPackage ../development/python-modules/youtube-search-python { };

  youtube-transcript-api = callPackage ../development/python-modules/youtube-transcript-api { };

  yowsup = callPackage ../development/python-modules/yowsup { };

  yq = callPackage ../development/python-modules/yq {
    inherit (pkgs) jq;
  };

  yte = callPackage ../development/python-modules/yte { };

  ytmusicapi = callPackage ../development/python-modules/ytmusicapi { };

  yubico-client = callPackage ../development/python-modules/yubico-client { };

  yutto = callPackage ../tools/misc/yutto { };

  z3c-checkversions = callPackage ../development/python-modules/z3c-checkversions { };

  z3 = (toPythonModule (pkgs.z3.override {
    inherit python;
  })).python;

  zadnegoale = callPackage ../development/python-modules/zadnegoale { };

  zake = callPackage ../development/python-modules/zake { };

  zarr = callPackage ../development/python-modules/zarr { };

  zc-buildout = callPackage ../development/python-modules/buildout { };

  zc_lockfile = callPackage ../development/python-modules/zc_lockfile { };

  zconfig = callPackage ../development/python-modules/zconfig { };

  zcs = callPackage ../development/python-modules/zcs { };

  zdaemon = callPackage ../development/python-modules/zdaemon { };

  zeek = (toPythonModule (pkgs.zeek.override {
    python3 = python;
  })).py;

  zeep = callPackage ../development/python-modules/zeep { };

  zeitgeist = (toPythonModule (pkgs.zeitgeist.override {
    python3 = python;
  })).py;

  zeroc-ice = callPackage ../development/python-modules/zeroc-ice { };

  zeroconf = callPackage ../development/python-modules/zeroconf { };

  zerorpc = callPackage ../development/python-modules/zerorpc { };

  zetup = callPackage ../development/python-modules/zetup { };

  zeversolarlocal = callPackage ../development/python-modules/zeversolarlocal { };

  zfec = callPackage ../development/python-modules/zfec { };

  zha-quirks = callPackage ../development/python-modules/zha-quirks { };

  zict = callPackage ../development/python-modules/zict { };

  zigpy = callPackage ../development/python-modules/zigpy { };

  zigpy-cc = callPackage ../development/python-modules/zigpy-cc { };

  zigpy-deconz = callPackage ../development/python-modules/zigpy-deconz { };

  zigpy-xbee = callPackage ../development/python-modules/zigpy-xbee { };

  zigpy-zigate = callPackage ../development/python-modules/zigpy-zigate { };

  zigpy-znp = callPackage ../development/python-modules/zigpy-znp { };

  zimports = callPackage ../development/python-modules/zimports { };

  zipfile36 = callPackage ../development/python-modules/zipfile36 { };

  zipp = callPackage ../development/python-modules/zipp { };

  zipstream = callPackage ../development/python-modules/zipstream { };

  zipstream-new = callPackage ../development/python-modules/zipstream-new { };

  zipstream-ng = callPackage ../development/python-modules/zipstream-ng { };

  zm-py = callPackage ../development/python-modules/zm-py { };

  zodb = callPackage ../development/python-modules/zodb { };

  zodbpickle = callPackage ../development/python-modules/zodbpickle { };

  zope_broken = callPackage ../development/python-modules/zope_broken { };

  zope-cachedescriptors = callPackage ../development/python-modules/zope-cachedescriptors { };

  zope_component = callPackage ../development/python-modules/zope_component { };

  zope_configuration = callPackage ../development/python-modules/zope_configuration { };

  zope_contenttype = callPackage ../development/python-modules/zope_contenttype { };

  zope_copy = callPackage ../development/python-modules/zope_copy { };

  zope-deferredimport = callPackage ../development/python-modules/zope-deferredimport { };

  zope_deprecation = callPackage ../development/python-modules/zope_deprecation { };

  zope_dottedname = callPackage ../development/python-modules/zope_dottedname { };

  zope_event = callPackage ../development/python-modules/zope_event { };

  zope_exceptions = callPackage ../development/python-modules/zope_exceptions { };

  zope_filerepresentation = callPackage ../development/python-modules/zope_filerepresentation { };

  zope-hookable = callPackage ../development/python-modules/zope-hookable { };

  zope_i18nmessageid = callPackage ../development/python-modules/zope_i18nmessageid { };

  zope_interface = callPackage ../development/python-modules/zope_interface { };

  zope_lifecycleevent = callPackage ../development/python-modules/zope_lifecycleevent { };

  zope_location = callPackage ../development/python-modules/zope_location { };

  zope_proxy = callPackage ../development/python-modules/zope_proxy { };

  zope_schema = callPackage ../development/python-modules/zope_schema { };

  zope_size = callPackage ../development/python-modules/zope_size { };

  zope-testbrowser = callPackage ../development/python-modules/zope-testbrowser { };

  zope_testing = callPackage ../development/python-modules/zope_testing { };

  zope_testrunner = callPackage ../development/python-modules/zope_testrunner { };

  zopfli = callPackage ../development/python-modules/zopfli {
    inherit (pkgs) zopfli;
  };

  zstandard = callPackage ../development/python-modules/zstandard { };

  zstd = callPackage ../development/python-modules/zstd {
    inherit (pkgs) zstd;
  };

  zulip = callPackage ../development/python-modules/zulip { };

  zwave-me-ws = callPackage ../development/python-modules/zwave-me-ws { };

  zwave-js-server-python = callPackage ../development/python-modules/zwave-js-server-python { };

  zxcvbn = callPackage ../development/python-modules/zxcvbn { };
}<|MERGE_RESOLUTION|>--- conflicted
+++ resolved
@@ -4846,11 +4846,9 @@
 
   jsonschema = callPackage ../development/python-modules/jsonschema { };
 
-<<<<<<< HEAD
+  jsonschema_3 = callPackage ../development/python-modules/jsonschema/3_x.nix { };
+
   jsonschema-spec = callPackage ../development/python-modules/jsonschema-spec { };
-=======
-  jsonschema_3 = callPackage ../development/python-modules/jsonschema/3_x.nix { };
->>>>>>> e2420ef9
 
   jsonstreams = callPackage ../development/python-modules/jsonstreams { };
 
