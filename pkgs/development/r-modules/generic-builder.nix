--- conflicted
+++ resolved
@@ -7,13 +7,8 @@
                 lib.optionals requireX [util-linux xvfb_run] ++
                 lib.optionals stdenv.isDarwin [Cocoa Foundation gfortran];
 
-<<<<<<< HEAD
   env.NIX_CFLAGS_COMPILE =
-    stdenv.lib.optionalString stdenv.isDarwin "-I${libcxx}/include/c++/v1";
-=======
-  NIX_CFLAGS_COMPILE =
     lib.optionalString stdenv.isDarwin "-I${libcxx}/include/c++/v1";
->>>>>>> 211be6af
 
   configurePhase = ''
     runHook preConfigure
