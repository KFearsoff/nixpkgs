--- conflicted
+++ resolved
@@ -28,13 +28,8 @@
   '';
 
   # added to fix build w/gcc7 and clang5
-<<<<<<< HEAD
-  env.NIX_CFLAGS_COMPILE = stdenv.lib.optionalString stdenv.cc.isGNU "-Wno-error=pointer-compare"
-    + stdenv.lib.optionalString stdenv.cc.isClang " -Wno-error=unknown-warning-option";
-=======
-  NIX_CFLAGS_COMPILE = lib.optionalString stdenv.cc.isGNU "-Wno-error=pointer-compare"
+  env.NIX_CFLAGS_COMPILE = lib.optionalString stdenv.cc.isGNU "-Wno-error=pointer-compare"
     + lib.optionalString stdenv.cc.isClang " -Wno-error=unknown-warning-option";
->>>>>>> 211be6af
 
   enableParallelBuilding = true;
 
