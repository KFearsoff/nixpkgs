{ go, govers, lib, fetchgit, fetchhg, fetchbzr, rsync
, fetchFromGitHub, stdenv }:

{ buildInputs ? []
, nativeBuildInputs ? []
, passthru ? {}
, preFixup ? ""
, shellHook ? ""

# We want parallel builds by default
, enableParallelBuilding ? true

# Go import path of the package
, goPackagePath

# Go package aliases
, goPackageAliases ? [ ]

# Extra sources to include in the gopath
, extraSrcs ? [ ]

# Extra gopaths containing src subfolder
# with sources to include in the gopath
, extraSrcPaths ? [ ]

# go2nix dependency file
, goDeps ? null

# Whether to delete the vendor folder supplied with the source.
, deleteVendor ? false

, dontRenameImports ? false

# Do not enable this without good reason
# IE: programs coupled with the compiler
, allowGoReference ? false

, CGO_ENABLED ? go.CGO_ENABLED

, meta ? {}, ... } @ args:


with builtins;

let
  dep2src = goDep:
    {
      inherit (goDep) goPackagePath;
      src = if goDep.fetch.type == "git" then
        fetchgit {
          inherit (goDep.fetch) url rev sha256;
        }
      else if goDep.fetch.type == "hg" then
        fetchhg {
          inherit (goDep.fetch) url rev sha256;
        }
      else if goDep.fetch.type == "bzr" then
        fetchbzr {
          inherit (goDep.fetch) url rev sha256;
        }
      else if goDep.fetch.type == "FromGitHub" then
        fetchFromGitHub {
          inherit (goDep.fetch) owner repo rev sha256;
        }
      else abort "Unrecognized package fetch type: ${goDep.fetch.type}";
    };

  importGodeps = { depsFile }:
    map dep2src (import depsFile);

  goPath = if goDeps != null then importGodeps { depsFile = goDeps; } ++ extraSrcs
                             else extraSrcs;
  package = stdenv.mkDerivation (
    (builtins.removeAttrs args [ "goPackageAliases" "disabled" "extraSrcs"]) // {

    nativeBuildInputs = [ go ]
      ++ (lib.optional (!dontRenameImports) govers) ++ nativeBuildInputs;
    buildInputs = buildInputs;

<<<<<<< HEAD
    inherit (go.env) GOOS GOARCH GO386 CGO_ENABLED;
=======
    inherit (go) GOOS GOARCH GO386;
>>>>>>> 6ed55034

    GOHOSTARCH = go.env.GOHOSTARCH or null;
    GOHOSTOS = go.env.GOHOSTOS or null;

    inherit CGO_ENABLED;

    GO111MODULE = "off";
    GOFLAGS = lib.optionals (!allowGoReference) [ "-trimpath" ];

    GOARM = toString (lib.intersectLists [(stdenv.hostPlatform.parsed.cpu.version or "")] ["5" "6" "7"]);

    configurePhase = args.configurePhase or ''
      runHook preConfigure

      # Extract the source
      cd "$NIX_BUILD_TOP"
      mkdir -p "go/src/$(dirname "$goPackagePath")"
      mv "$sourceRoot" "go/src/$goPackagePath"

    '' + lib.optionalString (deleteVendor == true) ''
      if [ ! -d "go/src/$goPackagePath/vendor" ]; then
        echo "vendor folder does not exist, 'deleteVendor' is not needed"
        exit 10
      else
        rm -rf "go/src/$goPackagePath/vendor"
      fi
    '' + lib.optionalString (goDeps != null) ''
      if [ -d "go/src/$goPackagePath/vendor" ]; then
        echo "vendor folder exists, 'goDeps' is not needed"
        exit 10
      fi
    '' + lib.flip lib.concatMapStrings goPath ({ src, goPackagePath }: ''
      mkdir goPath
      (cd goPath; unpackFile "${src}")
      mkdir -p "go/src/$(dirname "${goPackagePath}")"
      chmod -R u+w goPath/*
      mv goPath/* "go/src/${goPackagePath}"
      rmdir goPath

    '') + (lib.optionalString (extraSrcPaths != []) ''
      ${rsync}/bin/rsync -a ${lib.concatMapStringsSep " " (p: "${p}/src") extraSrcPaths} go

    '') + ''
      export GOPATH=$NIX_BUILD_TOP/go:$GOPATH
      export GOCACHE=$TMPDIR/go-cache

      runHook postConfigure
    '';

    renameImports = args.renameImports or (
      let
        inputsWithAliases = lib.filter (x: x ? goPackageAliases)
          (buildInputs ++ (args.propagatedBuildInputs or [ ]));
        rename = to: from: "echo Renaming '${from}' to '${to}'; govers -d -m ${from} ${to}";
        renames = p: lib.concatMapStringsSep "\n" (rename p.goPackagePath) p.goPackageAliases;
      in lib.concatMapStringsSep "\n" renames inputsWithAliases);

    buildPhase = args.buildPhase or ''
      runHook preBuild

      runHook renameImports

      buildGoDir() {
        local d; local cmd;
        cmd="$1"
        d="$2"
        . $TMPDIR/buildFlagsArray
        echo "$d" | grep -q "\(/_\|examples\|Godeps\)" && return 0
        [ -n "$excludedPackages" ] && echo "$d" | grep -q "$excludedPackages" && return 0
        local OUT
        if ! OUT="$(go $cmd $buildFlags "''${buildFlagsArray[@]}" -v -p $NIX_BUILD_CORES $d 2>&1)"; then
          if ! echo "$OUT" | grep -qE '(no( buildable| non-test)?|build constraints exclude all) Go (source )?files'; then
            echo "$OUT" >&2
            return 1
          fi
        fi
        if [ -n "$OUT" ]; then
          echo "$OUT" >&2
        fi
        return 0
      }

      getGoDirs() {
        local type;
        type="$1"
        if [ -n "$subPackages" ]; then
          echo "$subPackages" | sed "s,\(^\| \),\1$goPackagePath/,g"
        else
          pushd "$NIX_BUILD_TOP/go/src" >/dev/null
          find "$goPackagePath" -type f -name \*$type.go -exec dirname {} \; | grep -v "/vendor/" | sort | uniq
          popd >/dev/null
        fi
      }

      if (( "''${NIX_DEBUG:-0}" >= 1 )); then
        buildFlagsArray+=(-x)
      fi

      if [ ''${#buildFlagsArray[@]} -ne 0 ]; then
        declare -p buildFlagsArray > $TMPDIR/buildFlagsArray
      else
        touch $TMPDIR/buildFlagsArray
      fi
      if [ -z "$enableParallelBuilding" ]; then
          export NIX_BUILD_CORES=1
      fi
      for pkg in $(getGoDirs ""); do
        buildGoDir install "$pkg"
      done
    '' + lib.optionalString (stdenv.hostPlatform != stdenv.buildPlatform) ''
      # normalize cross-compiled builds w.r.t. native builds
      (
        dir=$NIX_BUILD_TOP/go/bin/${go.GOOS}_${go.GOARCH}
        if [[ -n "$(shopt -s nullglob; echo $dir/*)" ]]; then
          mv $dir/* $dir/..
        fi
        if [[ -d $dir ]]; then
          rmdir $dir
        fi
      )
    '' + ''
      runHook postBuild
    '';

    doCheck = args.doCheck or false;
    checkPhase = args.checkPhase or ''
      runHook preCheck

      for pkg in $(getGoDirs test); do
        buildGoDir test "$pkg"
      done

      runHook postCheck
    '';

    installPhase = args.installPhase or ''
      runHook preInstall

      mkdir -p $out
      dir="$NIX_BUILD_TOP/go/bin"
      [ -e "$dir" ] && cp -r $dir $out

      runHook postInstall
    '';

    strictDeps = true;

    shellHook = ''
      d=$(mktemp -d "--suffix=-$name")
    '' + toString (map (dep: ''
       mkdir -p "$d/src/$(dirname "${dep.goPackagePath}")"
       ln -s "${dep.src}" "$d/src/${dep.goPackagePath}"
    ''
    ) goPath) + ''
      export GOPATH=${lib.concatStringsSep ":" ( ["$d"] ++ ["$GOPATH"] ++ ["$PWD"] ++ extraSrcPaths)}
    '' + shellHook;

    disallowedReferences = lib.optional (!allowGoReference) go
      ++ lib.optional (!dontRenameImports) govers;

    passthru = passthru //
      { inherit go; } //
      lib.optionalAttrs (goPackageAliases != []) { inherit goPackageAliases; };

    enableParallelBuilding = enableParallelBuilding;

    meta = {
      # Add default meta information
      homepage = "https://${goPackagePath}";
      platforms = go.meta.platforms or lib.platforms.all;
    } // meta;
  });
in
  package<|MERGE_RESOLUTION|>--- conflicted
+++ resolved
@@ -77,11 +77,7 @@
       ++ (lib.optional (!dontRenameImports) govers) ++ nativeBuildInputs;
     buildInputs = buildInputs;
 
-<<<<<<< HEAD
-    inherit (go.env) GOOS GOARCH GO386 CGO_ENABLED;
-=======
-    inherit (go) GOOS GOARCH GO386;
->>>>>>> 6ed55034
+    inherit (go.env) GOOS GOARCH GO386;
 
     GOHOSTARCH = go.env.GOHOSTARCH or null;
     GOHOSTOS = go.env.GOHOSTOS or null;
