# NIX-SPECIFIC OVERRIDES/PATCHES FOR HASKELL PACKAGES
#
# This file contains overrides which are needed because of Nix. For example,
# some packages may need help finding the location of native libraries. In
# general, overrides in this file are (mostly) due to one of the following reasons:
#
# * packages that hard code the location of native libraries, so they need to be patched/
#   supplied the patch explicitly
# * passing native libraries that are not detected correctly by cabal2nix
# * test suites that fail due to some features not available in the nix sandbox
#   (networking being a common one)
#
# In general, this file should *not* contain overrides that fix build failures that could
# also occur on standard, FHS-compliant non-Nix systems. For example, if tests have a compile
# error, that is a bug in the package, and that failure has nothing to do with Nix.
#
# Common examples which should *not* be a part of this file:
#
# * overriding a specific version of a haskell library because some package fails
#   to build with a newer version. Such overrides have nothing to do with Nix itself,
#   and they would also be neccessary outside of Nix if you use the same set of
#   package versions.
# * disabling tests that fail due to missing files in the tarball or compile errors
# * disabling tests that require too much memory
# * enabling/disabling certain features in packages
#
# If you have an override of this kind, see configuration-common.nix instead.
{ pkgs, haskellLib }:

let
  inherit (pkgs) lib;
in

with haskellLib;

# All of the overrides in this set should look like:
#
#   foo = ... something involving super.foo ...
#
# but that means that we add `foo` attribute even if there is no `super.foo`! So if
# you want to use this configuration for a package set that only contains a subset of
# the packages that have overrides defined here, you'll end up with a set that contains
# a bunch of attributes that trigger an evaluation error.
#
# To avoid this, we use `intersectAttrs` here so we never add packages that are not present
# in the parent package set (`super`).
self: super: builtins.intersectAttrs super {

  # Apply NixOS-specific patches.
  ghc-paths = appendPatch ./patches/ghc-paths-nix.patch super.ghc-paths;

  # fix errors caused by hardening flags
  epanet-haskell = disableHardening ["format"] super.epanet-haskell;

  # Link the proper version.
  zeromq4-haskell = super.zeromq4-haskell.override { zeromq = pkgs.zeromq4; };

  # Use the default version of mysql to build this package (which is actually mariadb).
  # test phase requires networking
  mysql = dontCheck super.mysql;

  # CUDA needs help finding the SDK headers and libraries.
  cuda = overrideCabal (drv: {
    extraLibraries = (drv.extraLibraries or []) ++ [pkgs.linuxPackages.nvidia_x11];
    configureFlags = (drv.configureFlags or []) ++ [
      "--extra-lib-dirs=${pkgs.cudatoolkit.lib}/lib"
      "--extra-include-dirs=${pkgs.cudatoolkit}/include"
    ];
    preConfigure = ''
      export CUDA_PATH=${pkgs.cudatoolkit}
    '';
  }) super.cuda;

  nvvm = overrideCabal (drv: {
    preConfigure = ''
      export CUDA_PATH=${pkgs.cudatoolkit}
    '';
  }) super.nvvm;

  cufft = overrideCabal (drv: {
    preConfigure = ''
      export CUDA_PATH=${pkgs.cudatoolkit}
    '';
  }) super.cufft;

  # jni needs help finding libjvm.so because it's in a weird location.
  jni = overrideCabal (drv: {
    preConfigure = ''
      local libdir=( "${pkgs.jdk}/lib/openjdk/jre/lib/"*"/server" )
      configureFlags+=" --extra-lib-dir=''${libdir[0]}"
    '';
  }) super.jni;

  # Won't find it's header files without help.
  sfml-audio = appendConfigureFlag "--extra-include-dirs=${pkgs.openal}/include/AL" super.sfml-audio;

  # avoid compiling twice by providing executable as a separate output (with small closure size)
  niv = enableSeparateBinOutput (self.generateOptparseApplicativeCompletions [ "niv" ] super.niv);
  ghcid = enableSeparateBinOutput super.ghcid;
  ormolu = self.generateOptparseApplicativeCompletions [ "ormolu" ] (enableSeparateBinOutput super.ormolu);

  # Generate shell completion.
  cabal2nix = self.generateOptparseApplicativeCompletions [ "cabal2nix" ] super.cabal2nix;

  arbtt = overrideCabal (drv: {
    # The test suite needs the packages's executables in $PATH to succeed.
    preCheck = ''
      for i in $PWD/dist/build/*; do
        export PATH="$i:$PATH"
      done
    '';
    # One test uses timezone data
    testToolDepends = drv.testToolDepends or [] ++ [
      pkgs.tzdata
    ];
  }) super.arbtt;

  hzk = appendConfigureFlag "--extra-include-dirs=${pkgs.zookeeper_mt}/include/zookeeper" super.hzk;

  # Foreign dependency name clashes with another Haskell package.
  libarchive-conduit = super.libarchive-conduit.override { archive = pkgs.libarchive; };

  # Heist's test suite requires system pandoc
  heist = addTestToolDepend pkgs.pandoc super.heist;

  # https://github.com/NixOS/cabal2nix/issues/136 and https://github.com/NixOS/cabal2nix/issues/216
  gio = disableHardening ["fortify"] (addPkgconfigDepend pkgs.glib (addBuildTool self.buildHaskellPackages.gtk2hs-buildtools super.gio));
  glib = disableHardening ["fortify"] (addPkgconfigDepend pkgs.glib (addBuildTool self.buildHaskellPackages.gtk2hs-buildtools super.glib));
  gtk3 = disableHardening ["fortify"] (super.gtk3.override { inherit (pkgs) gtk3; });
  gtk = let gtk1 = addBuildTool self.buildHaskellPackages.gtk2hs-buildtools super.gtk;
            gtk2 = addPkgconfigDepend pkgs.gtk2 gtk1;
            gtk3 = disableHardening ["fortify"] gtk1;
            gtk4 = if pkgs.stdenv.isDarwin then appendConfigureFlag "-fhave-quartz-gtk" gtk3 else gtk4;
        in gtk3;
  gtksourceview2 = addPkgconfigDepend pkgs.gtk2 super.gtksourceview2;
  gtk-traymanager = addPkgconfigDepend pkgs.gtk3 super.gtk-traymanager;

  # Add necessary reference to gtk3 package
  gi-dbusmenugtk3 = addPkgconfigDepend pkgs.gtk3 super.gi-dbusmenugtk3;

  # Doesn't declare boost dependency
  nix-serve-ng = overrideSrc {
    src = assert super.nix-serve-ng.version == "1.0.0";
      # Workaround missing files in sdist
      # https://github.com/aristanetworks/nix-serve-ng/issues/10
      pkgs.fetchFromGitHub {
        repo = "nix-serve-ng";
        owner = "aristanetworks";
        rev = "433f70f4daae156b84853f5aaa11987aa5ce7277";
        sha256 = "0mqp67z5mi8rsjahdh395n7ppf0b65k8rd3pvnl281g02rbr69y2";
      };
  } (addPkgconfigDepend pkgs.boost.dev super.nix-serve-ng);

  # These packages try to access the network.
  amqp = dontCheck super.amqp;
  amqp-conduit = dontCheck super.amqp-conduit;
  bitcoin-api = dontCheck super.bitcoin-api;
  bitcoin-api-extra = dontCheck super.bitcoin-api-extra;
  bitx-bitcoin = dontCheck super.bitx-bitcoin;          # http://hydra.cryp.to/build/926187/log/raw
  concurrent-dns-cache = dontCheck super.concurrent-dns-cache;
  digitalocean-kzs = dontCheck super.digitalocean-kzs;  # https://github.com/KazumaSATO/digitalocean-kzs/issues/1
  github-types = dontCheck super.github-types;          # http://hydra.cryp.to/build/1114046/nixlog/1/raw
  hadoop-rpc = dontCheck super.hadoop-rpc;              # http://hydra.cryp.to/build/527461/nixlog/2/raw
  hjsonschema = overrideCabal (drv: { testTarget = "local"; }) super.hjsonschema;
  marmalade-upload = dontCheck super.marmalade-upload;  # http://hydra.cryp.to/build/501904/nixlog/1/raw
  mongoDB = dontCheck super.mongoDB;
  network-transport-tcp = dontCheck super.network-transport-tcp;
  network-transport-zeromq = dontCheck super.network-transport-zeromq; # https://github.com/tweag/network-transport-zeromq/issues/30
  oidc-client = dontCheck super.oidc-client;            # the spec runs openid against google.com
  persistent-migration = dontCheck super.persistent-migration; # spec requires pg_ctl binary
  pipes-mongodb = dontCheck super.pipes-mongodb;        # http://hydra.cryp.to/build/926195/log/raw
  pixiv = dontCheck super.pixiv;
  raven-haskell = dontCheck super.raven-haskell;        # http://hydra.cryp.to/build/502053/log/raw
  riak = dontCheck super.riak;                          # http://hydra.cryp.to/build/498763/log/raw
  scotty-binding-play = dontCheck super.scotty-binding-play;
  servant-router = dontCheck super.servant-router;
  serversession-backend-redis = dontCheck super.serversession-backend-redis;
  slack-api = dontCheck super.slack-api;                # https://github.com/mpickering/slack-api/issues/5
  socket = dontCheck super.socket;
  stackage = dontCheck super.stackage;                  # http://hydra.cryp.to/build/501867/nixlog/1/raw
  textocat-api = dontCheck super.textocat-api;          # http://hydra.cryp.to/build/887011/log/raw
  warp = dontCheck super.warp;                          # http://hydra.cryp.to/build/501073/nixlog/5/raw
  wreq = dontCheck super.wreq;                          # http://hydra.cryp.to/build/501895/nixlog/1/raw
  wreq-sb = dontCheck super.wreq-sb;                    # http://hydra.cryp.to/build/783948/log/raw
  wuss = dontCheck super.wuss;                          # http://hydra.cryp.to/build/875964/nixlog/2/raw
  download = dontCheck super.download;
  http-client = dontCheck super.http-client;
  http-client-openssl = dontCheck super.http-client-openssl;
  http-client-tls = dontCheck super.http-client-tls;
  http-conduit = dontCheck super.http-conduit;
  transient-universe = dontCheck super.transient-universe;
  telegraph = dontCheck super.telegraph;
  typed-process = dontCheck super.typed-process;
  js-jquery = dontCheck super.js-jquery;
  hPDB-examples = dontCheck super.hPDB-examples;
  configuration-tools = dontCheck super.configuration-tools; # https://github.com/alephcloud/hs-configuration-tools/issues/40
  tcp-streams = dontCheck super.tcp-streams;
  holy-project = dontCheck super.holy-project;
  mustache = dontCheck super.mustache;
  arch-web = dontCheck super.arch-web;

  # Test suite requires running a database server. Testing is done upstream.
  hasql = dontCheck super.hasql;
  hasql-dynamic-statements = dontCheck super.hasql-dynamic-statements;
  hasql-interpolate = dontCheck super.hasql-interpolate;
  hasql-notifications = dontCheck super.hasql-notifications;
  hasql-pool = dontCheck super.hasql-pool;
  hasql-transaction = dontCheck super.hasql-transaction;

  # Tries to mess with extended POSIX attributes, but can't in our chroot environment.
  xattr = dontCheck super.xattr;

  # Needs access to locale data, but looks for it in the wrong place.
  scholdoc-citeproc = dontCheck super.scholdoc-citeproc;

  # Disable tests because they require a mattermost server
  mattermost-api = dontCheck super.mattermost-api;

  # Expect to find sendmail(1) in $PATH.
  mime-mail = appendConfigureFlag "--ghc-option=-DMIME_MAIL_SENDMAIL_PATH=\"sendmail\"" super.mime-mail;

  # Help the test suite find system timezone data.
  tz = overrideCabal (drv: {
    preConfigure = "export TZDIR=${pkgs.tzdata}/share/zoneinfo";
  }) super.tz;

  # https://hydra.nixos.org/build/128665302/nixlog/3
  # Disable tests because they require a running dbus session
  xmonad-dbus = dontCheck super.xmonad-dbus;

  # wxc supports wxGTX >= 3.0, but our current default version points to 2.8.
  # http://hydra.cryp.to/build/1331287/log/raw
  wxc = (addBuildDepend self.split super.wxc).override { wxGTK = pkgs.wxGTK30; };
  wxcore = super.wxcore.override { wxGTK = pkgs.wxGTK30; };

  # Test suite wants to connect to $DISPLAY.
  bindings-GLFW = dontCheck super.bindings-GLFW;
  gi-gtk-declarative = dontCheck super.gi-gtk-declarative;
  gi-gtk-declarative-app-simple = dontCheck super.gi-gtk-declarative-app-simple;
  hsqml = dontCheck (addExtraLibraries [pkgs.libGLU pkgs.libGL] (super.hsqml.override { qt5 = pkgs.qt5Full; }));
  monomer = dontCheck super.monomer;

  # Wants to check against a real DB, Needs freetds
  odbc = dontCheck (addExtraLibraries [ pkgs.freetds ] super.odbc);

  # Tests attempt to use NPM to install from the network into
  # /homeless-shelter. Disabled.
  purescript = dontCheck super.purescript;

  # Hardcoded include path
  poppler = overrideCabal (drv: {
    postPatch = ''
      sed -i -e 's,glib/poppler.h,poppler.h,' poppler.cabal
      sed -i -e 's,glib/poppler.h,poppler.h,' Graphics/UI/Gtk/Poppler/Structs.hsc
    '';
  }) super.poppler;

  # Uses OpenGL in testing
  caramia = dontCheck super.caramia;

  # requires llvm 9 specifically https://github.com/llvm-hs/llvm-hs/#building-from-source
  llvm-hs = super.llvm-hs.override { llvm-config = pkgs.llvm_9; };

  # Needs help finding LLVM.
  spaceprobe = addBuildTool self.buildHaskellPackages.llvmPackages.llvm super.spaceprobe;

  # Tries to run GUI in tests
  leksah = dontCheck (overrideCabal (drv: {
    executableSystemDepends = (drv.executableSystemDepends or []) ++ (with pkgs; [
      gnome.adwaita-icon-theme # Fix error: Icon 'window-close' not present in theme ...
      wrapGAppsHook           # Fix error: GLib-GIO-ERROR **: No GSettings schemas are installed on the system
      gtk3                    # Fix error: GLib-GIO-ERROR **: Settings schema 'org.gtk.Settings.FileChooser' is not installed
    ]);
    postPatch = (drv.postPatch or "") + ''
      for f in src/IDE/Leksah.hs src/IDE/Utils/ServerConnection.hs
      do
        substituteInPlace "$f" --replace "\"leksah-server\"" "\"${self.leksah-server}/bin/leksah-server\""
      done
    '';
  }) super.leksah);

  dyre =
    appendPatch
      # Dyre needs special support for reading the NIX_GHC env var.  This is
      # available upstream in https://github.com/willdonnelly/dyre/pull/43, but
      # hasn't been released to Hackage as of dyre-0.9.1.  Likely included in
      # next version.
      (pkgs.fetchpatch {
        url = "https://github.com/willdonnelly/dyre/commit/c7f29d321aae343d6b314f058812dffcba9d7133.patch";
        sha256 = "10m22k35bi6cci798vjpy4c2l08lq5nmmj24iwp0aflvmjdgscdb";
      })
      # dyre's tests appear to be trying to directly call GHC.
      (dontCheck super.dyre);

  # https://github.com/edwinb/EpiVM/issues/13
  # https://github.com/edwinb/EpiVM/issues/14
  epic = addExtraLibraries [pkgs.boehmgc pkgs.gmp] (addBuildTool self.buildHaskellPackages.happy super.epic);

  # https://github.com/ekmett/wl-pprint-terminfo/issues/7
  wl-pprint-terminfo = addExtraLibrary pkgs.ncurses super.wl-pprint-terminfo;

  # https://github.com/bos/pcap/issues/5
  pcap = addExtraLibrary pkgs.libpcap super.pcap;

  # https://github.com/NixOS/nixpkgs/issues/53336
  greenclip = addExtraLibrary pkgs.xorg.libXdmcp super.greenclip;

  # The cabal files for these libraries do not list the required system dependencies.
  libjwt-typed = addExtraLibrary pkgs.libjwt super.libjwt-typed;
  miniball = addExtraLibrary pkgs.miniball super.miniball;
  SDL-image = addExtraLibrary pkgs.SDL super.SDL-image;
  SDL-ttf = addExtraLibrary pkgs.SDL super.SDL-ttf;
  SDL-mixer = addExtraLibrary pkgs.SDL super.SDL-mixer;
  SDL-gfx = addExtraLibrary pkgs.SDL super.SDL-gfx;
  SDL-mpeg = appendConfigureFlags [
    "--extra-lib-dirs=${pkgs.smpeg}/lib"
    "--extra-include-dirs=${pkgs.smpeg.dev}/include/smpeg"
  ] super.SDL-mpeg;

  # https://github.com/ivanperez-keera/hcwiid/pull/4
  hcwiid = overrideCabal (drv: {
    configureFlags = (drv.configureFlags or []) ++ [
      "--extra-lib-dirs=${pkgs.bluez.out}/lib"
      "--extra-lib-dirs=${pkgs.cwiid}/lib"
      "--extra-include-dirs=${pkgs.cwiid}/include"
      "--extra-include-dirs=${pkgs.bluez.dev}/include"
    ];
    prePatch = '' sed -i -e "/Extra-Lib-Dirs/d" -e "/Include-Dirs/d" "hcwiid.cabal" '';
  }) super.hcwiid;

  # cabal2nix doesn't pick up some of the dependencies.
  ginsu = let
    g = addBuildDepend pkgs.perl super.ginsu;
    g' = overrideCabal (drv: {
      executableSystemDepends = (drv.executableSystemDepends or []) ++ [
        pkgs.ncurses
      ];
    }) g;
  in g';

  # Tests require `docker` command in PATH
  # Tests require running docker service :on localhost
  docker = dontCheck super.docker;

  # https://github.com/deech/fltkhs/issues/16
  fltkhs = overrideCabal (drv: {
    libraryToolDepends = (drv.libraryToolDepends or []) ++ [pkgs.buildPackages.autoconf];
    librarySystemDepends = (drv.librarySystemDepends or []) ++ [pkgs.fltk13 pkgs.libGL pkgs.libjpeg];
  }) super.fltkhs;

  # https://github.com/skogsbaer/hscurses/pull/26
  hscurses = addExtraLibrary pkgs.ncurses super.hscurses;

  # Looks like Avahi provides the missing library
  dnssd = super.dnssd.override { dns_sd = pkgs.avahi.override { withLibdnssdCompat = true; }; };

  # tests depend on executable
  ghcide = overrideCabal (drv: {
    preCheck = ''export PATH="$PWD/dist/build/ghcide:$PATH"'';
  }) super.ghcide;

  # At least on 1.3.4 version on 32-bit architectures tasty requires
  # unbounded-delays via .cabal file conditions.
  tasty = overrideCabal (drv: {
    libraryHaskellDepends =
      (drv.libraryHaskellDepends or [])
      ++ lib.optionals (!(pkgs.stdenv.hostPlatform.isAarch64
                          || pkgs.stdenv.hostPlatform.isx86_64)) [
        self.unbounded-delays
      ];
  }) super.tasty;

  tasty-discover = overrideCabal (drv: {
    # Depends on itself for testing
    preBuild = ''
      export PATH="$PWD/dist/build/tasty-discover:$PATH"
    '' + (drv.preBuild or "");
  }) super.tasty-discover;

  # GLUT uses `dlopen` to link to freeglut, so we need to set the RUNPATH correctly for
  # it to find `libglut.so` from the nix store. We do this by patching GLUT.cabal to pkg-config
  # depend on freeglut, which provides GHC to necessary information to generate a correct RPATH.
  #
  # Note: Simply patching the dynamic library (.so) of the GLUT build will *not* work, since the
  # RPATH also needs to be propagated when using static linking. GHC automatically handles this for
  # us when we patch the cabal file (Link options will be recored in the ghc package registry).
  #
  # Additional note: nixpkgs' freeglut and macOS's OpenGL implementation do not cooperate,
  # so disable this on Darwin only
  ${if pkgs.stdenv.isDarwin then null else "GLUT"} = addPkgconfigDepend pkgs.freeglut (appendPatch ./patches/GLUT.patch super.GLUT);

  libsystemd-journal = doJailbreak (addExtraLibrary pkgs.systemd super.libsystemd-journal);

  # does not specify tests in cabal file, instead has custom runTest cabal hook,
  # so cabal2nix will not detect test dependencies.
  either-unwrap = overrideCabal (drv: {
    testHaskellDepends = (drv.testHaskellDepends or []) ++ [ self.test-framework self.test-framework-hunit ];
  }) super.either-unwrap;

  # https://github.com/haskell-fswatch/hfsnotify/issues/62
  fsnotify = dontCheck super.fsnotify;

  hidapi = addExtraLibrary pkgs.udev super.hidapi;

  hs-GeoIP = super.hs-GeoIP.override { GeoIP = pkgs.geoipWithDatabase; };

  discount = super.discount.override { markdown = pkgs.discount; };

  # tests require working stack installation with all-cabal-hashes cloned in $HOME
  stackage-curator = dontCheck super.stackage-curator;

  # hardcodes /usr/bin/tr: https://github.com/snapframework/io-streams/pull/59
  io-streams = enableCabalFlag "NoInteractiveTests" super.io-streams;

  # requires autotools to build
  secp256k1 = addBuildTools [ pkgs.buildPackages.autoconf pkgs.buildPackages.automake pkgs.buildPackages.libtool ] super.secp256k1;

  # requires libsecp256k1 in pkg-config-depends
  secp256k1-haskell = addPkgconfigDepend pkgs.secp256k1 super.secp256k1-haskell;

  # tests require git and zsh
  hapistrano = addBuildTools [ pkgs.buildPackages.git pkgs.buildPackages.zsh ] super.hapistrano;

  # This propagates this to everything depending on haskell-gi-base
  haskell-gi-base = addBuildDepend pkgs.gobject-introspection super.haskell-gi-base;

  # requires valid, writeable $HOME
  hatex-guide = overrideCabal (drv: {
    preConfigure = ''
      ${drv.preConfigure or ""}
      export HOME=$PWD
    '';
  }) super.hatex-guide;

  # https://github.com/plow-technologies/servant-streaming/issues/12
  servant-streaming-server = dontCheck super.servant-streaming-server;

  # https://github.com/haskell-servant/servant/pull/1238
  servant-client-core = if (pkgs.lib.getVersion super.servant-client-core) == "0.16" then
    appendPatch ./patches/servant-client-core-redact-auth-header.patch super.servant-client-core
  else
    super.servant-client-core;


  # tests run executable, relying on PATH
  # without this, tests fail with "Couldn't launch intero process"
  intero = overrideCabal (drv: {
    preCheck = ''
      export PATH="$PWD/dist/build/intero:$PATH"
    '';
  }) super.intero;

  # Break infinite recursion cycle with criterion and network-uri.
  js-flot = dontCheck super.js-flot;

  # Break infinite recursion cycle between QuickCheck and splitmix.
  splitmix = dontCheck super.splitmix;

  # Break infinite recursion cycle between tasty and clock.
  clock = dontCheck super.clock;

  # Break infinite recursion cycle between devtools and mprelude.
  devtools = super.devtools.override { mprelude = dontCheck super.mprelude; };

  # Break dependency cycle between tasty-hedgehog and tasty-expected-failure
  tasty-hedgehog = dontCheck super.tasty-hedgehog;

  # Break dependency cycle between hedgehog, tasty-hedgehog and lifted-async
  lifted-async = dontCheck super.lifted-async;

  # loc and loc-test depend on each other for testing. Break that infinite cycle:
  loc-test = super.loc-test.override { loc = dontCheck self.loc; };

  # The test suites try to run the "fixpoint" and "liquid" executables built just
  # before and fail because the library search paths aren't configured properly.
  # Also needs https://github.com/ucsd-progsys/liquidhaskell/issues/1038 resolved.
  liquid-fixpoint = disableSharedExecutables super.liquid-fixpoint;
  liquidhaskell = dontCheck (disableSharedExecutables super.liquidhaskell);

  # Without this override, the builds lacks pkg-config.
  opencv-extra = addPkgconfigDepend pkgs.opencv3 super.opencv-extra;

  # Break cyclic reference that results in an infinite recursion.
  partial-semigroup = dontCheck super.partial-semigroup;
  colour = dontCheck super.colour;
  spatial-rotations = dontCheck super.spatial-rotations;

  LDAP = dontCheck (overrideCabal (drv: {
    librarySystemDepends = drv.librarySystemDepends or [] ++ [ pkgs.cyrus_sasl.dev ];
  }) super.LDAP);

  # Not running the "example" test because it requires a binary from lsps test
  # suite which is not part of the output of lsp.
  lsp-test = overrideCabal (old: { testTarget = "tests func-test"; }) super.lsp-test;

  # the test suite attempts to run the binaries built in this package
  # through $PATH but they aren't in $PATH
  dhall-lsp-server = dontCheck super.dhall-lsp-server;

  # Expects z3 to be on path so we replace it with a hard
  #
  # The tests expect additional solvers on the path, replace the
  # available ones also with hard coded paths, and remove the missing
  # ones from the test.
  # TODO(@sternenseemann): package cvc5 and re-enable tests
  sbv = overrideCabal (drv: {
    postPatch = ''
      sed -i -e 's|"abc"|"${pkgs.abc-verifier}/bin/abc"|' Data/SBV/Provers/ABC.hs
      sed -i -e 's|"bitwuzla"|"${pkgs.bitwuzla}/bin/bitwuzla"|' Data/SBV/Provers/Bitwuzla.hs
      sed -i -e 's|"boolector"|"${pkgs.boolector}/bin/boolector"|' Data/SBV/Provers/Boolector.hs
      sed -i -e 's|"cvc4"|"${pkgs.cvc4}/bin/cvc4"|' Data/SBV/Provers/CVC4.hs
      sed -i -e 's|"cvc5"|"${pkgs.cvc5}/bin/cvc5"|' Data/SBV/Provers/CVC5.hs
      sed -i -e 's|"yices-smt2"|"${pkgs.yices}/bin/yices-smt2"|' Data/SBV/Provers/Yices.hs
      sed -i -e 's|"z3"|"${pkgs.z3}/bin/z3"|' Data/SBV/Provers/Z3.hs

      # Solvers we don't provide are removed from tests
      sed -i -e 's|, mathSAT||' SBVTestSuite/SBVConnectionTest.hs
      sed -i -e 's|, dReal||' SBVTestSuite/SBVConnectionTest.hs
    '';
  }) super.sbv;

  # The test-suite requires a running PostgreSQL server.
  Frames-beam = dontCheck super.Frames-beam;

  # Compile manpages (which are in RST and are compiled with Sphinx).
  futhark =
    overrideCabal
      (_drv: {
        postBuild = (_drv.postBuild or "") + ''
        make -C docs man
        '';

        postInstall = (_drv.postInstall or "") + ''
        mkdir -p $out/share/man/man1
        mv docs/_build/man/*.1 $out/share/man/man1/
        '';
      })
      (addBuildTools (with pkgs.buildPackages; [makeWrapper python3Packages.sphinx]) super.futhark);

  git-annex = overrideCabal (drv: {
    # This is an instance of https://github.com/NixOS/nix/pull/1085
    # Fails with:
    #   gpg: can't connect to the agent: File name too long
    postPatch = pkgs.lib.optionalString pkgs.stdenv.isDarwin ''
      substituteInPlace Test.hs \
        --replace ', testCase "crypto" test_crypto' ""
    '' + (drv.postPatch or "");
    # Ensure git-annex uses the exact same coreutils it saw at build-time.
    # This is especially important on Darwin but also in Linux environments
    # where non-GNU coreutils are used by default.
    postFixup = ''
      wrapProgram $out/bin/git-annex \
        --prefix PATH : "${pkgs.lib.makeBinPath (with pkgs; [ coreutils lsof ])}"
    '' + (drv.postFixup or "");
    buildTools = [
      pkgs.buildPackages.makeWrapper
    ] ++ (drv.buildTools or []);
  }) (super.git-annex.override {
    dbus = if pkgs.stdenv.isLinux then self.dbus else null;
    fdo-notify = if pkgs.stdenv.isLinux then self.fdo-notify else null;
    hinotify = if pkgs.stdenv.isLinux then self.hinotify else self.fsnotify;
  });

  # The test suite has undeclared dependencies on git.
  githash = dontCheck super.githash;

  # Avoid infitite recursion with yaya.
  yaya-hedgehog = super.yaya-hedgehog.override { yaya = dontCheck self.yaya; };

  # Avoid infitite recursion with tonatona.
  tonaparser = dontCheck super.tonaparser;

  # Needs internet to run tests
  HTTP = dontCheck super.HTTP;

  # Break infinite recursions.
  Dust-crypto = dontCheck super.Dust-crypto;
  nanospec = dontCheck super.nanospec;
  options = dontCheck super.options;
  snap-server = dontCheck super.snap-server;

  # Tests require internet
  http-download = dontCheck super.http-download;
  pantry = dontCheck super.pantry;
  pantry_0_5_2_1 = dontCheck super.pantry_0_5_2_1;

  # gtk2hs-buildtools is listed in setupHaskellDepends, but we
  # need it during the build itself, too.
  cairo = addBuildTool self.buildHaskellPackages.gtk2hs-buildtools super.cairo;
  pango = disableHardening ["fortify"] (addBuildTool self.buildHaskellPackages.gtk2hs-buildtools super.pango);

  spago =
    let
      docsSearchApp_0_0_10 = pkgs.fetchurl {
        url = "https://github.com/purescript/purescript-docs-search/releases/download/v0.0.10/docs-search-app.js";
        sha256 = "0m5ah29x290r0zk19hx2wix2djy7bs4plh9kvjz6bs9r45x25pa5";
      };

      docsSearchApp_0_0_11 = pkgs.fetchurl {
        url = "https://github.com/purescript/purescript-docs-search/releases/download/v0.0.11/docs-search-app.js";
        sha256 = "17qngsdxfg96cka1cgrl3zdrpal8ll6vyhhnazqm4hwj16ywjm02";
      };

      purescriptDocsSearch_0_0_10 = pkgs.fetchurl {
        url = "https://github.com/purescript/purescript-docs-search/releases/download/v0.0.10/purescript-docs-search";
        sha256 = "0wc1zyhli4m2yykc6i0crm048gyizxh7b81n8xc4yb7ibjqwhyj3";
      };

      purescriptDocsSearch_0_0_11 = pkgs.fetchurl {
        url = "https://github.com/purescript/purescript-docs-search/releases/download/v0.0.11/purescript-docs-search";
        sha256 = "1hjdprm990vyxz86fgq14ajn0lkams7i00h8k2i2g1a0hjdwppq6";
      };

      spagoDocs = overrideCabal (drv: {
        postUnpack = (drv.postUnpack or "") + ''
          # Spago includes the following two files directly into the binary
          # with Template Haskell.  They are fetched at build-time from the
          # `purescript-docs-search` repo above.  If they cannot be fetched at
          # build-time, they are pulled in from the `templates/` directory in
          # the spago source.
          #
          # However, they are not actually available in the spago source, so they
          # need to fetched with nix and put in the correct place.
          # https://github.com/spacchetti/spago/issues/510
          cp ${docsSearchApp_0_0_10} "$sourceRoot/templates/docs-search-app-0.0.10.js"
          cp ${docsSearchApp_0_0_11} "$sourceRoot/templates/docs-search-app-0.0.11.js"
          cp ${purescriptDocsSearch_0_0_10} "$sourceRoot/templates/purescript-docs-search-0.0.10"
          cp ${purescriptDocsSearch_0_0_11} "$sourceRoot/templates/purescript-docs-search-0.0.11"

          # For some weird reason, on Darwin, the open(2) call to embed these files
          # requires write permissions. The easiest resolution is just to permit that
          # (doesn't cause any harm on other systems).
          chmod u+w \
            "$sourceRoot/templates/docs-search-app-0.0.10.js" \
            "$sourceRoot/templates/purescript-docs-search-0.0.10" \
            "$sourceRoot/templates/docs-search-app-0.0.11.js" \
            "$sourceRoot/templates/purescript-docs-search-0.0.11"
        '';
      }) super.spago;

      spagoOldAeson = spagoDocs.overrideScope (hfinal: hprev: {
        # spago is not yet updated for aeson 2.0
        aeson = hfinal.aeson_1_5_6_0;
        # bower-json 1.1.0.0 only supports aeson 2.0, so we pull in the older version here.
        bower-json = hprev.bower-json_1_0_0_1;
      });

      # Tests require network access.
      spagoWithoutChecks = dontCheck spagoOldAeson;
    in
    # spago doesn't currently build with ghc92.  Top-level spago is pulled from
    # ghc90 and explicitly marked unbroken.
    markBroken spagoWithoutChecks;

  # checks SQL statements at compile time, and so requires a running PostgreSQL
  # database to run it's test suite
  postgresql-typed = dontCheck super.postgresql-typed;

  # mplayer-spot uses mplayer at runtime.
  mplayer-spot =
    let path = pkgs.lib.makeBinPath [ pkgs.mplayer ];
    in overrideCabal (oldAttrs: {
      postInstall = ''
        wrapProgram $out/bin/mplayer-spot --prefix PATH : "${path}"
      '';
    }) (addBuildTool pkgs.buildPackages.makeWrapper super.mplayer-spot);

  # break infinite recursion with base-orphans
  primitive = dontCheck super.primitive;
  primitive_0_7_1_0 = dontCheck super.primitive_0_7_1_0;

  cut-the-crap =
    let path = pkgs.lib.makeBinPath [ pkgs.ffmpeg pkgs.youtube-dl ];
    in overrideCabal (_drv: {
      postInstall = ''
        wrapProgram $out/bin/cut-the-crap \
          --prefix PATH : "${path}"
      '';
    }) (addBuildTool pkgs.buildPackages.makeWrapper super.cut-the-crap);

  # Tests access homeless-shelter.
  hie-bios = dontCheck super.hie-bios;

  # Compiling the readme throws errors and has no purpose in nixpkgs
  aeson-gadt-th =
    disableCabalFlag "build-readme" (doJailbreak super.aeson-gadt-th);

  # Fix compilation of Setup.hs by removing the module declaration.
  # See: https://github.com/tippenein/guid/issues/1
  guid = overrideCabal (drv: {
    prePatch = "sed -i '1d' Setup.hs"; # 1st line is module declaration, remove it
    doCheck = false;
  }) super.guid;

  # Tests disabled as recommended at https://github.com/luke-clifton/shh/issues/39
  shh = dontCheck super.shh;

  # The test suites fail because there's no PostgreSQL database running in our
  # build sandbox.
  hasql-queue = dontCheck super.hasql-queue;
  postgresql-libpq-notify = dontCheck super.postgresql-libpq-notify;
  postgresql-pure = dontCheck super.postgresql-pure;

  retrie = addTestToolDepends [pkgs.git pkgs.mercurial] super.retrie;
  retrie_1_2_0_0 = addTestToolDepends [pkgs.git pkgs.mercurial] super.retrie_1_2_0_0;
  retrie_1_2_1_1 = addTestToolDepends [pkgs.git pkgs.mercurial] super.retrie_1_2_1_1;

  haskell-language-server = overrideCabal (drv: {
    # starting with 1.6.1.1 haskell-language-server wants to be linked dynamically
    # by default. Unless we reflect this in the generic builder, GHC is going to
    # produce some illegal references to /build/.
    enableSharedExecutables = true;
    # The shell script wrapper checks that the runtime ghc and its boot packages match the ghc hls was compiled with.
    # This prevents linking issues when running TH splices.
    postInstall = ''
      mv "$out/bin/haskell-language-server" "$out/bin/.haskell-language-server-${self.ghc.version}-unwrapped"
      BOOT_PKGS=`ghc-pkg-${self.ghc.version} --global list --simple-output`
      ${pkgs.buildPackages.gnused}/bin/sed \
        -e "s!@@EXE_DIR@@!$out/bin!" \
        -e "s/@@EXE_NAME@@/.haskell-language-server-${self.ghc.version}-unwrapped/" \
        -e "s/@@GHC_VERSION@@/${self.ghc.version}/" \
        -e "s/@@BOOT_PKGS@@/$BOOT_PKGS/" \
        -e "s/@@ABI_HASHES@@/$(for dep in $BOOT_PKGS; do printf "%s:" "$dep" && ghc-pkg-${self.ghc.version} field $dep abi --simple-output ; done | tr '\n' ' ' | xargs)/" \
        -e "s!Consider installing ghc.* via ghcup or build HLS from source.!Visit https://haskell4nix.readthedocs.io/nixpkgs-users-guide.html#how-to-install-haskell-language-server to learn how to correctly install a matching hls for your ghc with nix.!" \
        bindist/wrapper.in > "$out/bin/haskell-language-server"
      ln -s "$out/bin/haskell-language-server" "$out/bin/haskell-language-server-${self.ghc.version}"
      chmod +x "$out/bin/haskell-language-server"
      '';
    testToolDepends = [ self.cabal-install pkgs.git ];
    testTarget = "func-test"; # wrapper test accesses internet
    preCheck = ''
      export PATH=$PATH:$PWD/dist/build/haskell-language-server:$PWD/dist/build/haskell-language-server-wrapper
      export HOME=$TMPDIR
    '';
  }) super.haskell-language-server;

  # there are three very heavy test suites that need external repos, one requires network access
  hevm = dontCheck super.hevm;

  # hadolint enables static linking by default in the cabal file, so we have to explicitly disable it.
  # https://github.com/hadolint/hadolint/commit/e1305042c62d52c2af4d77cdce5d62f6a0a3ce7b
  hadolint = disableCabalFlag "static" super.hadolint;

  # Test suite tries to execute the build product "doctest-driver-gen", but it's not in $PATH.
  doctest-driver-gen = dontCheck super.doctest-driver-gen;

  # Tests access internet
  prune-juice = dontCheck super.prune-juice;

  citeproc = lib.pipe super.citeproc [
    enableSeparateBinOutput
    # Enable executable being built and add missing dependencies
    (enableCabalFlag "executable")
    (addBuildDepends [ self.aeson-pretty ])
    # TODO(@sternenseemann): we may want to enable that for improved performance
    # Is correctness good enough since 0.5?
    (disableCabalFlag "icu")
  ];

  # based on https://github.com/gibiansky/IHaskell/blob/aafeabef786154d81ab7d9d1882bbcd06fc8c6c4/release.nix
  ihaskell = overrideCabal (drv: {
    # ihaskell's cabal file forces building a shared executable, which we need
    # to reflect here or RPATH will contain a reference to /build/.
    enableSharedExecutables = true;
    preCheck = ''
      export HOME=$TMPDIR/home
      export PATH=$PWD/dist/build/ihaskell:$PATH
      export GHC_PACKAGE_PATH=$PWD/dist/package.conf.inplace/:$GHC_PACKAGE_PATH
    '';
  }) super.ihaskell;

  # tests need to execute the built executable
  stutter = overrideCabal (drv: {
    preCheck = ''
      export PATH=dist/build/stutter:$PATH
    '' + (drv.preCheck or "");
  }) super.stutter;

  # Install man page and generate shell completions
  pinboard-notes-backup = overrideCabal
    (drv: {
      postInstall = ''
        install -D man/pnbackup.1 $out/share/man/man1/pnbackup.1
      '' + (drv.postInstall or "");
    })
    (self.generateOptparseApplicativeCompletions [ "pnbackup" ] super.pinboard-notes-backup);

  # Pass the correct libarchive into the package.
  streamly-archive = super.streamly-archive.override { archive = pkgs.libarchive; };

  hlint = overrideCabal (drv: {
    postInstall = ''
      install -Dm644 data/hlint.1 -t "$out/share/man/man1"
    '' + drv.postInstall or "";
  }) super.hlint;

  hiedb = overrideCabal (drv: {
    preCheck = ''
      export PATH=$PWD/dist/build/hiedb:$PATH
    '';
  }) super.hiedb;

  taglib = overrideCabal (drv: {
    librarySystemDepends = [
      pkgs.zlib
    ] ++ (drv.librarySystemDepends or []);
  }) super.taglib;

  # random 1.2.0 has tests that indirectly depend on
  # itself causing an infinite recursion at evaluation
  # time
  random = dontCheck super.random;

  # https://github.com/Gabriella439/nix-diff/pull/74
  nix-diff = overrideCabal (drv: {
    postPatch = ''
      substituteInPlace src/Nix/Diff/Types.hs \
        --replace "{-# OPTIONS_GHC -Wno-orphans #-}" "{-# OPTIONS_GHC -Wno-orphans -fconstraint-solver-iterations=0 #-}"
      '';
  }) (doJailbreak (dontCheck super.nix-diff));

  # mockery's tests depend on hspec-discover which dependso on mockery for its tests
  mockery = dontCheck super.mockery;
  # same for logging-facade
  logging-facade = dontCheck super.logging-facade;

  # Since this package is primarily used by nixpkgs maintainers and is probably
  # not used to link against by anyone, we can make it’s closure smaller and
  # add its runtime dependencies in `haskellPackages` (as opposed to cabal2nix).
  cabal2nix-unstable = overrideCabal
    (drv: {
      buildTools = (drv.buildTools or []) ++ [
        pkgs.buildPackages.makeWrapper
      ];
      postInstall = ''
        wrapProgram $out/bin/cabal2nix \
          --prefix PATH ":" "${
            pkgs.lib.makeBinPath [ pkgs.nix pkgs.nix-prefetch-scripts ]
          }"
      '';
    })
    (justStaticExecutables super.cabal2nix-unstable);

  # test suite needs local redis daemon
  nri-redis = dontCheck super.nri-redis;

  # Make tophat find itself for _compiling_ its test suite
  tophat = overrideCabal (drv: {
    postPatch = ''
      sed -i 's|"tophat"|"./dist/build/tophat/tophat"|' app-test-bin/*.hs
    '' + (drv.postPatch or "");
  }) super.tophat;

  # Runtime dependencies and CLI completion
  nvfetcher = self.generateOptparseApplicativeCompletions [ "nvfetcher" ] (overrideCabal
    (drv: {
      # test needs network
      doCheck = false;
      buildTools = drv.buildTools or [ ] ++ [ pkgs.buildPackages.makeWrapper ];
      postInstall = drv.postInstall or "" + ''
        wrapProgram "$out/bin/nvfetcher" --prefix 'PATH' ':' "${
          pkgs.lib.makeBinPath [
            pkgs.nvchecker
            pkgs.nix-prefetch
            pkgs.nix-prefetch-docker
          ]
        }"
      '';
    }) super.nvfetcher);

  rel8 = pkgs.lib.pipe super.rel8 [
    (addTestToolDepend pkgs.postgresql)
    # https://github.com/NixOS/nixpkgs/issues/198495
    (overrideCabal { doCheck = pkgs.postgresql.doCheck; })
  ];

  # Wants running postgresql database accessible over ip, so postgresqlTestHook
  # won't work (or would need to patch test suite).
  domaindriven-core = dontCheck super.domaindriven-core;

<<<<<<< HEAD
  cachix = super.cachix.override {
    nix = self.hercules-ci-cnix-store.passthru.nixPackage;
    fsnotify = dontCheck super.fsnotify_0_4_1_0;
    hnix-store-core = super.hnix-store-core_0_6_1_0;
  };
=======
  cachix = overrideCabal (drv: {
    version = "1.3.3";
    src = pkgs.fetchFromGitHub {
      owner = "cachix";
      repo = "cachix";
      rev = "v1.3.3";
      sha256 = "sha256-xhLCsAkz5c+XIqQ4eGY9bSp3zBgCDCaHXZ2HLk8vqmE=";
    };
    buildDepends = [ self.conduit-concurrent-map ];
    postUnpack = "sourceRoot=$sourceRoot/cachix";
    postPatch = ''
      sed -i 's/1.3.2/1.3.3/' cachix.cabal
    '';
  }) (super.cachix.override {
    nix = self.hercules-ci-cnix-store.passthru.nixPackage;
    fsnotify = dontCheck super.fsnotify_0_4_1_0;
    hnix-store-core = super.hnix-store-core_0_6_1_0;
  });
  cachix-api = overrideCabal (drv: {
    version = "1.3.3";
    src = pkgs.fetchFromGitHub {
      owner = "cachix";
      repo = "cachix";
      rev = "v1.3.3";
      sha256 = "sha256-xhLCsAkz5c+XIqQ4eGY9bSp3zBgCDCaHXZ2HLk8vqmE=";
    };
    postUnpack = "sourceRoot=$sourceRoot/cachix-api";
  }) super.cachix-api;
>>>>>>> 4e80e890

  hercules-ci-agent = super.hercules-ci-agent.override { nix = self.hercules-ci-cnix-store.passthru.nixPackage; };
  hercules-ci-cnix-expr = addTestToolDepend pkgs.git (super.hercules-ci-cnix-expr.override { nix = self.hercules-ci-cnix-store.passthru.nixPackage; });
  hercules-ci-cnix-store = (super.hercules-ci-cnix-store.override { nix = self.hercules-ci-cnix-store.passthru.nixPackage; }).overrideAttrs (_: {
    passthru.nixPackage = pkgs.nixVersions.nix_2_14;
  });

  # the testsuite fails because of not finding tsc without some help
  aeson-typescript = overrideCabal (drv: {
    testToolDepends = drv.testToolDepends or [] ++ [ pkgs.nodePackages.typescript ];
    # the testsuite assumes that tsc is in the PATH if it thinks it's in
    # CI, otherwise trying to install it.
    #
    # https://github.com/codedownio/aeson-typescript/blob/ee1a87fcab8a548c69e46685ce91465a7462be89/test/Util.hs#L27-L33
    preCheck = "export CI=true";
  }) super.aeson-typescript;

  # Enable extra optimisations which increase build time, but also
  # later compiler performance, so we should do this for user's benefit.
  # Flag added in Agda 2.6.2
  Agda = appendConfigureFlag "-foptimise-heavily" super.Agda;

  # ats-format uses cli-setup in Setup.hs which is quite happy to write
  # to arbitrary files in $HOME. This doesn't either not achieve anything
  # or even fail, so we prevent it and install everything necessary ourselves.
  # See also: https://hackage.haskell.org/package/cli-setup-0.2.1.4/docs/src/Distribution.CommandLine.html#setManpathGeneric
  ats-format = self.generateOptparseApplicativeCompletions [ "atsfmt" ] (
    justStaticExecutables (
      overrideCabal (drv: {
        # use vanilla Setup.hs
        preCompileBuildDriver = ''
          cat > Setup.hs << EOF
          module Main where
          import Distribution.Simple
          main = defaultMain
          EOF
        '' + (drv.preCompileBuildDriver or "");
        # install man page
        buildTools = [
          pkgs.buildPackages.installShellFiles
        ] ++ (drv.buildTools or []);
        postInstall = ''
          installManPage man/atsfmt.1
        '' + (drv.postInstall or "");
      }) super.ats-format
    )
  );

  # Test suite is just the default example executable which doesn't work if not
  # executed by Setup.hs, but works if started on a proper TTY
  isocline = dontCheck super.isocline;

  # Some hash implementations are x86 only, but part of the test suite.
  # So executing and building it on non-x86 platforms will always fail.
  hashes = overrideCabal {
    doCheck = with pkgs.stdenv; hostPlatform == buildPlatform
      && buildPlatform.isx86;
  } super.hashes;

  # Tries to access network
  aws-sns-verify = dontCheck super.aws-sns-verify;

  # Test suite requires network access
  minicurl = dontCheck super.minicurl;

  # procex relies on close_range which has been introduced in Linux 5.9,
  # the test suite seems to force the use of this feature (or the fallback
  # mechanism is broken), so we can't run the test suite on machines with a
  # Kernel < 5.9. To check for this, we use uname -r to obtain the Kernel
  # version and sort -V to compare against our minimum version. If the
  # Kernel turns out to be older, we disable the test suite.
  procex = overrideCabal (drv: {
    postConfigure = ''
      minimumKernel=5.9
      higherVersion=`printf "%s\n%s\n" "$minimumKernel" "$(uname -r)" | sort -rV | head -n1`
      if [[ "$higherVersion" = "$minimumKernel" ]]; then
        echo "Used Kernel doesn't support close_range, disabling tests"
        unset doCheck
      fi
    '' + (drv.postConfigure or "");
  }) super.procex;

  # Test suite wants to run main executable
  fourmolu = overrideCabal (drv: {
    preCheck = drv.preCheck or "" + ''
      export PATH="$PWD/dist/build/fourmolu:$PATH"
    '';
  }) super.fourmolu;

  # Test suite wants to run main executable
  fourmolu_0_10_1_0 = overrideCabal (drv: {
    preCheck = drv.preCheck or "" + ''
      export PATH="$PWD/dist/build/fourmolu:$PATH"
    '';
  }) super.fourmolu_0_10_1_0;

  # Test suite needs to execute 'disco' binary
  disco = overrideCabal (drv: {
    preCheck = drv.preCheck or "" + ''
      export PATH="$PWD/dist/build/disco:$PATH"
    '';
    testFlags = drv.testFlags or [] ++ [
      # Needs network access
      "-p" "!/oeis/"
    ];
    # disco-examples needs network access
    testTarget = "disco-tests";
  }) super.disco;

  # Apply a patch which hardcodes the store path of graphviz instead of using
  # whatever graphviz is in PATH.
  graphviz = overrideCabal (drv: {
    patches = [
      (pkgs.substituteAll {
        src = ./patches/graphviz-hardcode-graphviz-store-path.patch;
        inherit (pkgs) graphviz;
      })
    ] ++ (drv.patches or []);
  }) super.graphviz;

  # Test suite requires AWS access which requires both a network
  # connection and payment.
  aws = dontCheck super.aws;

  # Test case tries to contact the network
  http-api-data-qq = overrideCabal (drv: {
    testFlags = [
      "-p" "!/Can be used with http-client/"
    ] ++ drv.testFlags or [];
  }) super.http-api-data-qq;

  # Additionally install documentation
  jacinda = overrideCabal (drv: {
    enableSeparateDocOutput = true;
    postInstall = ''
      ${drv.postInstall or ""}

      docDir="$doc/share/doc/${drv.pname}-${drv.version}"

      # man page goes to $out, it's small enough and haskellPackages has no
      # support for a man output at the moment and $doc requires downloading
      # a full PDF
      install -Dm644 man/ja.1 -t "$out/share/man/man1"
      # language guide and examples
      install -Dm644 doc/guide.pdf -t "$docDir"
      install -Dm644 test/examples/*.jac -t "$docDir/examples"
    '';
  }) super.jacinda;

  # Smoke test can't be executed in sandbox
  # https://github.com/georgefst/evdev/issues/25
  evdev = overrideCabal (drv: {
    testFlags = drv.testFlags or [] ++ [
      "-p" "!/Smoke/"
    ];
  }) super.evdev;

  # Tests assume dist-newstyle build directory is present
  cabal-hoogle = dontCheck super.cabal-hoogle;

  nfc = lib.pipe super.nfc [
    enableSeparateBinOutput
    (addBuildDepend self.base16-bytestring)
    (appendConfigureFlag "-fbuild-examples")
  ];

  # Wants to execute cabal-install to (re-)build itself
  hint = dontCheck super.hint;

  # cabal-install switched to build type simple in 3.2.0.0
  # as a result, the cabal(1) man page is no longer installed
  # automatically. Instead we need to use the `cabal man`
  # command which generates the man page on the fly and
  # install it to $out/share/man/man1 ourselves in this
  # override.
  # The commit that introduced this change:
  # https://github.com/haskell/cabal/commit/91ac075930c87712eeada4305727a4fa651726e7
  # Since cabal-install 3.8, the cabal man (without the raw) command
  # uses nroff(1) instead of man(1) for macOS/BSD compatibility. That utility
  # is not commonly installed on systems, so we add it to PATH. Closure size
  # penalty is about 10MB at the time of writing this (2022-08-20).
  cabal-install = overrideCabal (old: {
    executableToolDepends = [
      pkgs.buildPackages.makeWrapper
    ] ++ old.buildToolDepends or [];
    postInstall = old.postInstall + ''
      mkdir -p "$out/share/man/man1"
      "$out/bin/cabal" man --raw > "$out/share/man/man1/cabal.1"

      wrapProgram "$out/bin/cabal" \
        --prefix PATH : "${pkgs.lib.makeBinPath [ pkgs.groff ]}"
    '';
    hydraPlatforms = pkgs.lib.platforms.all;
    broken = false;
  }) super.cabal-install;

  tailwind = addBuildDepend
      # Overrides for tailwindcss copied from:
      # https://github.com/EmaApps/emanote/blob/master/nix/tailwind.nix
      (pkgs.nodePackages.tailwindcss.overrideAttrs (oa: {
        plugins = [
          pkgs.nodePackages."@tailwindcss/aspect-ratio"
          pkgs.nodePackages."@tailwindcss/forms"
          pkgs.nodePackages."@tailwindcss/line-clamp"
          pkgs.nodePackages."@tailwindcss/typography"
        ];
      })) super.tailwind;

  emanote = addBuildDepend pkgs.stork super.emanote;

  keid-render-basic = addBuildTool pkgs.glslang super.keid-render-basic;

  # ghcide-bench tests need network
  ghcide-bench = dontCheck super.ghcide-bench;

# haskell-language-server plugins all use the same test harness so we give them what we want in this loop.
} // pkgs.lib.mapAttrs
  (_: overrideCabal (drv: {
    testToolDepends = (drv.testToolDepends or [ ]) ++ [ pkgs.git ];
    preCheck = ''
      export HOME=$TMPDIR/home
    '' + (drv.preCheck or "");
  }))
{
  inherit (super)
    hls-brittany-plugin
    hls-eval-plugin
    hls-floskell-plugin
    hls-fourmolu-plugin
    hls-module-name-plugin
    hls-splice-plugin
    hls-refactor-plugin
    hls-cabal-plugin;
  # Tests have file permissions expections that don’t work with the nix store.
  hls-stylish-haskell-plugin = dontCheck super.hls-stylish-haskell-plugin;
  hls-gadt-plugin = dontCheck super.hls-gadt-plugin;

  # https://github.com/haskell/haskell-language-server/pull/3431
  hls-cabal-fmt-plugin = dontCheck super.hls-cabal-fmt-plugin;
  hls-code-range-plugin = dontCheck super.hls-code-range-plugin;
  hls-explicit-record-fields-plugin = dontCheck super.hls-explicit-record-fields-plugin;

  # Flaky tests
  hls-explicit-fixity-plugin = dontCheck super.hls-explicit-fixity-plugin;
  hls-hlint-plugin = dontCheck super.hls-hlint-plugin;
  hls-pragmas-plugin = dontCheck super.hls-pragmas-plugin;
  hls-class-plugin = dontCheck super.hls-class-plugin;
  hls-rename-plugin = dontCheck super.hls-rename-plugin;
  hls-alternate-number-format-plugin = dontCheck super.hls-alternate-number-format-plugin;
  hls-qualify-imported-names-plugin = dontCheck super.hls-qualify-imported-names-plugin;
  hls-haddock-comments-plugin = dontCheck super.hls-haddock-comments-plugin;
  hls-tactics-plugin = dontCheck super.hls-tactics-plugin;
  hls-call-hierarchy-plugin = dontCheck super.hls-call-hierarchy-plugin;
  hls-selection-range-plugin = dontCheck super.hls-selection-range-plugin;
  hls-ormolu-plugin = dontCheck super.hls-ormolu-plugin;
}<|MERGE_RESOLUTION|>--- conflicted
+++ resolved
@@ -878,13 +878,6 @@
   # won't work (or would need to patch test suite).
   domaindriven-core = dontCheck super.domaindriven-core;
 
-<<<<<<< HEAD
-  cachix = super.cachix.override {
-    nix = self.hercules-ci-cnix-store.passthru.nixPackage;
-    fsnotify = dontCheck super.fsnotify_0_4_1_0;
-    hnix-store-core = super.hnix-store-core_0_6_1_0;
-  };
-=======
   cachix = overrideCabal (drv: {
     version = "1.3.3";
     src = pkgs.fetchFromGitHub {
@@ -913,7 +906,6 @@
     };
     postUnpack = "sourceRoot=$sourceRoot/cachix-api";
   }) super.cachix-api;
->>>>>>> 4e80e890
 
   hercules-ci-agent = super.hercules-ci-agent.override { nix = self.hercules-ci-cnix-store.passthru.nixPackage; };
   hercules-ci-cnix-expr = addTestToolDepend pkgs.git (super.hercules-ci-cnix-expr.override { nix = self.hercules-ci-cnix-store.passthru.nixPackage; });
