{ stdenv, fetchurl, pkgconfig, libsndfile }:

stdenv.mkDerivation rec {
  name = "libsamplerate-0.1.7";

  src = fetchurl {
    url = "http://www.mega-nerd.com/SRC/${name}.tar.gz";
    sha256 = "1k3z09b13c0z10mqfn6w48pxsdx569s3wslg0x52q5mzy6gmvvbq";
  };

  buildInputs = [ pkgconfig ];
  propagatedBuildInputs = [ libsndfile ];

  # maybe interesting configure flags:
  #--disable-fftw          disable usage of FFTW
  #--disable-cpu-clip      disable tricky cpu specific clipper

<<<<<<< HEAD
  outputs = [ "dev" "bin" "out" ];

  meta = {
=======
  # need headers from the Carbon.framework in /System/Library/Frameworks to
  # compile this on darwin -- not sure how to handle
  NIX_CFLAGS_COMPILE = stdenv.lib.optionalString stdenv.isDarwin
    "-I/System/Library/Frameworks/Carbon.framework/Versions/A/Headers";

  meta = with stdenv.lib; {
>>>>>>> 77b9f286
    description = "Sample Rate Converter for audio";
    homepage    = http://www.mega-nerd.com/SRC/index.html;
    # you can choose one of the following licenses:
    # GPL or a commercial-use license (available at
    # http://www.mega-nerd.com/SRC/libsamplerate-cul.pdf)
    licenses    = with licenses; [ gpl3.shortName unfree ];
    maintainers = with maintainers; [ lovek323 ];
    platforms   = platforms.all;
  };
}<|MERGE_RESOLUTION|>--- conflicted
+++ resolved
@@ -15,18 +15,14 @@
   #--disable-fftw          disable usage of FFTW
   #--disable-cpu-clip      disable tricky cpu specific clipper
 
-<<<<<<< HEAD
   outputs = [ "dev" "bin" "out" ];
 
-  meta = {
-=======
   # need headers from the Carbon.framework in /System/Library/Frameworks to
   # compile this on darwin -- not sure how to handle
   NIX_CFLAGS_COMPILE = stdenv.lib.optionalString stdenv.isDarwin
     "-I/System/Library/Frameworks/Carbon.framework/Versions/A/Headers";
 
   meta = with stdenv.lib; {
->>>>>>> 77b9f286
     description = "Sample Rate Converter for audio";
     homepage    = http://www.mega-nerd.com/SRC/index.html;
     # you can choose one of the following licenses:
