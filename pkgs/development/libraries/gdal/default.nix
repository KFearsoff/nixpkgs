--- conflicted
+++ resolved
@@ -58,14 +58,8 @@
     "--with-proj=${proj.dev}" # optional
     "--with-geos=${geos}/bin/geos-config" # optional
     "--with-hdf4=${hdf4.dev}" # optional
-<<<<<<< HEAD
-    "--with-xml2=${libxml2.dev}/bin/xml2-config" # optional
-  ] ++ stdenv.lib.optional netcdfSupport "--with-netcdf=${netcdf}";
-=======
     "--with-xml2=yes" # optional
-    (if netcdfSupport then "--with-netcdf=${netcdf}" else "")
-  ];
->>>>>>> 211be6af
+  ] ++ lib.optional netcdfSupport "--with-netcdf=${netcdf}";
 
   hardeningDisable = [ "format" ];
 
