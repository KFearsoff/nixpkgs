--- conflicted
+++ resolved
@@ -25,13 +25,8 @@
   optLeveldb = shouldUsePkg leveldb;
 in
 stdenv.mkDerivation rec {
-<<<<<<< HEAD
   pname = "wiredtiger";
-  version = "2.6.1";
-=======
-  name = "wiredtiger-${version}";
   version = "3.2.0";
->>>>>>> f188bad6
 
   src = fetchFromGitHub {
     repo = "wiredtiger";
