--- conflicted
+++ resolved
@@ -17,12 +17,8 @@
 
   setOutputFlags = false;
   enableParallelBuilding = true;
-<<<<<<< HEAD
   env.NIX_QT_SUBMODULE = true;
-=======
-  NIX_QT_SUBMODULE = true;
   dontWrapQtApps = true;
->>>>>>> 6ed55034
 
   installPhase = ''
     mkdir -p $out/{bin,lib,share/qt-installer-framework}
