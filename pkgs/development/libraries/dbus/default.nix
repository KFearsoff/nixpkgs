--- conflicted
+++ resolved
@@ -3,26 +3,12 @@
 , libX11, libICE, libSM, useX11 ? stdenv.isLinux }:
 
 let
-<<<<<<< HEAD
-  version = "1.6.8";
-
-  src = fetchurl {
-    url = "http://dbus.freedesktop.org/releases/dbus/dbus-${version}.tar.gz";
-    sha256 = "fc1370ef38abeeb13f55c905ec002e60705fb0bfde3b8d21c8d6eb8056c11bac";
-  };
-
-  patches = [
-    ./ignore-missing-includedirs.patch ./implement-getgrouplist.patch
-    ./ucred-dirty-hack.patch
-  ];
-=======
   version = "1.6.12"; # 1.7.* isn't recommended, even for gnome 3.8
   sha256 = "14pfh2ksn4srfry752kf1jy3c61hklcs9fx2xglw2ifhsszplypn";
 
   inherit (stdenv) lib;
 
   buildInputsX = lib.optionals useX11 [ libX11 libICE libSM ];
->>>>>>> 2cfbe7b2
 
   # also other parts than "libs" need this statically linked lib
   makeInternalLib = "(cd dbus && make libdbus-internal.la)";
@@ -34,14 +20,10 @@
 
     name = "dbus-${name}-${version}";
 
-<<<<<<< HEAD
-    buildInputs = [ expat libX11 ];
-=======
     src = fetchurl {
       url = "http://dbus.freedesktop.org/releases/dbus/dbus-${version}.tar.gz";
       inherit sha256;
     };
->>>>>>> 2cfbe7b2
 
     configureFlags = [
       "--localstatedir=/var"
