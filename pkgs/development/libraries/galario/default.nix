{ lib, stdenv
, fetchzip
, fetchFromGitHub
, cmake
, fftw
, fftwFloat
, enablePython ? false
, pythonPackages
, llvmPackages
}:
let
  # CMake recipes are needed to build galario
  # Build process would usually download them
  great-cmake-cookoff = fetchzip {
    url = "https://github.com/UCL/GreatCMakeCookOff/archive/v2.1.9.tar.gz";
    sha256 = "1yd53b5gx38g6f44jmjk4lc4igs3p25z6616hfb7aq79ly01q0w2";
  };
in
stdenv.mkDerivation rec {
  pname = "galario";
  version = "1.2.2";

  src = fetchFromGitHub {
    owner = "mtazzari";
    repo = pname;
    rev = "v${version}";
    sha256 = "0dw88ga50x3jwyfgcarn4azlhiarggvdg262hilm7rbrvlpyvha0";
  };

  nativeBuildInputs = [ cmake ];

  buildInputs = [ fftw fftwFloat ]
  ++ lib.optional enablePython pythonPackages.python
  ++ lib.optional stdenv.isDarwin llvmPackages.openmp
  ;

<<<<<<< HEAD
  propagatedBuildInputs = stdenv.lib.optionals enablePython [
=======
  propagatedBuildInputs = lib.optional enablePython [
>>>>>>> 211be6af
    pythonPackages.numpy
    pythonPackages.cython
    pythonPackages.pytest
  ];

  checkInputs = lib.optional enablePython [ pythonPackages.scipy pythonPackages.pytestcov ];

  preConfigure = ''
    mkdir -p build/external/src
    cp -r ${great-cmake-cookoff} build/external/src/GreatCMakeCookOff
    chmod -R 777 build/external/src/GreatCMakeCookOff
  '';

  preCheck = ''
    ${if stdenv.isDarwin then "export DYLD_LIBRARY_PATH=$(pwd)/src/" else "export LD_LIBRARY_PATH=$(pwd)/src/"}
    ${if enablePython then "sed -i -e 's|^#!.*|#!${stdenv.shell}|' python/py.test.sh" else ""}
  '';

  doCheck = true;

  postInstall = lib.optionalString (stdenv.isDarwin && enablePython) ''
    install_name_tool -change libgalario.dylib $out/lib/libgalario.dylib $out/lib/python*/site-packages/galario/double/libcommon.so
    install_name_tool -change libgalario_single.dylib $out/lib/libgalario_single.dylib $out/lib/python*/site-packages/galario/single/libcommon.so
  '';

  meta = with lib; {
    description = "GPU Accelerated Library for Analysing Radio Interferometer Observations";
    longDescription = ''
      Galario is a library that exploits the computing power of modern
      graphic cards (GPUs) to accelerate the comparison of model
      predictions to radio interferometer observations. Namely, it
      speeds up the computation of the synthetic visibilities given a
      model image (or an axisymmetric brightness profile) and their
      comparison to the observations.
    '';
    homepage = "https://mtazzari.github.io/galario/";
    license = licenses.lgpl3;
    maintainers = [ maintainers.smaret ];
    platforms = platforms.all;
  };
}<|MERGE_RESOLUTION|>--- conflicted
+++ resolved
@@ -34,11 +34,7 @@
   ++ lib.optional stdenv.isDarwin llvmPackages.openmp
   ;
 
-<<<<<<< HEAD
-  propagatedBuildInputs = stdenv.lib.optionals enablePython [
-=======
   propagatedBuildInputs = lib.optional enablePython [
->>>>>>> 211be6af
     pythonPackages.numpy
     pythonPackages.cython
     pythonPackages.pytest
