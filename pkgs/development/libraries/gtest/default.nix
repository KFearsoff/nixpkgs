{ lib
, stdenv
, fetchFromGitHub
, cmake
, ninja
, static ? stdenv.hostPlatform.isStatic,
}:

stdenv.mkDerivation rec {
  pname = "gtest";
  version = "1.12.1";

  outputs = [ "out" "dev" ];

  src = fetchFromGitHub {
    owner = "google";
    repo = "googletest";
    rev = "release-${version}";
    hash = "sha256-W+OxRTVtemt2esw4P7IyGWXOonUN5ZuscjvzqkYvZbM=";
  };

  patches = [
    ./fix-cmake-config-includedir.patch
  ];

  nativeBuildInputs = [ cmake ninja ];

  cmakeFlags = [
<<<<<<< HEAD
    "-DBUILD_SHARED_LIBS=ON"
  ] ++ lib.optionals (
    (stdenv.cc.isGNU && (lib.versionOlder stdenv.cc.version "11.0"))
    || (stdenv.cc.isClang && (lib.versionOlder stdenv.cc.version "16.0"))
  ) [
=======
    "-DBUILD_SHARED_LIBS=${if static then "OFF" else "ON"}"
  ] ++ lib.optionals (stdenv.cc.isClang && (lib.versionOlder stdenv.cc.version "16.0")) [
>>>>>>> 46cc80cc
    # Enable C++17 support
    # https://github.com/google/googletest/issues/3081
    "-DCMAKE_CXX_STANDARD=17"
  ];

  meta = with lib; {
    description = "Google's framework for writing C++ tests";
    homepage = "https://github.com/google/googletest";
    license = licenses.bsd3;
    platforms = platforms.all;
    maintainers = with maintainers; [ ivan-tkatchev ];
  };
}<|MERGE_RESOLUTION|>--- conflicted
+++ resolved
@@ -26,16 +26,11 @@
   nativeBuildInputs = [ cmake ninja ];
 
   cmakeFlags = [
-<<<<<<< HEAD
-    "-DBUILD_SHARED_LIBS=ON"
+    "-DBUILD_SHARED_LIBS=${if static then "OFF" else "ON"}"
   ] ++ lib.optionals (
     (stdenv.cc.isGNU && (lib.versionOlder stdenv.cc.version "11.0"))
     || (stdenv.cc.isClang && (lib.versionOlder stdenv.cc.version "16.0"))
   ) [
-=======
-    "-DBUILD_SHARED_LIBS=${if static then "OFF" else "ON"}"
-  ] ++ lib.optionals (stdenv.cc.isClang && (lib.versionOlder stdenv.cc.version "16.0")) [
->>>>>>> 46cc80cc
     # Enable C++17 support
     # https://github.com/google/googletest/issues/3081
     "-DCMAKE_CXX_STANDARD=17"
