--- conflicted
+++ resolved
@@ -1,14 +1,8 @@
 { stdenv, fetchurl, perl, python2, ruby, bison, gperf, cmake
 , pkgconfig, gettext, gobjectIntrospection, libnotify, gnutls
-<<<<<<< HEAD
-, gtk3, wayland, libwebp, enchant, xlibs, libxkbcommon, epoxy, at_spi2_core
-, libxml2, libsoup, libsecret, libxslt, harfbuzz, libpthreadstubs, pcre, nettle, libtasn1, p11_kit
-, libidn, libedit, readline, libGLU_combined, libintlOrEmpty
-=======
 , gtk3, wayland, libwebp, enchant, xlibs, libxkbcommon, epoxy, at-spi2-core
 , libxml2, libsoup, libsecret, libxslt, harfbuzz, libpthreadstubs, pcre, nettle, libtasn1, p11-kit
-, libidn, libedit, readline, mesa, libintlOrEmpty
->>>>>>> 97693915
+, libidn, libedit, readline, libGLU_combined, libintlOrEmpty
 , enableGeoLocation ? true, geoclue2, sqlite
 , enableGtk2Plugins ? false, gtk2 ? null
 , gst-plugins-base, gst-plugins-bad
