{ stdenv, fetchFromGitHub, cmake, pkgconfig, boost, blas
, Accelerate, CoreGraphics, CoreVideo
}:

stdenv.mkDerivation rec {
  version = "1.6.2";
  name = "vmmlib-${version}";
<<<<<<< HEAD
  nativeBuildInputs = [ pkgconfig ];
  buildInputs = [ stdenv cmake boost blas ];
=======
>>>>>>> 4e22e88b

  src = fetchFromGitHub {
    owner = "VMML";
    repo = "vmmlib";
    rev = "release-${version}";
    sha256 = "0sn6jl1r5k6ka0vkjsdnn14hb95dqq8158dapby6jk72wqj9kdml";
  };

  patches = [
    ./disable-cpack.patch   #disable the need of cpack/rpm
  ];

  nativeBuildInputs = [ pkgconfig cmake ];
  buildInputs = [ boost blas ]
    ++ stdenv.lib.optionals stdenv.isDarwin [ Accelerate CoreGraphics CoreVideo ];

  enableParallelBuilding = true;

  doCheck = !stdenv.isDarwin;

  checkTarget = "test";

  meta = with stdenv.lib; {
    description = "A vector and matrix math library implemented using C++ templates";

    longDescription = ''vmmlib is a vector and matrix math library implemented 
            using C++ templates. Its basic functionality includes a vector 
            and a matrix class, with additional functionality for the 
            often-used 3d and 4d vectors and 3x3 and 4x4 matrices.
            More advanced functionality include solvers, frustum 
            computations and frustum culling classes, and spatial data structures'';

    license     = licenses.bsd2;
    homepage    = http://github.com/VMML/vmmlib/;
    maintainers = [ maintainers.adev ];
    platforms   = platforms.all;
  };
}
<|MERGE_RESOLUTION|>--- conflicted
+++ resolved
@@ -5,11 +5,6 @@
 stdenv.mkDerivation rec {
   version = "1.6.2";
   name = "vmmlib-${version}";
-<<<<<<< HEAD
-  nativeBuildInputs = [ pkgconfig ];
-  buildInputs = [ stdenv cmake boost blas ];
-=======
->>>>>>> 4e22e88b
 
   src = fetchFromGitHub {
     owner = "VMML";
