--- conflicted
+++ resolved
@@ -1,8 +1,4 @@
-<<<<<<< HEAD
-{ stdenv, fetchurl, unzip }:
-=======
 {lib, stdenv, fetchurl, unzip} :
->>>>>>> 211be6af
 
 stdenv.mkDerivation {
   name = "httpunit-1.7";
