{ stdenv, fetchurl, pkgconfig, intltool, flex, bison, autoreconfHook, substituteAll
, python, libxml2Python, file, expat, makedepend
, libdrm, xorg, wayland, udev, llvm, libffi
, libvdpau, libelf
, grsecEnabled
, enableTextureFloats ? false # Texture floats are patented, see docs/patents.txt
, enableExtraFeatures ? false # not maintained
}:

if ! stdenv.lib.lists.elem stdenv.system stdenv.lib.platforms.mesaPlatforms then
  throw "unsupported platform for Mesa"
else

/** Packaging design:
  - The basic mesa ($out) contains headers and libraries (GLU is in mesa_glu now).
    This or the mesa attribute (which also contains GLU) are small (~ 2 MB, mostly headers)
    and are designed to be the buildInput of other packages.
  - DRI and EGL drivers are compiled into $drivers output,
    which is much bigger and depends on LLVM.
    These should be searched at runtime in "/run/opengl-driver{,-32}/lib/*"
    and so are kind-of impure (given by NixOS).
    (I suppose on non-NixOS one would create the appropriate symlinks from there.)
  - libOSMesa is in $osmesa (~4 MB)
*/

let
  version = "10.2.6";
  # this is the default search path for DRI drivers
  driverLink = "/run/opengl-driver" + stdenv.lib.optionalString stdenv.isi686 "-32";
in
with { inherit (stdenv.lib) optional optionals optionalString; };

stdenv.mkDerivation {
  name = "mesa-noglu-${version}";

  src =  fetchurl {
    url = "ftp://ftp.freedesktop.org/pub/mesa/${version}/MesaLib-${version}.tar.bz2";
    sha256 = "01n8ib190s12m8hiiyi4wfm9jhkbqjd769npjwvf965smp918cqr";
  };

  prePatch = "patchShebangs .";

  patches = [
    ./static-gallium.patch
    ./glx_ro_text_segm.patch # fix for grsecurity/PaX
   # TODO: revive ./dricore-gallium.patch when it gets ported (from Ubuntu),
   #  as it saved ~35 MB in $drivers; watch https://launchpad.net/ubuntu/+source/mesa/+changelog
  ] ++ optional stdenv.isLinux
      (substituteAll {
        src = ./dlopen-absolute-paths.diff;
        inherit udev;
      });

  # Change the search path for EGL drivers from $drivers/* to driverLink
  postPatch = ''
    sed '/D_EGL_DRIVER_SEARCH_DIR=/s,EGL_DRIVER_INSTALL_DIR,${driverLink}/lib/egl,' \
      -i src/egl/main/Makefile.am
  '' + /* work around RTTI LLVM problems */ ''
    patch -R -p1 < ${./rtti.patch}
  '';

  outputs = ["out" "drivers" "osmesa"];

  configureFlags = [
    "--with-dri-driverdir=$(drivers)/lib/dri"
    "--with-egl-driver-dir=$(drivers)/lib/egl"
    "--with-dri-searchpath=${driverLink}/lib/dri"

    "--enable-dri"
    "--enable-glx-tls"
    "--enable-shared-glapi" "--enable-shared-gallium"
    "--enable-driglx-direct" # seems enabled anyway
    "--enable-gallium-llvm" "--enable-llvm-shared-libs"
    "--enable-xa" # used in vmware driver
    "--enable-gles1" "--enable-gles2"
    "--enable-vdpau"
    "--enable-osmesa" # used by wine

    "--with-dri-drivers=i965,r200,radeon"
    "--with-gallium-drivers=i915,nouveau,r300,r600,svga,swrast,radeonsi"
    "--with-egl-platforms=x11,wayland,drm" "--enable-gbm"
  ]
    ++ optional enableTextureFloats "--enable-texture-float"
    ++ optionals enableExtraFeatures [
      "--enable-openvg" "--enable-gallium-egl" # not needed for EGL in Gallium, but OpenVG might be useful
      #"--enable-xvmc" # tests segfault with 9.1.{1,2,3}
      #"--enable-opencl" # ToDo: opencl seems to need libclc for clover
    ]
    ++ optional grsecEnabled "--enable-glx-rts"; # slight performance degradation, enable only for grsec

  nativeBuildInputs = [ pkgconfig python makedepend file flex bison ];

<<<<<<< HEAD
  buildInputs = with xorg;
    [ autoconf automake libtool intltool expat libxml2Python llvm
      libXfixes glproto dri2proto libX11 libXext libxcb libXt libXdamage libXxf86vm 
      libffi wayland
    ]
    ++ stdenv.lib.optionals enableExtraFeatures [ /*libXvMC*/ libvdpau ]
    ++ stdenv.lib.optional stdenv.isLinux [ libdrm udev ];
=======
  propagatedBuildInputs = with xorg; [ libXdamage libXxf86vm ]
    ++ optionals stdenv.isLinux [libdrm]
    ;
  buildInputs = with xorg; [
    autoreconfHook intltool expat libxml2Python llvm
    glproto dri2proto dri3proto presentproto
    libX11 libXext libxcb libXt libXfixes libxshmfence
    libffi wayland libvdpau libelf
  ] ++ optionals enableExtraFeatures [ /*libXvMC*/ ]
    ++ optional stdenv.isLinux udev
    ;
>>>>>>> 084626de

  enableParallelBuilding = true;
  #doCheck = true; # https://bugs.freedesktop.org/show_bug.cgi?id=67672

  # move gallium-related stuff to $drivers, so $out doesn't depend on LLVM;
  #   also move libOSMesa to $osmesa, as it's relatively big
  # ToDo: probably not all .la files are completely fixed, but it shouldn't matter
  postInstall = with stdenv.lib; ''
    mv -t "$drivers/lib/" \
  '' + optionalString enableExtraFeatures ''
      `#$out/lib/libXvMC*` \
      $out/lib/gbm $out/lib/libgbm* \
      $out/lib/gallium-pipe \
  '' + ''
      $out/lib/libdricore* \
      $out/lib/libgallium* \
      $out/lib/vdpau \
      $out/lib/libxatracker*

    mkdir -p {$osmesa,$drivers}/lib/pkgconfig
    mv -t $osmesa/lib/ \
      $out/lib/libOSMesa*

    mv -t $drivers/lib/pkgconfig/ \
      $out/lib/pkgconfig/xatracker.pc

    mv -t $osmesa/lib/pkgconfig/ \
      $out/lib/pkgconfig/osmesa.pc

  '' + /* now fix references in .la files */ ''
    sed "/^libdir=/s,$out,$drivers," -i \
  '' + optionalString enableExtraFeatures ''
      `#$drivers/lib/libXvMC*.la` \
      $drivers/lib/gallium-pipe/*.la \
  '' + ''
      $drivers/lib/libgallium.la \
      $drivers/lib/vdpau/*.la \
      $drivers/lib/libdricore*.la

    sed "s,$out\(/lib/\(libdricore[0-9\.]*\|libgallium\).la\),$drivers\1,g" \
      -i $drivers/lib/*.la $drivers/lib/*/*.la

    sed "/^libdir=/s,$out,$osmesa," -i \
      $osmesa/lib/libOSMesa*.la

  '' + /* work around bug #529, but maybe $drivers should also be patchelf-ed */ ''
    find $drivers/ $osmesa/ -type f -executable -print0 | xargs -0 strip -S || true

  '' + /* add RPATH so the drivers can find the moved libgallium and libdricore9 */ ''
    for lib in $drivers/lib/*.so* $drivers/lib/*/*.so*; do
      if [[ ! -L "$lib" ]]; then
        patchelf --set-rpath "$(patchelf --print-rpath $lib):$drivers/lib" "$lib"
      fi
    done
  '' + /* set the default search path for DRI drivers; used e.g. by X server */ ''
    substituteInPlace "$out/lib/pkgconfig/dri.pc" --replace '$(drivers)' "${driverLink}"
  '' + /* move vdpau drivers to $drivers/lib, so they are found */ ''
    mv "$drivers"/lib/vdpau/* "$drivers"/lib/ && rmdir "$drivers"/lib/vdpau
  '';
  #ToDo: @vcunat isn't sure if drirc will be found when in $out/etc/, but it doesn't seem important ATM

  passthru = { inherit libdrm version driverLink; };

  meta = {
    description = "An open source implementation of OpenGL";
    homepage = http://www.mesa3d.org/;
    license = "bsd";
    platforms = stdenv.lib.platforms.mesaPlatforms;
    maintainers = with stdenv.lib.maintainers; [ simons vcunat ];
  };
}<|MERGE_RESOLUTION|>--- conflicted
+++ resolved
@@ -90,15 +90,6 @@
 
   nativeBuildInputs = [ pkgconfig python makedepend file flex bison ];
 
-<<<<<<< HEAD
-  buildInputs = with xorg;
-    [ autoconf automake libtool intltool expat libxml2Python llvm
-      libXfixes glproto dri2proto libX11 libXext libxcb libXt libXdamage libXxf86vm 
-      libffi wayland
-    ]
-    ++ stdenv.lib.optionals enableExtraFeatures [ /*libXvMC*/ libvdpau ]
-    ++ stdenv.lib.optional stdenv.isLinux [ libdrm udev ];
-=======
   propagatedBuildInputs = with xorg; [ libXdamage libXxf86vm ]
     ++ optionals stdenv.isLinux [libdrm]
     ;
@@ -110,7 +101,6 @@
   ] ++ optionals enableExtraFeatures [ /*libXvMC*/ ]
     ++ optional stdenv.isLinux udev
     ;
->>>>>>> 084626de
 
   enableParallelBuilding = true;
   #doCheck = true; # https://bugs.freedesktop.org/show_bug.cgi?id=67672
