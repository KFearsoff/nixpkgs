--- conflicted
+++ resolved
@@ -33,11 +33,7 @@
   buildInputs = [ expat libdrm libXxf86vm libXfixes libXdamage glproto dri2proto
     libxml2Python libX11 libXext libxcb libXt udev llvm ];
 
-<<<<<<< HEAD
-  buildNativeInputs = [ pkgconfig python makedepend file flex bison automake autoconf libtool ];
-=======
   nativeBuildInputs = [ pkgconfig python makedepend file flex bison ];
->>>>>>> aacca190
 
   enableParallelBuilding = true;
 
