{ stdenv, fetchurl, unzip }:

stdenv.mkDerivation rec {

<<<<<<< HEAD
  pname = "cimg";
  version = "2.6.7";
=======
  name = "cimg-${version}";
  version = "2.7.0";
>>>>>>> ffbb4d26

  src = fetchurl {
    url = "http://cimg.eu/files/CImg_${version}.zip";
    sha256 = "1la6332cppyciyn3pflbchxa3av72a70p0n1c9sm1hgfbjlydqnv";
  };

  nativeBuildInputs = [ unzip ];

  installPhase = ''
    install -dm 755 $out/include/CImg/plugins $doc/share/doc/cimg/examples

    install -m 644 CImg.h $out/include/
    cp -dr --no-preserve=ownership examples/* $doc/share/doc/cimg/examples/
    cp -dr --no-preserve=ownership plugins/* $out/include/CImg/plugins/
    cp README.txt $doc/share/doc/cimg/
  '';

  outputs = [ "out" "doc" ];

  meta = with stdenv.lib; {
    description = "A small, open source, C++ toolkit for image processing";
    homepage = http://cimg.eu/;
    license = licenses.cecill-c;
    maintainers = [ maintainers.AndersonTorres ];
    platforms = platforms.unix;
  };
}<|MERGE_RESOLUTION|>--- conflicted
+++ resolved
@@ -1,14 +1,8 @@
 { stdenv, fetchurl, unzip }:
 
 stdenv.mkDerivation rec {
-
-<<<<<<< HEAD
   pname = "cimg";
-  version = "2.6.7";
-=======
-  name = "cimg-${version}";
   version = "2.7.0";
->>>>>>> ffbb4d26
 
   src = fetchurl {
     url = "http://cimg.eu/files/CImg_${version}.zip";
