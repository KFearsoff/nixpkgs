--- conflicted
+++ resolved
@@ -1,8 +1,4 @@
-<<<<<<< HEAD
-{ stdenv, fetchurl, perl, zlib, buildPackages }:
-=======
-{ lib, stdenv, fetchurl, perl, zlib }:
->>>>>>> d40c5e1c
+{ lib, stdenv, fetchurl, perl, zlib, buildPackages }:
 
 stdenv.mkDerivation rec {
   name = "${passthru.pname}-${passthru.version}";
