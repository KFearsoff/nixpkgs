--- conflicted
+++ resolved
@@ -95,19 +95,11 @@
     # ''custom_toolchain="//build/toolchain/linux/unbundle:default"''
     ''host_toolchain="//build/toolchain/linux/unbundle:default"''
     ''v8_snapshot_toolchain="//build/toolchain/linux/unbundle:default"''
-<<<<<<< HEAD
-  ] ++ stdenv.lib.optional stdenv.cc.isClang ''clang_base_path="${stdenv.cc}"'');
+  ] ++ lib.optional stdenv.cc.isClang ''clang_base_path="${stdenv.cc}"'');
 
   # with gcc8, -Wclass-memaccess became part of -Wall and causes logging limit
   # to be exceeded
-  env.NIX_CFLAGS_COMPILE = stdenv.lib.optionalString stdenv.cc.isGNU "-Wno-class-memaccess";
-=======
-  ] ++ lib.optional stdenv.cc.isClang ''clang_base_path="${stdenv.cc}"'';
-
-  # with gcc8, -Wclass-memaccess became part of -Wall and causes logging limit
-  # to be exceeded
-  NIX_CFLAGS_COMPILE = lib.optionalString stdenv.cc.isGNU "-Wno-class-memaccess";
->>>>>>> 211be6af
+  env.NIX_CFLAGS_COMPILE = lib.optionalString stdenv.cc.isGNU "-Wno-class-memaccess";
 
   nativeBuildInputs = [ gn ninja pkg-config python ]
     ++ lib.optionals stdenv.isDarwin [ xcbuild darwin.DarwinTools ];
