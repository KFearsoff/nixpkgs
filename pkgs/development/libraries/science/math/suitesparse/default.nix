--- conflicted
+++ resolved
@@ -15,49 +15,12 @@
 
   outputs = [ "out" "dev" "doc" ];
 
-<<<<<<< HEAD
-  preConfigure = ''
-    mkdir -p $out/lib
-    mkdir -p $out/include
-    mkdir -p $out/share/doc/${name}
-
-    sed -i "SuiteSparse_config/SuiteSparse_config.mk" \
-        -e 's/METIS .*$/METIS =/' \
-        -e 's/METIS_PATH .*$/METIS_PATH =/' \
-        -e '/CHOLMOD_CONFIG/ s/$/-DNPARTITION/'
-  ''
-  + stdenv.lib.optionalString stdenv.isDarwin ''
-    sed -i "SuiteSparse_config/SuiteSparse_config.mk" \
-        -e 's/^[[:space:]]*\(LIB = -lm\) -lrt/\1/'
-  ''
-  + stdenv.lib.optionalString enableCuda ''
-    sed -i "SuiteSparse_config/SuiteSparse_config.mk" \
-        -e 's|^[[:space:]]*\(CUDA_ROOT     =\)|CUDA_ROOT = ${cudatoolkit}|' \
-        -e 's|^[[:space:]]*\(GPU_BLAS_PATH =\)|GPU_BLAS_PATH = $(CUDA_ROOT)|' \
-        -e 's|^[[:space:]]*\(GPU_CONFIG    =\)|GPU_CONFIG = -I$(CUDA_ROOT)/include -DGPU_BLAS -DCHOLMOD_OMP_NUM_THREADS=$(NIX_BUILD_CORES) |' \
-        -e 's|^[[:space:]]*\(CUDA_PATH     =\)|CUDA_PATH = $(CUDA_ROOT)|' \
-        -e 's|^[[:space:]]*\(CUDART_LIB    =\)|CUDART_LIB = $(CUDA_ROOT)/lib64/libcudart.so|' \
-        -e 's|^[[:space:]]*\(CUBLAS_LIB    =\)|CUBLAS_LIB = $(CUDA_ROOT)/lib64/libcublas.so|' \
-        -e 's|^[[:space:]]*\(CUDA_INC_PATH =\)|CUDA_INC_PATH = $(CUDA_ROOT)/include/|' \
-        -e 's|^[[:space:]]*\(NV20          =\)|NV20 = -arch=sm_20 -Xcompiler -fPIC|' \
-        -e 's|^[[:space:]]*\(NV30          =\)|NV30 = -arch=sm_30 -Xcompiler -fPIC|' \
-        -e 's|^[[:space:]]*\(NV35          =\)|NV35 = -arch=sm_35 -Xcompiler -fPIC|' \
-        -e 's|^[[:space:]]*\(NVCC          =\) echo|NVCC = $(CUDA_ROOT)/bin/nvcc|' \
-        -e 's|^[[:space:]]*\(NVCCFLAGS     =\)|NVCCFLAGS = $(NV20) -O3 -gencode=arch=compute_20,code=sm_20 -gencode=arch=compute_30,code=sm_30 -gencode=arch=compute_35,code=sm_35 -gencode=arch=compute_60,code=sm_60|'
-  '';
-
-  env.NIX_CFLAGS_COMPILE = stdenv.lib.optionalString stdenv.isDarwin " -DNTIMER";
-
-  buildPhase = ''
-    runHook preBuild
-=======
   src = fetchFromGitHub {
     owner = "DrTimothyAldenDavis";
     repo = "SuiteSparse";
     rev = "v${version}";
     sha256 = "SA9SQKRDKUI1GilNMuCXljcvovLUwRKBUi/tiQ4dl5w=";
   };
->>>>>>> 3aa6dcf2
 
   nativeBuildInputs = [
     gnum4
