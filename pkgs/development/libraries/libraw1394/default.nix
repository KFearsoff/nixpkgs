--- conflicted
+++ resolved
@@ -8,19 +8,11 @@
     sha256 = "0w5sw06p51wfq2ahgql93ljkkp3hqprifzcxq8dq71c8zcbgyg58";
   };
 
-<<<<<<< HEAD
   meta = with stdenv.lib; {
     description = "Library providing direct access to the IEEE 1394 bus through the Linux 1394 subsystem's raw1394 user space interface";
     homepage = "https://ieee1394.wiki.kernel.org/index.php/Libraries#libraw1394";
-    license = ["GPL" "LGPL"];
+    license = licenses.lgpl21Plus;
     platforms = platforms.linux;
     maintainers = with maintainers; [ wkennington ];
-=======
-  meta = {
-    description = "Library providing direct access to the IEEE 1394 bus through the Linux 1394 subsystem's raw1394 user space interface";
-    homepage = "https://ieee1394.wiki.kernel.org/index.php/Libraries#libraw1394";
-    license = stdenv.lib.licenses.lgpl21Plus;
-    platforms = stdenv.lib.platforms.linux;
->>>>>>> 626a047b
   };
 }