--- conflicted
+++ resolved
@@ -57,13 +57,9 @@
     };
   };
 
-<<<<<<< HEAD
-  meta = with stdenv.lib; {
-=======
   meta = with lib; {
     description = "Collection of GSettings schemas for settings shared by various components of a desktop";
     license = licenses.lgpl21Plus;
->>>>>>> 211be6af
     maintainers = teams.gnome.members;
   };
 }