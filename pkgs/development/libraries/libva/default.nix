{ stdenv, lib, fetchurl, libX11, pkgconfig, libXext, libdrm, libXfixes, wayland, libffi
<<<<<<< HEAD
, mesa_noglu
, minimal ? true, libva
}:

stdenv.mkDerivation rec {
=======
, mesa_noglu ? null
}:

let
  withMesa = mesa_noglu != null;
in stdenv.mkDerivation rec {
>>>>>>> 0ee75214
  name = "libva-1.6.2";

  src = fetchurl {
    url = "http://www.freedesktop.org/software/vaapi/releases/libva/${name}.tar.bz2";
    sha256 = "1l4bij21shqbfllbxicmqgmay4v509v9hpxyyia9wm7gvsfg05y4";
  };

<<<<<<< HEAD
  outputs = [ "dev" "out" "bin" ];

  nativeBuildInputs = [ pkgconfig ];

  buildInputs = [ libdrm ]
    ++ lib.optionals (!minimal) [ libva libX11 libXext libXfixes wayland libffi mesa_noglu ];
  # TODO: share libs between minimal and !minimal - perhaps just symlink them

  configureFlags = lib.optionals (!minimal) [
=======
  buildInputs = [ libX11 libXext pkgconfig libdrm libXfixes wayland libffi mesa_noglu ];

  configureFlags = lib.optionals withMesa [
>>>>>>> 0ee75214
    "--with-drivers-path=${mesa_noglu.driverLink}/lib/dri"
    "--enable-glx"
  ];

<<<<<<< HEAD
  installFlags = lib.optional (!minimal) "dummy_drv_video_ladir=$(out)/lib/dri";
  postInstall = "";
=======
  installFlags = [ "dummy_drv_video_ladir=$(out)/lib/dri" ];
>>>>>>> 0ee75214

  meta = with stdenv.lib; {
    homepage = http://www.freedesktop.org/wiki/Software/vaapi;
    license = licenses.mit;
    description = "VAAPI library: Video Acceleration API";
    platforms = platforms.unix;
  };
}<|MERGE_RESOLUTION|>--- conflicted
+++ resolved
@@ -1,18 +1,9 @@
 { stdenv, lib, fetchurl, libX11, pkgconfig, libXext, libdrm, libXfixes, wayland, libffi
-<<<<<<< HEAD
 , mesa_noglu
 , minimal ? true, libva
 }:
 
 stdenv.mkDerivation rec {
-=======
-, mesa_noglu ? null
-}:
-
-let
-  withMesa = mesa_noglu != null;
-in stdenv.mkDerivation rec {
->>>>>>> 0ee75214
   name = "libva-1.6.2";
 
   src = fetchurl {
@@ -20,7 +11,6 @@
     sha256 = "1l4bij21shqbfllbxicmqgmay4v509v9hpxyyia9wm7gvsfg05y4";
   };
 
-<<<<<<< HEAD
   outputs = [ "dev" "out" "bin" ];
 
   nativeBuildInputs = [ pkgconfig ];
@@ -30,21 +20,11 @@
   # TODO: share libs between minimal and !minimal - perhaps just symlink them
 
   configureFlags = lib.optionals (!minimal) [
-=======
-  buildInputs = [ libX11 libXext pkgconfig libdrm libXfixes wayland libffi mesa_noglu ];
-
-  configureFlags = lib.optionals withMesa [
->>>>>>> 0ee75214
     "--with-drivers-path=${mesa_noglu.driverLink}/lib/dri"
     "--enable-glx"
   ];
 
-<<<<<<< HEAD
-  installFlags = lib.optional (!minimal) "dummy_drv_video_ladir=$(out)/lib/dri";
-  postInstall = "";
-=======
   installFlags = [ "dummy_drv_video_ladir=$(out)/lib/dri" ];
->>>>>>> 0ee75214
 
   meta = with stdenv.lib; {
     homepage = http://www.freedesktop.org/wiki/Software/vaapi;
