{ lib, stdenv, fetchurl, fetchgit
, makeWrapper, autoreconfHook, fetchpatch
, coreutils, libxml2, gnutls, perl, python3, attr, glib, docutils
, iproute, readline, lvm2, util-linux, systemd, libpciaccess, gettext
, libtasn1, iptables, ebtables, libgcrypt, yajl, pmutils, libcap_ng, libapparmor
, dnsmasq, libnl, libpcap, libxslt, xhtml1, numad, numactl, perlPackages
, curl, libiconv, gmp, zfs, parted, bridge-utils, dmidecode, dbus, libtirpc, rpcsvc-proto, darwin
, meson, ninja, audit, cmake, bash-completion, pkg-config
, enableXen ? false, xen ? null
, enableIscsi ? false, openiscsi
, enableCeph ? false, ceph
}:

with lib;

# if you update, also bump <nixpkgs/pkgs/development/python-modules/libvirt/default.nix> and SysVirt in <nixpkgs/pkgs/top-level/perl-packages.nix>
let
  buildFromTarball = stdenv.isDarwin;
  # libvirt hardcodes the binary name 'ebtables', but in nixpkgs the ebtables
  # binary we want to use is named 'ebtables-legacy'.
  # Create a derivation to alias the binary name so that libvirt can find the right one, and use that below.
  ebtables-compat = stdenv.mkDerivation {
    pname = "ebtables-compat";
    version = ebtables.version;
    src = null;
    buildInputs = [ ebtables ];
    buildCommand = ''
      mkdir -p $out/bin
      ln -sf ${ebtables}/bin/ebtables-legacy $out/bin/ebtables
    '';
  };
in stdenv.mkDerivation rec {
  pname = "libvirt";
  version = "7.0.0";

  src =
    if buildFromTarball then
      fetchurl {
        url = "https://libvirt.org/sources/${pname}-${version}.tar.xz";
        sha256 = "12fxkpy7j2qhfxypw9jg3bzdd9xx6vf6x96iy5kjihh89n236f6a";
      }
    else
      fetchgit {
        url = "https://gitlab.com/libvirt/libvirt.git";
        rev = "v${version}";
        sha256 = "0xg9d410008mny73r2cp5ipghqpk0gz9gy7j32vcfk691dq75b3c";
        fetchSubmodules = true;
      };

  patches = [
    ./0001-meson-patch-in-an-install-prefix-for-building-on-nix.patch
  ];

  nativeBuildInputs = [
    ninja meson cmake makeWrapper pkg-config docutils
  ] ++ optional (!stdenv.isDarwin) [
    rpcsvc-proto
  ] ++ optionals stdenv.isDarwin [
    darwin.developer_cmds # needed for rpcgen
  ];

  buildInputs = [
    bash-completion pkg-config
    libxml2 gnutls perl python3 readline gettext libtasn1 libgcrypt yajl
    libxslt xhtml1 perlPackages.XMLXPath curl libpcap glib dbus
  ] ++ optionals stdenv.isLinux [
    audit libpciaccess lvm2 util-linux systemd libnl numad zfs
    libapparmor libcap_ng numactl attr parted libtirpc
  ] ++ optionals (enableXen && stdenv.isLinux && stdenv.isx86_64) [
    xen
  ] ++ optionals enableIscsi [
    openiscsi
  ] ++ optionals enableCeph [
    ceph
  ] ++ optionals stdenv.isDarwin [
    libiconv gmp
  ];

  preConfigure = let
    overrides = {
      QEMU_BRIDGE_HELPER = "/run/wrappers/bin/qemu-bridge-helper";
      QEMU_PR_HELPER = "/run/libvirt/nix-helpers/qemu-pr-helper";
    };
    patchBuilder = var: value: ''
      sed -i meson.build -e "s|conf.set_quoted('${var}',.*|conf.set_quoted('${var}','${value}')|"
    '';
  in ''
    PATH=${lib.makeBinPath ([ dnsmasq ] ++ optionals stdenv.isLinux [ iproute iptables ebtables-compat lvm2 systemd numad ] ++ optionals enableIscsi [ openiscsi ])}:$PATH
    # the path to qemu-kvm will be stored in VM's .xml and .save files
    # do not use "''${qemu_kvm}/bin/qemu-kvm" to avoid bound VMs to particular qemu derivations
    substituteInPlace src/lxc/lxc_conf.c \
      --replace 'lxc_path,' '"/run/libvirt/nix-emulators/libvirt_lxc",'
    patchShebangs .
  ''
  + (lib.concatStringsSep "\n" (lib.mapAttrsToList patchBuilder overrides));

  mesonAutoFeatures = "auto";

  mesonFlags = let
    opt = option: enable: "-D${option}=${if enable then "enabled" else "disabled"}";
  in [
    "--sysconfdir=/var/lib"
    "-Dinstall_prefix=${placeholder "out"}"
    "-Dlocalstatedir=/var"
    "-Drunstatedir=/run"
    "-Dlibpcap=enabled"
    "-Ddriver_qemu=enabled"
    "-Ddriver_vmware=enabled"
    "-Ddriver_vbox=enabled"
    "-Ddriver_test=enabled"
    "-Ddriver_esx=enabled"
    "-Ddriver_remote=enabled"
    "-Dpolkit=enabled"
    (opt "storage_iscsi" enableIscsi)
  ] ++ optionals stdenv.isLinux [
    (opt "storage_zfs" (zfs != null))
    "-Dattr=enabled"
    "-Dapparmor=enabled"
    "-Dsecdriver_apparmor=enabled"
    "-Dnumad=enabled"
    "-Dstorage_disk=enabled"
    (opt "storage_rbd" enableCeph)
  ] ++ optionals stdenv.isDarwin [
    "-Dinit_script=none"
  ];

  postInstall = let
    # Keep the legacy iptables binary for now for backwards compatibility (comment on #109332)
    binPath = [ iptables ebtables-compat iproute pmutils numad numactl bridge-utils dmidecode dnsmasq ] ++ optionals enableIscsi [ openiscsi ];
  in ''
    substituteInPlace $out/libexec/libvirt-guests.sh \
      --replace 'ON_BOOT="start"'       'ON_BOOT=''${ON_BOOT:-start}' \
      --replace 'ON_SHUTDOWN="suspend"' 'ON_SHUTDOWN=''${ON_SHUTDOWN:-suspend}' \
      --replace "$out/bin"              '${gettext}/bin' \
      --replace 'lock/subsys'           'lock' \
      --replace 'gettext.sh'            'gettext.sh
  # Added in nixpkgs:
  gettext() { "${gettext}/bin/gettext" "$@"; }
  '
  '' + optionalString stdenv.isLinux ''
    substituteInPlace $out/lib/systemd/system/libvirtd.service --replace /bin/kill ${coreutils}/bin/kill
    rm $out/lib/systemd/system/{virtlockd,virtlogd}.*
    wrapProgram $out/sbin/libvirtd \
      --prefix PATH : /run/libvirt/nix-emulators:${makeBinPath binPath}
  '';

<<<<<<< HEAD
  enableParallelBuilding = true;

  env.NIX_CFLAGS_COMPILE = "-fno-stack-protector";

=======
>>>>>>> 211be6af
  meta = {
    homepage = "https://libvirt.org/";
    repositories.git = "git://libvirt.org/libvirt.git";
    description = ''
      A toolkit to interact with the virtualization capabilities of recent
      versions of Linux (and other OSes)
    '';
    license = licenses.lgpl2Plus;
    platforms = platforms.unix;
    maintainers = with maintainers; [ fpletz globin ];
  };
}<|MERGE_RESOLUTION|>--- conflicted
+++ resolved
@@ -53,11 +53,10 @@
 
   nativeBuildInputs = [
     ninja meson cmake makeWrapper pkg-config docutils
-  ] ++ optional (!stdenv.isDarwin) [
+  ] ++ optional (!stdenv.isDarwin)
     rpcsvc-proto
-  ] ++ optionals stdenv.isDarwin [
-    darwin.developer_cmds # needed for rpcgen
-  ];
+  ++ optional stdenv.isDarwin
+    darwin.developer_cmds; # needed for rpcgen
 
   buildInputs = [
     bash-completion pkg-config
@@ -144,13 +143,6 @@
       --prefix PATH : /run/libvirt/nix-emulators:${makeBinPath binPath}
   '';
 
-<<<<<<< HEAD
-  enableParallelBuilding = true;
-
-  env.NIX_CFLAGS_COMPILE = "-fno-stack-protector";
-
-=======
->>>>>>> 211be6af
   meta = {
     homepage = "https://libvirt.org/";
     repositories.git = "git://libvirt.org/libvirt.git";
