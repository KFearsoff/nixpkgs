{ stdenv, fetchurl, fetchpatch, pkgconfig, audiofile, libcap
, openglSupport ? false, mesa ? null
, alsaSupport ? true, alsaLib ? null
, x11Support ? true, xlibsWrapper ? null, libXrandr ? null
, pulseaudioSupport ? true, libpulseaudio ? null
, OpenGL, CoreAudio, CoreServices, AudioUnit, Kernel, Cocoa
}:

# OSS is no longer supported, for it's much crappier than ALSA and
# PulseAudio.
assert (stdenv.isLinux && !(stdenv ? cross)) -> alsaSupport || pulseaudioSupport;

assert openglSupport -> (mesa != null && x11Support);
assert x11Support -> (xlibsWrapper != null && libXrandr != null);
assert alsaSupport -> alsaLib != null;
assert pulseaudioSupport -> libpulseaudio != null;

let
  inherit (stdenv.lib) optional optionals;
in
stdenv.mkDerivation rec {
  version = "1.2.15";
  name    = "SDL-${version}";

  src = fetchurl {
    url    = "http://www.libsdl.org/release/${name}.tar.gz";
    sha256 = "005d993xcac8236fpvd1iawkz4wqjybkpn8dbwaliqz5jfkidlyn";
  };

  outputs = [ "dev" "out" ];
  outputBin = "dev"; # sdl-config

  nativeBuildInputs = [ pkgconfig ];

  # Since `libpulse*.la' contain `-lgdbm', PulseAudio must be propagated.
  propagatedBuildInputs =
    optionals x11Support [ xlibsWrapper libXrandr ] ++
    optional alsaSupport alsaLib ++
    optional stdenv.isLinux libcap ++
    optional openglSupport mesa ++
    optional pulseaudioSupport libpulseaudio ++
    optional stdenv.isDarwin Cocoa;

  buildInputs = let
    notMingw = !(stdenv ? cross) || stdenv.cross.libc != "msvcrt";
  in optional notMingw audiofile
  ++ optionals stdenv.isDarwin [ OpenGL CoreAudio CoreServices AudioUnit Kernel ];

  # XXX: By default, SDL wants to dlopen() PulseAudio, in which case
  # we must arrange to add it to its RPATH; however, `patchelf' seems
  # to fail at doing this, hence `--disable-pulseaudio-shared'.
  configureFlags = [
    "--disable-oss"
    "--disable-video-x11-xme"
    "--disable-x11-shared"
    "--disable-alsa-shared"
    "--enable-rpath"
    "--disable-pulseaudio-shared"
    "--disable-osmesa-shared"
  ] ++ stdenv.lib.optionals (stdenv ? cross) ([
    "--without-x"
  ] ++ stdenv.lib.optional alsaSupport "--with-alsa-prefix=${alsaLib.out}/lib");

  patches = [
    # Fix window resizing issues, e.g. for xmonad
    # Ticket: http://bugzilla.libsdl.org/show_bug.cgi?id=1430
    (fetchpatch {
      name = "fix_window_resizing.diff";
      url = "https://bugs.debian.org/cgi-bin/bugreport.cgi?msg=10;filename=fix_window_resizing.diff;att=2;bug=665779";
      sha256 = "1z35azc73vvi19pzi6byck31132a8w1vzrghp1x3hy4a4f9z4gc6";
    })
    # Fix drops of keyboard events for SDL_EnableUNICODE
    (fetchpatch {
      url = "http://hg.libsdl.org/SDL/raw-rev/0aade9c0203f";
      sha256 = "1y9izncjlqvk1mkz1pkl9lrk9s452cmg2izjjlqqrhbn8279xy50";
    })
    # Ignore insane joystick axis events
    (fetchpatch {
      url = "http://hg.libsdl.org/SDL/raw-rev/95abff7adcc2";
      sha256 = "0i8x0kx0pw12ld5bfxhyzs466y3c0n9dscw1ijhq1b96r72xyhqq";
    })
    # Workaround X11 bug to allow changing gamma
    # Ticket: https://bugs.freedesktop.org/show_bug.cgi?id=27222
    (fetchpatch {
      url = "http://pkgs.fedoraproject.org/cgit/rpms/SDL.git/plain/SDL-1.2.15-x11-Bypass-SetGammaRamp-when-changing-gamma.patch?id=04a3a7b1bd88c2d5502292fad27e0e02d084698d";
      sha256 = "0x52s4328kilyq43i7psqkqg7chsfwh0aawr50j566nzd7j51dlv";
    })
    # Fix a build failure on OS X Mavericks
    # Ticket: https://bugzilla.libsdl.org/show_bug.cgi?id=2085
    (fetchpatch {
      url = "http://hg.libsdl.org/SDL/raw-rev/e9466ead70e5";
      sha256 = "0mpwdi09h89df2wxqw87m1rdz7pr46k0w6alk691k8kwv970z6pl";
    })
    (fetchpatch {
      url = "http://hg.libsdl.org/SDL/raw-rev/bbfb41c13a87";
      sha256 = "1336g7waaf1c8yhkz11xbs500h8bmvabh4h437ax8l1xdwcppfxv";
    })
  ];

<<<<<<< HEAD
  postFixup = ''moveToOutput share/aclocal "$dev" '';

  crossAttrs =stdenv.lib.optionalAttrs (stdenv.cross.libc == "libSystem") {
    patches = let
      f = rev: sha256: fetchurl {
        url = "http://hg.libsdl.org/SDL/raw-rev/${rev}";
        inherit sha256;
      };
    in [
      (f "e9466ead70e5" "0ygir3k83d0vxp7s3k48jn3j8n2bnv9wm6613wpx3ybnjrxabrip")
      (f "bbfb41c13a87" "17v29ybjifvka19m8qf14rjc43nfdwk9v9inaizznarhb17amlnv")
    ];
    postPatch = ''
      sed -i -e 's/ *-fpascal-strings//' configure
    '';
  };

  passthru = {inherit openglSupport;};
=======
  passthru = { inherit openglSupport; };
>>>>>>> 0ee75214

  meta = with stdenv.lib; {
    description = "A cross-platform multimedia library";
    homepage    = http://www.libsdl.org/;
    maintainers = with maintainers; [ lovek323 ];
    platforms   = platforms.unix;
    license     = licenses.lgpl21;
  };
}<|MERGE_RESOLUTION|>--- conflicted
+++ resolved
@@ -97,28 +97,9 @@
     })
   ];
 
-<<<<<<< HEAD
   postFixup = ''moveToOutput share/aclocal "$dev" '';
 
-  crossAttrs =stdenv.lib.optionalAttrs (stdenv.cross.libc == "libSystem") {
-    patches = let
-      f = rev: sha256: fetchurl {
-        url = "http://hg.libsdl.org/SDL/raw-rev/${rev}";
-        inherit sha256;
-      };
-    in [
-      (f "e9466ead70e5" "0ygir3k83d0vxp7s3k48jn3j8n2bnv9wm6613wpx3ybnjrxabrip")
-      (f "bbfb41c13a87" "17v29ybjifvka19m8qf14rjc43nfdwk9v9inaizznarhb17amlnv")
-    ];
-    postPatch = ''
-      sed -i -e 's/ *-fpascal-strings//' configure
-    '';
-  };
-
-  passthru = {inherit openglSupport;};
-=======
   passthru = { inherit openglSupport; };
->>>>>>> 0ee75214
 
   meta = with stdenv.lib; {
     description = "A cross-platform multimedia library";
