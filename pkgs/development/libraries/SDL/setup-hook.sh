--- conflicted
+++ resolved
@@ -1,11 +1,9 @@
 addSDLPath () {
   if [ -e "$1/include/SDL" ]; then
-<<<<<<< HEAD
     export SDL_PATH="${SDL_PATH-}${SDL_PATH:+ }$1/include/SDL"
-=======
-    export SDL_PATH="$SDL_PATH $1/include/SDL"
-    export SDL_LIB_PATH="$SDL_LIB_PATH -L$1/lib"
->>>>>>> afa48f16
+  fi
+  if [ -e "$1/lib" ]; then
+    export SDL_LIB_PATH="${SDL_LIB_PATH-}${SDL_LIB_PATH:+ }$1/lib"
   fi
 }
 
