--- conflicted
+++ resolved
@@ -1,16 +1,8 @@
-<<<<<<< HEAD
-{ stdenv, fetchFromGitHub, meson, ninja, glib, pkgconfig, udev, libgudev, doxygen }:
-
-stdenv.mkDerivation rec {
-  pname = "libwacom";
-  version = "1.3";
-=======
 { lib, stdenv, fetchFromGitHub, meson, ninja, glib, pkg-config, udev, libgudev, doxygen }:
 
 stdenv.mkDerivation rec {
   pname = "libwacom";
   version = "1.7";
->>>>>>> 211be6af
 
   outputs = [ "out" "dev" ];
 
@@ -18,17 +10,10 @@
     owner = "linuxwacom";
     repo = "libwacom";
     rev = "libwacom-${version}";
-<<<<<<< HEAD
-    sha256 = "12g8jb67wj6sgg9ar2w8kkw1m1431rn9nd0j64qkrd3vy9g4l0hk";
-  };
-
-  nativeBuildInputs = [ pkgconfig meson ninja doxygen ];
-=======
     sha256 = "sha256-kF4Q3ACiVlUbEjS2YqwHA42QknKMLqX9US31PmXtS/I=";
   };
 
   nativeBuildInputs = [ pkg-config meson ninja doxygen ];
->>>>>>> 211be6af
 
   mesonFlags = [ "-Dtests=disabled" ];
 
