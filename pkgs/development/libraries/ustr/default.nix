--- conflicted
+++ resolved
@@ -9,9 +9,6 @@
     sha256 = "1i623ygdj7rkizj7985q9d6vj5amwg686aqb5j3ixpkqkyp6xbrx";
   };
 
-<<<<<<< HEAD
-  prePatch = "substituteInPlace Makefile --replace /usr/include/ ${glibc.dev}/include/";
-=======
   # Fixes bogus warnings that failed libsemanage
   patches = [ ./va_args.patch ];
 
@@ -23,7 +20,6 @@
     sed -i 's,\(have_stdint_h\)=0,\1=1,g' Makefile
     sed -i 's,\(USTR_CONF_HAVE_STDINT_H\) 0,\1 1,g' ustr-import.in
   '';
->>>>>>> 33373d93
 
   buildTargets = [ "all-shared" ];
 
