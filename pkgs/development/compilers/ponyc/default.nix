--- conflicted
+++ resolved
@@ -85,17 +85,7 @@
 
   doCheck = true;
 
-<<<<<<< HEAD
-  checkTarget = "test-ci";
-
-  env.NIX_CFLAGS_COMPILE = "-Wno-error=redundant-move";
-
-  preCheck = ''
-    export PONYPATH="$out/lib:${stdenv.lib.makeLibraryPath [ pcre2 libressl ]}"
-  '';
-=======
-  NIX_CFLAGS_COMPILE = [ "-Wno-error=redundant-move" "-Wno-error=implicit-fallthrough" ];
->>>>>>> 211be6af
+  env.NIX_CFLAGS_COMPILE = "-Wno-error=redundant-move -Wno-error=implicit-fallthrough";
 
   installPhase = "make config=release prefix=$out "
     + lib.optionalString stdenv.isDarwin "bits=64 "
