{ stdenv
, targetPackages

, crossStageStatic, libcCross
, version

, gmp, mpfr, libmpc, libelf, isl
, cloog ? null

, enableLTO
, enableMultilib
, enablePlugin
, enableShared

, langC
, langCC
, langD ? false
, langFortran
, langJava ? false, javaAwtGtk ? false, javaAntlr ? null, javaEcj ? null
, langAda ? false
, langGo
, langObjC
, langObjCpp
, langJit
}:

assert cloog != null -> stdenv.lib.versionOlder version "5";
assert langJava -> stdenv.lib.versionOlder version "7";

let
  inherit (stdenv)
    buildPlatform hostPlatform targetPlatform
    lib;

  crossMingw = targetPlatform != hostPlatform && targetPlatform.libc == "msvcrt";
  crossDarwin = targetPlatform != hostPlatform && targetPlatform.libc == "libSystem";

  crossConfigureFlags =
    # Ensure that -print-prog-name is able to find the correct programs.
    [
      "--with-as=${targetPackages.stdenv.cc.bintools}/bin/${targetPlatform.config}-as"
      "--with-ld=${targetPackages.stdenv.cc.bintools}/bin/${targetPlatform.config}-ld"
    ]
    ++ (if crossStageStatic then [
      "--disable-libssp"
      "--disable-nls"
      "--without-headers"
      "--disable-threads"
      "--disable-libgomp"
      "--disable-libquadmath"
      "--disable-shared"
      "--disable-libatomic" # requires libc
      "--disable-decimal-float" # requires libc
      "--disable-libmpx" # requires libc
    ] ++ lib.optionals crossMingw [
      "--with-headers=${lib.getDev libcCross}/include"
      "--with-gcc"
      "--with-gnu-as"
      "--with-gnu-ld"
      "--disable-debug"
      "--enable-sjlj-exceptions"
      "--disable-win32-registry"
    ] else [
      (if crossDarwin then "--with-sysroot=${lib.getLib libcCross}/share/sysroot"
       else                "--with-headers=${lib.getDev libcCross}${libcCross.incdir or "/include"}")
      "--enable-__cxa_atexit"
      "--enable-long-long"
      "--enable-threads=${if targetPlatform.isUnix then "posix"
                          else if targetPlatform.isWindows then "mcf"
                          else "single"}"
      "--enable-nls"
      "--disable-decimal-float" # No final libdecnumber (it may work only in 386)
    ] ++ lib.optionals (targetPlatform.libc == "uclibc" || targetPlatform.libc == "musl") [
      # libsanitizer requires netrom/netrom.h which is not
      # available in uclibc.
      "--disable-libsanitizer"
      # In uclibc cases, libgomp needs an additional '-ldl'
      # and as I don't know how to pass it, I disable libgomp.
      "--disable-libgomp"
    ] ++ lib.optionals (targetPlatform.libc == "musl") [
      # musl at least, disable: https://git.buildroot.net/buildroot/commit/?id=873d4019f7fb00f6a80592224236b3ba7d657865
      "--disable-libmpx"
    ] ++ lib.optionals crossMingw [
      "--enable-sjlj-exceptions"
      "--enable-hash-synchronization"
      "--enable-libssp"
      "--disable-nls"
      "--with-dwarf2"
      # To keep ABI compatibility with upstream mingw-w64
      "--enable-fully-dynamic-string"
    ] ++ lib.optional (targetPlatform.libc == "newlib") "--with-newlib"
      ++ lib.optional (targetPlatform.libc == "avrlibc") "--with-avrlibc"
    );

  configureFlags =
    # Basic dependencies
    [
      "--with-gmp-include=${gmp.dev}/include"
      "--with-gmp-lib=${gmp.out}/lib"
      "--with-mpfr-include=${mpfr.dev}/include"
      "--with-mpfr-lib=${mpfr.out}/lib"
      "--with-mpc=${libmpc}"
    ]
    ++ lib.optional (libelf != null) "--with-libelf=${libelf}"
    ++ lib.optional (!(crossMingw && crossStageStatic))
      "--with-native-system-header-dir=${lib.getDev stdenv.cc.libc}/include"

    # Basic configuration
    ++ [
      (lib.enableFeature enableLTO "lto")
      "--disable-libstdcxx-pch"
      "--without-included-gettext"
      "--with-system-zlib"
      "--enable-static"
      "--enable-languages=${
        lib.concatStrings (lib.intersperse ","
          (  lib.optional langC        "c"
          ++ lib.optional langCC       "c++"
          ++ lib.optional langD        "d"
          ++ lib.optional langFortran  "fortran"
          ++ lib.optional langJava     "java"
          ++ lib.optional langAda      "ada"
          ++ lib.optional langGo       "go"
          ++ lib.optional langObjC     "objc"
          ++ lib.optional langObjCpp   "obj-c++"
          ++ lib.optionals crossDarwin [ "objc" "obj-c++" ]
          ++ lib.optional langJit      "jit"
          )
        )
      }"
    ]

    ++ (if (enableMultilib || targetPlatform.isAvr)
      then ["--enable-multilib" "--disable-libquadmath"]
      else ["--disable-multilib"])
    ++ lib.optional (!enableShared) "--disable-shared"
    ++ [
      (lib.enableFeature enablePlugin "plugin")
    ]

    # Optional features
    ++ lib.optional (isl != null) "--with-isl=${isl}"
    ++ lib.optionals (cloog != null) [
      "--with-cloog=${cloog}"
      "--disable-cloog-version-check"
      "--enable-cloog-backend=isl"
    ]

    # Ada options
    ++ lib.optional langAda "--enable-libada"

    # Java options
    ++ lib.optionals langJava [
      "--with-ecj-jar=${javaEcj}"

      # Follow Sun's layout for the convenience of IcedTea/OpenJDK.  See
      # <http://mail.openjdk.java.net/pipermail/distro-pkg-dev/2010-April/008888.html>.
      "--enable-java-home"
      "--with-java-home=\${prefix}/lib/jvm/jre"
    ]
    ++ lib.optional javaAwtGtk "--enable-java-awt=gtk"
    ++ lib.optional (langJava && javaAntlr != null) "--with-antlr-jar=${javaAntlr}"

    ++ (import ../common/platform-flags.nix { inherit (stdenv) lib targetPlatform; })
    ++ lib.optionals (targetPlatform != hostPlatform) crossConfigureFlags
    ++ lib.optional (targetPlatform != hostPlatform) "--disable-bootstrap"

    # Platform-specific flags
    ++ lib.optional (targetPlatform == hostPlatform && targetPlatform.isx86_32) "--with-arch=${stdenv.hostPlatform.parsed.cpu.name}"
    ++ lib.optionals hostPlatform.isSunOS [
      "--enable-long-long" "--enable-libssp" "--enable-threads=posix" "--disable-nls" "--enable-__cxa_atexit"
      # On Illumos/Solaris GNU as is preferred
      "--with-gnu-as" "--without-gnu-ld"
    ]
    ++ lib.optionals (targetPlatform == hostPlatform && targetPlatform.libc == "musl") [
      "--disable-libsanitizer"
      "--disable-symvers"
      "libat_cv_have_ifunc=no"
      "--disable-gnu-indirect-function"
<<<<<<< HEAD
    ] ++ lib.optional langJit "--enable-host-shared"
=======
    ]
    ++ lib.optionals (langD) [
      "--with-target-system-zlib=yes"
    ]
>>>>>>> bcb05f05
  ;

in configureFlags<|MERGE_RESOLUTION|>--- conflicted
+++ resolved
@@ -177,14 +177,13 @@
       "--disable-symvers"
       "libat_cv_have_ifunc=no"
       "--disable-gnu-indirect-function"
-<<<<<<< HEAD
-    ] ++ lib.optional langJit "--enable-host-shared"
-=======
-    ]
+    ] 
+    ++ lib.optionals langJit [
+      "--enable-host-shared"
+    ] 
     ++ lib.optionals (langD) [
       "--with-target-system-zlib=yes"
     ]
->>>>>>> bcb05f05
   ;
 
 in configureFlags