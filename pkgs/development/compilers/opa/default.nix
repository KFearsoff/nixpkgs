{ lib, stdenv, fetchFromGitHub, which, perl, jdk
, ocamlPackages, openssl
, coreutils, zlib, ncurses, makeWrapper
, gcc, binutils, gnumake, nodejs
}:

stdenv.mkDerivation rec {
  pname = "opa";
  version = "4310";

  src = fetchFromGitHub {
    owner = "MLstate";
    repo = "opalang";
    rev = "a13d45af30bc955c40c4b320353fb21e4ecacbc5";
    sha256 = "1qs91rq9xrafv2mf2v415k8lv91ab3ycz0xkpjh1mng5ca3pjlf3";
  };

  patches = [ ./ocaml-4.03.patch ];

  # Paths so the opa compiler code generation will use the same programs as were
  # used to build opa.
  codeGeneratorPaths = lib.makeBinPath [ ocamlPackages.ocaml gcc binutils gnumake nodejs ];

  preConfigure = ''
    patchShebangs .
    (
    cat ./compiler/buildinfos/buildInfos.ml.pre
    ./compiler/buildinfos/generate_buildinfos.sh . --release --version ./compiler/buildinfos/version_major.txt
    echo let opa_git_version = ${version}
    echo 'let opa_git_sha = "xxxx"'
    cat ./compiler/buildinfos/buildInfos.ml.post
    )> ./compiler/buildinfos/buildInfos.ml
    for p in configure tools/platform_helper.sh
    do
      substituteInPlace $p --replace 'IS_MAC=1' 'IS_LINUX=1'
    done
    export CAMLP4O=${ocamlPackages.camlp4}/bin/camlp4o
    export CAMLP4ORF=${ocamlPackages.camlp4}/bin/camlp4orf
    export OCAMLBUILD=${ocamlPackages.ocamlbuild}/bin/ocamlbuild
    substituteInPlace _tags --replace ', warn_error_A' ""
  '';

  prefixKey = "-prefix ";

  configureFlags = [ "-ocamlfind ${ocamlPackages.findlib}/bin/ocamlfind" ];

  buildInputs = [ which perl jdk openssl coreutils zlib ncurses
    makeWrapper gcc binutils gnumake nodejs
  ] ++ (with ocamlPackages; [
    ocaml findlib ssl cryptokit camlzip ulex ocamlgraph camlp4
  ]);

<<<<<<< HEAD
  env.NIX_LDFLAGS = stdenv.lib.optionalString (!stdenv.isDarwin) "-lgcc_s";
=======
  NIX_LDFLAGS = lib.optionalString (!stdenv.isDarwin) "-lgcc_s";
>>>>>>> 211be6af

  postInstall = ''
    # Have compiler use same tools for code generation as used to build it.
    for p in $out/bin/opa ; do
      wrapProgram $p --prefix PATH ":" "${codeGeneratorPaths}" ;
    done

    # Install emacs mode.
    mkdir -p $out/share/emacs/site-lisp/opa
    install -m 0644 -v ./tools/editors/emacs/{opa-mode.el,site-start.el} $out/share/emacs/site-lisp/opa
  '';

  meta = {
    description = "A concise and elegant language for writing distributed web applications";
    longDescription = ''
      Opa is a new generation of web development platform that lets you write distributed
      web applications using a single technology. Among the the many features of Opa are these:
      Opa is concise, simple, concurrent, dynamically distributed, and secure.
    '';
    homepage = "http://opalang.org/";
    license = lib.licenses.gpl3;
    maintainers = [ lib.maintainers.kkallio ];
    platforms = with lib.platforms; unix;
  };
}<|MERGE_RESOLUTION|>--- conflicted
+++ resolved
@@ -50,11 +50,7 @@
     ocaml findlib ssl cryptokit camlzip ulex ocamlgraph camlp4
   ]);
 
-<<<<<<< HEAD
-  env.NIX_LDFLAGS = stdenv.lib.optionalString (!stdenv.isDarwin) "-lgcc_s";
-=======
-  NIX_LDFLAGS = lib.optionalString (!stdenv.isDarwin) "-lgcc_s";
->>>>>>> 211be6af
+  env.NIX_LDFLAGS = lib.optionalString (!stdenv.isDarwin) "-lgcc_s";
 
   postInstall = ''
     # Have compiler use same tools for code generation as used to build it.
