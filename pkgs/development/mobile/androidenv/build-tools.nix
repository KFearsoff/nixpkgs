{stdenv, stdenv_32bit, fetchurl, unzip, zlib_32bit, ncurses_32bit}:

stdenv.mkDerivation rec {
  version = "23.0.1";
  name = "android-build-tools-r${version}";
  src = if (stdenv.system == "i686-linux" || stdenv.system == "x86_64-linux")
    then fetchurl {
      url = "https://dl.google.com/android/repository/build-tools_r${version}-linux.zip";
      sha1 = "b6ba7c399d5fa487d95289d8832e4ad943aed556";
    }
    else if stdenv.system == "x86_64-darwin" then fetchurl {
      url = "https://dl.google.com/android/repository/build-tools_r${version}-macosx.zip";
      sha1 = "d96ec1522721e9a179ae2c591c99f75d31d39718";
    }
    else throw "System ${stdenv.system} not supported!";

  buildCommand = ''
    mkdir -p $out/build-tools
    cd $out/build-tools
    unzip $src
    
    ${stdenv.lib.optionalString (stdenv.system == "i686-linux" || stdenv.system == "x86_64-linux")
      ''
        cd android-*
        
        # Patch the interpreter
        for i in aapt aidl bcc_compat dexdump llvm-rs-cc
        do
            patchelf --set-interpreter ${stdenv_32bit.cc.libc.out}/lib/ld-linux.so.2 $i
        done
        
        # These binaries need to find libstdc++ and libgcc_s
        for i in aidl lib/libLLVM.so
        do
            patchelf --set-rpath ${stdenv_32bit.cc.cc}/lib $i
        done
        
        # These binaries need to find libstdc++, libgcc_s and libraries in the current folder
        for i in lib/libbcc.so lib/libbcinfo.so lib/libclang.so aidl
        do
            patchelf --set-rpath ${stdenv_32bit.cc.cc}/lib:`pwd`/lib $i
        done
        
        # Create link to make libtinfo.so.5 work
        ln -s ${ncurses_32bit}/lib/libncurses.so.5 `pwd`/lib/libtinfo.so.5
        
        # These binaries need to find libstdc++, libgcc_s, ncurses, and libraries in the current folder
        for i in bcc_compat llvm-rs-cc
        do
            patchelf --set-rpath ${stdenv_32bit.cc.cc}/lib:${ncurses_32bit}/lib:`pwd`/lib $i
        done

        # These binaries also need zlib in addition to libstdc++
        for i in arm-linux-androideabi-ld i686-linux-android-ld mipsel-linux-android-ld split-select zipalign
        do
<<<<<<< HEAD
            patchelf --set-interpreter ${stdenv_32bit.cc.libc.out}/lib/ld-linux.so.2 $i
            patchelf --set-rpath ${stdenv_32bit.cc.cc}/lib:${zlib_32bit}/lib $i
=======
            patchelf --set-interpreter ${stdenv_32bit.cc.libc}/lib/ld-linux.so.2 $i
            patchelf --set-rpath ${stdenv_32bit.cc.cc}/lib:${zlib_32bit}/lib:`pwd`/lib $i
>>>>>>> b809f886
        done
        
        # These binaries need to find libstdc++, libgcc_s, and zlib
        for i in aapt dexdump
        do
            patchelf --set-rpath ${stdenv_32bit.cc.cc}/lib:${zlib_32bit}/lib:`pwd`/lib $i
        done
      ''}
      
      patchShebangs .
  '';
  
  buildInputs = [ unzip ];
}<|MERGE_RESOLUTION|>--- conflicted
+++ resolved
@@ -53,13 +53,8 @@
         # These binaries also need zlib in addition to libstdc++
         for i in arm-linux-androideabi-ld i686-linux-android-ld mipsel-linux-android-ld split-select zipalign
         do
-<<<<<<< HEAD
             patchelf --set-interpreter ${stdenv_32bit.cc.libc.out}/lib/ld-linux.so.2 $i
-            patchelf --set-rpath ${stdenv_32bit.cc.cc}/lib:${zlib_32bit}/lib $i
-=======
-            patchelf --set-interpreter ${stdenv_32bit.cc.libc}/lib/ld-linux.so.2 $i
             patchelf --set-rpath ${stdenv_32bit.cc.cc}/lib:${zlib_32bit}/lib:`pwd`/lib $i
->>>>>>> b809f886
         done
         
         # These binaries need to find libstdc++, libgcc_s, and zlib
