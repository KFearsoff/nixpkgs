{ lib, stdenv, fetchurl, perlPackages, gettext }:

# Note: this package is used for bootstrapping fetchurl, and thus
# cannot use fetchpatch! All mutable patches (generated by GitHub or
# cgit) that are needed here should be included directly in Nixpkgs as
# files.

stdenv.mkDerivation rec {
<<<<<<< HEAD
  name = "help2man-1.47.13";

  src = fetchurl {
    url = "mirror://gnu/help2man/${name}.tar.xz";
    sha256 = "08q5arxz4j4pyx5q4712c2rn7p7dw7as9xg38yvmsh1c3ynvpy5p";
=======
  name = "help2man-1.47.16";

  src = fetchurl {
    url = "mirror://gnu/help2man/${name}.tar.xz";
    sha256 = "1x586h7wvripcay35kdh2kvydx84y8yy93ffjah2rqw6bc65iy1y";
>>>>>>> 211be6af
  };

  nativeBuildInputs = [ gettext perlPackages.LocaleGettext ];
  buildInputs = [ perlPackages.perl perlPackages.LocaleGettext ];

  doCheck = false;                                # target `check' is missing

  patches = if stdenv.hostPlatform.isCygwin then [ ./1.40.4-cygwin-nls.patch ] else null;

  # We don't use makeWrapper here because it uses substitutions our
  # bootstrap shell can't handle.
  postInstall = ''
    mv $out/bin/help2man $out/bin/.help2man-wrapped
    cat > $out/bin/help2man <<EOF
    #! $SHELL -e
    export PERL5LIB=\''${PERL5LIB:+:}${perlPackages.LocaleGettext}/${perlPackages.perl.libPrefix}
    ${lib.optionalString stdenv.hostPlatform.isCygwin
        ''export PATH=\''${PATH:+:}${gettext}/bin''}
    exec -a \$0 $out/bin/.help2man-wrapped "\$@"
    EOF
    chmod +x $out/bin/help2man
  '';

  meta = with lib; {
    description = "Generate man pages from `--help' output";

    longDescription =
      '' help2man produces simple manual pages from the ‘--help’ and
         ‘--version’ output of other commands.
      '';

    homepage = "https://www.gnu.org/software/help2man/";

    license = licenses.gpl3Plus;
    platforms = platforms.all;
    maintainers = with maintainers; [ pSub ];
  };
}<|MERGE_RESOLUTION|>--- conflicted
+++ resolved
@@ -6,19 +6,11 @@
 # files.
 
 stdenv.mkDerivation rec {
-<<<<<<< HEAD
-  name = "help2man-1.47.13";
-
-  src = fetchurl {
-    url = "mirror://gnu/help2man/${name}.tar.xz";
-    sha256 = "08q5arxz4j4pyx5q4712c2rn7p7dw7as9xg38yvmsh1c3ynvpy5p";
-=======
   name = "help2man-1.47.16";
 
   src = fetchurl {
     url = "mirror://gnu/help2man/${name}.tar.xz";
     sha256 = "1x586h7wvripcay35kdh2kvydx84y8yy93ffjah2rqw6bc65iy1y";
->>>>>>> 211be6af
   };
 
   nativeBuildInputs = [ gettext perlPackages.LocaleGettext ];
