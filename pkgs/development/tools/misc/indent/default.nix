--- conflicted
+++ resolved
@@ -12,11 +12,7 @@
 
   buildInputs = [ texinfo ];
 
-<<<<<<< HEAD
-  env.NIX_CFLAGS_COMPILE = stdenv.lib.optionalString stdenv.cc.isClang
-=======
-  NIX_CFLAGS_COMPILE = lib.optionalString stdenv.cc.isClang
->>>>>>> 211be6af
+  env.NIX_CFLAGS_COMPILE = lib.optionalString stdenv.cc.isClang
     "-Wno-implicit-function-declaration";
 
   hardeningDisable = [ "format" ];
