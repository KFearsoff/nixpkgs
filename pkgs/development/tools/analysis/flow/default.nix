{ stdenv, fetchFromGitHub, lib, ocaml, libelf, cf-private, CoreServices, git, mercurial }:

with lib;

stdenv.mkDerivation rec {
<<<<<<< HEAD
  version = "0.22.0";
=======
  version = "0.28.0";
>>>>>>> 5d001480
  name = "flow-${version}";

  src = fetchFromGitHub {
    owner = "facebook";
    repo = "flow";
    rev = "v${version}";
<<<<<<< HEAD
    sha256 = "1p8a5cf85ydz6g04zsvsa6sh2b4p94mj9cqj7k6llf0dsiihrv54";
=======
    sha256 = "1xryv1366zc385r82r6n832xkaqcm63zs1baizl02qchfzfa3am2";
>>>>>>> 5d001480
  };

  installPhase = ''
    mkdir -p $out/bin
    cp bin/flow $out/bin/
  '';

  buildInputs = [ ocaml libelf git mercurial ] # git and mercurial are necessary because of https://github.com/facebook/flow/issues/1981
    ++ optionals stdenv.isDarwin [ cf-private CoreServices ];

  meta = with stdenv.lib; {
    description = "A static type checker for JavaScript";
    homepage = http://flowtype.org;
    license = licenses.bsd3;
    platforms = platforms.unix;
    maintainers = with maintainers; [ puffnfresh globin ];
  };
}<|MERGE_RESOLUTION|>--- conflicted
+++ resolved
@@ -3,22 +3,14 @@
 with lib;
 
 stdenv.mkDerivation rec {
-<<<<<<< HEAD
-  version = "0.22.0";
-=======
   version = "0.28.0";
->>>>>>> 5d001480
   name = "flow-${version}";
 
   src = fetchFromGitHub {
     owner = "facebook";
     repo = "flow";
     rev = "v${version}";
-<<<<<<< HEAD
-    sha256 = "1p8a5cf85ydz6g04zsvsa6sh2b4p94mj9cqj7k6llf0dsiihrv54";
-=======
     sha256 = "1xryv1366zc385r82r6n832xkaqcm63zs1baizl02qchfzfa3am2";
->>>>>>> 5d001480
   };
 
   installPhase = ''
