--- conflicted
+++ resolved
@@ -19,17 +19,8 @@
     ++ lib.optionals stdenv.isDarwin [ Carbon AppKit freetype ]
     ++ lib.optionals stdenv.isLinux [ gtk3 tbb ];
 
-<<<<<<< HEAD
   env.NIX_CFLAGS_COMPILE = lib.optionalString stdenv.isLinux "-ltbb"
     + lib.optionalString stdenv.cc.isClang " -faligned-allocation";
-=======
-  NIX_CFLAGS_COMPILE = [ ]
-    ++ lib.optional stdenv.isLinux "-ltbb"
-    ++ lib.optional stdenv.cc.isClang "-faligned-allocation"
-    ++ lib.optional disableLTO "-fno-lto";
-
-  NIX_CFLAGS_LINK = lib.optional disableLTO "-fno-lto";
->>>>>>> c51f3696
 
   buildPhase = ''
     make -j $NIX_BUILD_CORES -C profiler/build/unix release
