--- conflicted
+++ resolved
@@ -1,13 +1,8 @@
 { stdenv, fetchurl, ocaml, findlib, ocamlbuild, topkg, cmdliner }:
 
 stdenv.mkDerivation rec {
-<<<<<<< HEAD
-  version = "0.9.6";
+  version = "0.9.7";
   pname = "uuidm";
-=======
-  version = "0.9.7";
-  name = "uuidm-${version}";
->>>>>>> 8943fb5f
   src = fetchurl {
     url = "https://erratique.ch/software/uuidm/releases/uuidm-${version}.tbz";
     sha256 = "1ivxb3hxn9bk62rmixx6px4fvn52s4yr1bpla7rgkcn8981v45r8";
