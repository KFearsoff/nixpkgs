{ lib, buildPythonPackage, fetchFromGitHub, isPy3k
, pafy
}:

buildPythonPackage rec {
  pname = "mps-youtube";
<<<<<<< HEAD
  version = "0.2.7.1";
=======
  version = "0.2.8";
>>>>>>> 8943fb5f
  disabled = (!isPy3k);

  src = fetchFromGitHub {
    owner = "mps-youtube";
    repo = "mps-youtube";
    rev = "v${version}";
    sha256 = "1w1jhw9rg3dx7vp97cwrk5fymipkcy2wrbl1jaa38ivcjhqg596y";
  };

  propagatedBuildInputs = [ pafy ];

  # disabled due to error in loading unittest
  # don't know how to make test from: <mps_youtube. ...>
  doCheck = false;

  # before check create a directory and redirect XDG_CONFIG_HOME to it
  preCheck = ''
    mkdir -p check-phase
    export XDG_CONFIG_HOME=$(pwd)/check-phase
  '';

  meta = with lib; {
    description = "Terminal based YouTube player and downloader";
    homepage = https://github.com/np1/mps-youtube;
    license = licenses.gpl3;
    maintainers = with maintainers; [ odi ];
  };
}<|MERGE_RESOLUTION|>--- conflicted
+++ resolved
@@ -4,11 +4,7 @@
 
 buildPythonPackage rec {
   pname = "mps-youtube";
-<<<<<<< HEAD
-  version = "0.2.7.1";
-=======
   version = "0.2.8";
->>>>>>> 8943fb5f
   disabled = (!isPy3k);
 
   src = fetchFromGitHub {
