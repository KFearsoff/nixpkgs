--- conflicted
+++ resolved
@@ -2,11 +2,7 @@
   lib,
   buildPythonPackage,
   fetchFromGitHub,
-<<<<<<< HEAD
-  nose,
-=======
   setuptools,
->>>>>>> 8be8f833
   mock,
   pytestCheckHook
 }:
@@ -28,11 +24,8 @@
       --replace-fail "assertEquals" "assertEqual"
   '';
 
-<<<<<<< HEAD
-=======
   build-system = [ setuptools ];
 
->>>>>>> 8be8f833
   nativeCheckInputs = [
     mock
     pytestCheckHook
