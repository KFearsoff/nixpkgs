--- conflicted
+++ resolved
@@ -30,11 +30,6 @@
     sha256 = "b1b60c6476c4cfe9e5cf8ab0d3127476fd3d5f05de0f343a452badaad0e4bdec";
   };
 
-<<<<<<< HEAD
-  env.NIX_CFLAGS_COMPILE = stdenv.lib.optionalString stdenv.isDarwin "-I${libcxx}/include/c++/v1";
-
-=======
->>>>>>> 211be6af
   XDG_RUNTIME_DIR = "/tmp";
 
   nativeBuildInputs = [ pkg-config ];
