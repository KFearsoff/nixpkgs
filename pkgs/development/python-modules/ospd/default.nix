--- conflicted
+++ resolved
@@ -21,11 +21,7 @@
   src = fetchFromGitHub {
     owner = "greenbone";
     repo = pname;
-<<<<<<< HEAD
-    rev = "v${version}";
-=======
     rev = "refs/tags/v${version}";
->>>>>>> 0126725f
     hash = "sha256-dZgs+G2vJQIKnN9xHcNeNViG7mOIdKb+Ms2AKE+FC4M=";
   };
 
