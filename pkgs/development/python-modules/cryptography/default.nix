--- conflicted
+++ resolved
@@ -22,19 +22,11 @@
 
 buildPythonPackage rec {
   pname = "cryptography";
-<<<<<<< HEAD
-  version = "2.9"; # Also update the hash in vectors.nix
-
-  src = fetchPypi {
-    inherit pname version;
-    sha256 = "0vlqy2pki0fh1h6l6cbb43z3g2n9fv0849dzb5gqwjv0bkpx7b0c";
-=======
   version = "3.3.1"; # Also update the hash in vectors.nix
 
   src = fetchPypi {
     inherit pname version;
     sha256 = "1ribd1vxq9wwz564mg60dzcy699gng54admihjjkgs9dx95pw5vy";
->>>>>>> 211be6af
   };
 
   outputs = [ "out" "dev" ];
@@ -48,17 +40,11 @@
   propagatedBuildInputs = [
     packaging
     six
-<<<<<<< HEAD
-    enum34
-  ] ++ stdenv.lib.optional (!isPyPy) cffi
-  ++ stdenv.lib.optionals isPy27 [ ipaddress ];
-=======
   ] ++ lib.optionals (!isPyPy) [
     cffi
   ] ++ lib.optionals isPy27 [
     ipaddress enum34
   ];
->>>>>>> 211be6af
 
   checkInputs = [
     cryptography_vectors
