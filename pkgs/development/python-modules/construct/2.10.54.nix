--- conflicted
+++ resolved
@@ -1,9 +1,5 @@
-<<<<<<< HEAD
-{ lib, stdenv, buildPythonPackage, fetchFromGitHub, pythonOlder
-, six, pytestCheckHook, pytest-benchmark, enum34, numpy, arrow, ruamel-yaml
-=======
-{ lib, stdenv, buildPythonPackage, fetchFromGitHub, pytestCheckHook, pytest-benchmark, enum34, numpy, arrow, ruamel_yaml
->>>>>>> 126db930
+{ lib, stdenv, buildPythonPackage, fetchFromGitHub
+, pytestCheckHook, pytest-benchmark, enum34, numpy, arrow, ruamel-yaml
 }:
 
 buildPythonPackage rec {
