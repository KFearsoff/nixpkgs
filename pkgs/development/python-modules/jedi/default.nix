--- conflicted
+++ resolved
@@ -6,11 +6,7 @@
 
   src = fetchPypi {
     inherit pname version;
-<<<<<<< HEAD
-    sha256 = "0bp4pxhsynaarbvzblsn5x32lzp29svy3sxfy8i6m5iwz9s9r1ds";
-=======
     sha256 = "ba859c74fa3c966a22f2aeebe1b74ee27e2a462f56d3f5f7ca4a59af61bfe42e";
->>>>>>> 370d483a
   };
 
   postPatch = ''
