--- conflicted
+++ resolved
@@ -32,11 +32,7 @@
   # It's weird that the build isn't failing because of failure to compile dependencies, it's from failure to link them!
   makeFlags = [ "PREFIX=$(out)" ]
     ++ lib.optionals (stdenv.buildPlatform != stdenv.hostPlatform) [ "AR=${stdenv.cc.targetPrefix}ar" "RANLIB=${stdenv.cc.targetPrefix}ranlib" "MALLOC=libc" ]
-<<<<<<< HEAD
-    ++ lib.optionals (stdenv.isLinux && !stdenv.hostPlatform.isMusl) ["USE_SYSTEMD=yes"]
-=======
-    ++ lib.optional withSystemd [ "USE_SYSTEMD=yes" ]
->>>>>>> c51f3696
+    ++ lib.optionals withSystemd [ "USE_SYSTEMD=yes" ]
     ++ lib.optionals tlsSupport [ "BUILD_TLS=yes" ];
 
   enableParallelBuilding = true;
