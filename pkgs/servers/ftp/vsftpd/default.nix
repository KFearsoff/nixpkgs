{ lib, stdenv, fetchurl, libcap, openssl, pam }:

stdenv.mkDerivation rec {
  name = "vsftpd-3.0.3";

  src = fetchurl {
    url = "https://security.appspot.com/downloads/${name}.tar.gz";
    sha256 = "1xsyjn68k3fgm2incpb3lz2nikffl9by2safp994i272wvv2nkcx";
  };

  buildInputs = [ libcap openssl pam ];

  patches = [ ./CVE-2015-1419.patch ];

  postPatch = ''
    sed -i "/VSF_BUILD_SSL/s/^#undef/#define/" builddefs.h

    substituteInPlace Makefile \
      --replace -dirafter "" \
      --replace /usr $out \
      --replace /etc $out/etc

    mkdir -p $out/sbin $out/man/man{5,8}
  '';

<<<<<<< HEAD
  env.NIX_LDFLAGS = "-lcrypt -lssl -lcrypto -lpam -lcap";
  env.NIX_CFLAGS_COMPILE = "-Wno-error=enum-conversion";
=======
  NIX_LDFLAGS = "-lcrypt -lssl -lcrypto -lpam -lcap";

  # On gcc9, this would produce
  #   error: '-Werror=enum-conversion': no option -Wenum-conversion
  NIX_CFLAGS_COMPILE = lib.optionalString (lib.versionAtLeast stdenv.cc.version "10")
    "-Wno-error=enum-conversion";
>>>>>>> 2b5910ac

  enableParallelBuilding = true;

  meta = with lib; {
    description = "A very secure FTP daemon";
    license = licenses.gpl2;
    maintainers = with maintainers; [ peterhoeg ];
    platforms = platforms.linux;
  };
}<|MERGE_RESOLUTION|>--- conflicted
+++ resolved
@@ -23,17 +23,12 @@
     mkdir -p $out/sbin $out/man/man{5,8}
   '';
 
-<<<<<<< HEAD
   env.NIX_LDFLAGS = "-lcrypt -lssl -lcrypto -lpam -lcap";
-  env.NIX_CFLAGS_COMPILE = "-Wno-error=enum-conversion";
-=======
-  NIX_LDFLAGS = "-lcrypt -lssl -lcrypto -lpam -lcap";
 
   # On gcc9, this would produce
   #   error: '-Werror=enum-conversion': no option -Wenum-conversion
-  NIX_CFLAGS_COMPILE = lib.optionalString (lib.versionAtLeast stdenv.cc.version "10")
+  env.NIX_CFLAGS_COMPILE = lib.optionalString (lib.versionAtLeast stdenv.cc.version "10")
     "-Wno-error=enum-conversion";
->>>>>>> 2b5910ac
 
   enableParallelBuilding = true;
 
