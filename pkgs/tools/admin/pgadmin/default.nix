{ lib
, python3
, fetchurl
, zlib
, mkYarnModules
, nixosTests
, pkgs
, postgresqlTestHook
, postgresql
, server-mode ? true
}:

let
  pname = "pgadmin";
  version = "7.0";

  src = fetchurl {
    url = "https://ftp.postgresql.org/pub/pgadmin/pgadmin4/v${version}/source/pgadmin4-${version}.tar.gz";
    hash = "sha256-iYsICW9aTG47eWB0g3MlWo5F1BStQLiM84+qxFq7G70=";
  };

  yarnDeps = mkYarnModules {
    pname = "${pname}-yarn-deps";
    inherit version;
    packageJSON = ./package.json;
    yarnLock = ./yarn.lock;
    yarnNix = ./yarn.nix;
  };


  # keep the scope, as it is used throughout the derivation and tests
  # this also makes potential future overrides easier
  pythonPackages = python3.pkgs.overrideScope (final: prev: rec {
<<<<<<< HEAD
    # flask-security-too 4.1.5 is incompatible with flask-babel 3.x
    flask-babel = prev.flask-babel.overridePythonAttrs (oldAttrs: rec {
      version = "2.0.0";
      src = prev.fetchPypi {
        inherit pname version;
        hash = "sha256-+fr0XNsuGjLqLsFEA1h9QpUQjzUBenghorGsuM/ZJX0=";
      };
      nativeBuildInputs = [ ];
      format = "setuptools";
      outputs = [ "out" ];
      patches = [ ];
    });
    # flask-babel 2.0.0 is incompatible with babel > 2.11.0
    babel = prev.babel.overridePythonAttrs (oldAttrs: rec {
      version = "2.11.0";
      src = prev.fetchPypi {
        pname = "Babel";
        inherit version;
        hash = "sha256-XvSzImsBgN7d7UIpZRyLDho6aig31FoHMnLzE+TPl/Y=";
      };
      propagatedBuildInputs = [ prev.pytz ];
    });
    # pgadmin 6.21 is incompatible with flask 2.2
    # https://redmine.postgresql.org/issues/7651
    flask = prev.flask.overridePythonAttrs (oldAttrs: rec {
      version = "2.1.3";
      src = oldAttrs.src.override {
        inherit version;
        hash = "sha256-FZcuUBffBXXD1sCQuhaLbbkCWeYgrI1+qBOjlrrVtss=";
      };
    });
    # flask 2.1.3 is incompatible with flask-sqlalchemy > 3
    flask-sqlalchemy = prev.flask-sqlalchemy.overridePythonAttrs (oldAttrs: rec {
      version = "2.5.1";
      format = "setuptools";
      src = oldAttrs.src.override {
        inherit version;
        hash = "sha256-K9pEtD58rLFdTgX/PMH4vJeTbMRkYjQkECv8LDXpWRI=";
      };
    });
    # flask-sqlalchemy 2.5.1 is incompatible with sqlalchemy > 1.4.45
    sqlalchemy = prev.sqlalchemy.overridePythonAttrs (oldAttrs: rec {
      version = "1.4.45";
      src = prev.fetchPypi {
        inherit (oldAttrs) pname;
        inherit version;
        hash = "sha256-/WmFCGAJOj9p/v4KtW0EHt/f4YUQtT2aLq7LovFfp5U=";
      };
    });
    # flask-security-too 4.1.5 is incompatible with flask-wtf > 1.0.1
    flask-wtf = prev.flask-wtf.overridePythonAttrs (oldAttrs: rec {
      version = "1.0.1";
      src = oldAttrs.src.override {
        inherit version;
        hash = "sha256-NP5cb+4PabUOMPgaO36haqFJKncf6a0JdNFkYQwJpsk=";
      };
    });
    # pgadmin 6.21 is incompatible with the major flask-security-too update to 5.0.x
    flask-security-too = prev.flask-security-too.overridePythonAttrs (oldAttrs: rec {
      version = "4.1.5";
      src = oldAttrs.src.override {
        inherit version;
        hash = "sha256-98jKcHDv/+mls7QVWeGvGcmoYOGCspxM7w5/2RjJxoM=";
      };
      propagatedBuildInputs = oldAttrs.propagatedBuildInputs ++ [
        final.pythonPackages.flask_mail
        final.pythonPackages.pyqrcode
      ];
    });
=======
>>>>>>> b03ac42b
  });

in

pythonPackages.buildPythonApplication rec {
  inherit pname version src;

  # from Dockerfile
  CPPFLAGS = "-DPNG_ARM_NEON_OPT=0";

  format = "setuptools";

  patches = [
    # Expose setup.py for later use
    ./expose-setup.py.patch
    # check for permission of /etc/pgadmin/config_system and don't fail
    ./check-system-config-dir.patch
  ];

  postPatch = ''
    # patching Makefile, so it doesn't try to build sphinx documentation here
    # (will do so later)
    substituteInPlace Makefile \
      --replace 'LC_ALL=en_US.UTF-8 LANG=en_US.UTF-8 $(MAKE) -C docs/en_US -f Makefile.sphinx html' "true"

    # fix document which refers a non-existing document and fails
    substituteInPlace docs/en_US/contributions.rst \
      --replace "code_snippets" ""
    patchShebangs .

    # relax dependencies
    sed 's|==|>=|g' -i requirements.txt
    #TODO: Can be removed once cryptography>=40 has been merged to master
    substituteInPlace requirements.txt \
      --replace "cryptography>=40.0.*" "cryptography>=39.0.*"
    # fix extra_require error with "*" in match
    sed 's|*|0|g' -i requirements.txt
    substituteInPlace pkg/pip/setup_pip.py \
      --replace "req = req.replace('psycopg[c]', 'psycopg[binary]')" "req = req"
    ${lib.optionalString (!server-mode) ''
    substituteInPlace web/config.py \
      --replace "SERVER_MODE = True" "SERVER_MODE = False"
    ''}
  '';

  preBuild = ''
    # Adapted from pkg/pip/build.sh
    echo Creating required directories...
    mkdir -p pip-build/pgadmin4/docs

    # build the documentation
    cd docs/en_US
    sphinx-build -W -b html -d _build/doctrees . _build/html

    # Build the clean tree
    cd ../../web
    cp -r * ../pip-build/pgadmin4
    cd ../docs
    cp -r * ../pip-build/pgadmin4/docs
    for DIR in `ls -d ??_??/`
    do
      if [ -d ''${DIR}_build/html ]; then
          mkdir -p ../pip-build/pgadmin4/docs/''${DIR}_build
          cp -R ''${DIR}_build/html ../pip-build/pgadmin4/docs/''${DIR}_build
      fi
    done
    cd ../

    cp -r ${yarnDeps}/* pip-build/pgadmin4

    echo Creating distro config...
    echo HELP_PATH = \'../../docs/en_US/_build/html/\' > pip-build/pgadmin4/config_distro.py
    echo MINIFY_HTML = False >> pip-build/pgadmin4/config_distro.py

    echo Creating manifest...
    echo recursive-include pgadmin4 \* > pip-build/MANIFEST.in

    echo Building wheel...
    cd pip-build
    # copy non-standard setup.py to local directory
    # so setuptools-build-hook can call it
    cp -v ../pkg/pip/setup_pip.py setup.py
  '';

  nativeBuildInputs = with pythonPackages; [ cython pip sphinx ];
  buildInputs = [
    zlib
    pythonPackages.wheel
  ];

  propagatedBuildInputs = with pythonPackages; [
    flask
    flask-gravatar
    flask-login
    flask_mail
    flask_migrate
    flask-sqlalchemy
    flask-wtf
    flask-compress
    passlib
    pytz
    simplejson
    sqlparse
    wtforms
    flask-paranoid
    psutil
    psycopg
    python-dateutil
    sqlalchemy
    itsdangerous
    flask-security-too
    bcrypt
    cryptography
    sshtunnel
    ldap3
    flask-babelex
    flask-babel
    gssapi
    flask-socketio
    eventlet
    httpagentparser
    user-agents
    wheel
    authlib
    qrcode
    pillow
    pyotp
    botocore
    boto3
    azure-mgmt-subscription
    azure-mgmt-rdbms
    azure-mgmt-resource
    azure-identity
    sphinxcontrib-youtube
    dnspython
    greenlet
    speaklater3
    google-auth-oauthlib
    google-api-python-client
  ];

  passthru.tests = {
    inherit (nixosTests) pgadmin4;
  };

  nativeCheckInputs = [
    postgresqlTestHook
    postgresql
    pythonPackages.testscenarios
    pythonPackages.selenium
  ];

  checkPhase = ''
    runHook preCheck

    ## Setup ##

    # pgadmin needs a home directory to save the configuration
    export HOME=$TMPDIR
    cd pgadmin4

    # set configuration for postgresql test
    # also ensure Server Mode is set to false. If not, the tests will fail, since pgadmin expects read/write permissions
    # in /var/lib/pgadmin and /var/log/pgadmin
    # see https://github.com/pgadmin-org/pgadmin4/blob/fd1c26408bbf154fa455a49ee5c12895933833a3/web/regression/runtests.py#L217-L226
    cp -v regression/test_config.json.in regression/test_config.json
    substituteInPlace regression/test_config.json --replace "localhost" "$PGHOST"
    substituteInPlace regression/runtests.py --replace "builtins.SERVER_MODE = None" "builtins.SERVER_MODE = False"

    ## Browser test ##

    # don't bother to test kerberos authentication
    python regression/runtests.py --pkg browser --exclude browser.tests.test_kerberos_with_mocking

    ## Reverse engineered SQL test ##

    python regression/runtests.py --pkg resql

    runHook postCheck
  '';

  meta = with lib; {
    description = "Administration and development platform for PostgreSQL${optionalString (!server-mode) ". Desktop Mode"}";
    longDescription = ''
      pgAdmin 4 is designed to meet the needs of both novice and experienced Postgres users alike,
      providing a powerful graphical interface that simplifies the creation, maintenance and use of database objects.
      ${if server-mode then ''
      This version is build with SERVER_MODE set to True (the default). It will require access to `/var/lib/pgadmin`
      and `/var/log/pgadmin`. This is the default version for the NixOS module `services.pgadmin`.
      This should NOT be used in combination with the `pgadmin4-desktopmode` package as they will interfere.
      '' else ''
      This version is build with SERVER_MODE set to False. It will require access to `~/.pgadmin/`. This version is suitable
      for single-user deployment or where access to `/var/lib/pgadmin` cannot be granted or the NixOS module cannot be used.
      This should NOT be used in combination with the NixOS module `pgadmin` as they will interfere.
      ''}
    '';
    homepage = "https://www.pgadmin.org/";
    license = licenses.mit;
    changelog = "https://www.pgadmin.org/docs/pgadmin4/latest/release_notes_${lib.versions.major version}_${lib.versions.minor version}.html";
    maintainers = with maintainers; [ gador ];
    mainProgram = "pgadmin4";
  };
}<|MERGE_RESOLUTION|>--- conflicted
+++ resolved
@@ -31,78 +31,6 @@
   # keep the scope, as it is used throughout the derivation and tests
   # this also makes potential future overrides easier
   pythonPackages = python3.pkgs.overrideScope (final: prev: rec {
-<<<<<<< HEAD
-    # flask-security-too 4.1.5 is incompatible with flask-babel 3.x
-    flask-babel = prev.flask-babel.overridePythonAttrs (oldAttrs: rec {
-      version = "2.0.0";
-      src = prev.fetchPypi {
-        inherit pname version;
-        hash = "sha256-+fr0XNsuGjLqLsFEA1h9QpUQjzUBenghorGsuM/ZJX0=";
-      };
-      nativeBuildInputs = [ ];
-      format = "setuptools";
-      outputs = [ "out" ];
-      patches = [ ];
-    });
-    # flask-babel 2.0.0 is incompatible with babel > 2.11.0
-    babel = prev.babel.overridePythonAttrs (oldAttrs: rec {
-      version = "2.11.0";
-      src = prev.fetchPypi {
-        pname = "Babel";
-        inherit version;
-        hash = "sha256-XvSzImsBgN7d7UIpZRyLDho6aig31FoHMnLzE+TPl/Y=";
-      };
-      propagatedBuildInputs = [ prev.pytz ];
-    });
-    # pgadmin 6.21 is incompatible with flask 2.2
-    # https://redmine.postgresql.org/issues/7651
-    flask = prev.flask.overridePythonAttrs (oldAttrs: rec {
-      version = "2.1.3";
-      src = oldAttrs.src.override {
-        inherit version;
-        hash = "sha256-FZcuUBffBXXD1sCQuhaLbbkCWeYgrI1+qBOjlrrVtss=";
-      };
-    });
-    # flask 2.1.3 is incompatible with flask-sqlalchemy > 3
-    flask-sqlalchemy = prev.flask-sqlalchemy.overridePythonAttrs (oldAttrs: rec {
-      version = "2.5.1";
-      format = "setuptools";
-      src = oldAttrs.src.override {
-        inherit version;
-        hash = "sha256-K9pEtD58rLFdTgX/PMH4vJeTbMRkYjQkECv8LDXpWRI=";
-      };
-    });
-    # flask-sqlalchemy 2.5.1 is incompatible with sqlalchemy > 1.4.45
-    sqlalchemy = prev.sqlalchemy.overridePythonAttrs (oldAttrs: rec {
-      version = "1.4.45";
-      src = prev.fetchPypi {
-        inherit (oldAttrs) pname;
-        inherit version;
-        hash = "sha256-/WmFCGAJOj9p/v4KtW0EHt/f4YUQtT2aLq7LovFfp5U=";
-      };
-    });
-    # flask-security-too 4.1.5 is incompatible with flask-wtf > 1.0.1
-    flask-wtf = prev.flask-wtf.overridePythonAttrs (oldAttrs: rec {
-      version = "1.0.1";
-      src = oldAttrs.src.override {
-        inherit version;
-        hash = "sha256-NP5cb+4PabUOMPgaO36haqFJKncf6a0JdNFkYQwJpsk=";
-      };
-    });
-    # pgadmin 6.21 is incompatible with the major flask-security-too update to 5.0.x
-    flask-security-too = prev.flask-security-too.overridePythonAttrs (oldAttrs: rec {
-      version = "4.1.5";
-      src = oldAttrs.src.override {
-        inherit version;
-        hash = "sha256-98jKcHDv/+mls7QVWeGvGcmoYOGCspxM7w5/2RjJxoM=";
-      };
-      propagatedBuildInputs = oldAttrs.propagatedBuildInputs ++ [
-        final.pythonPackages.flask_mail
-        final.pythonPackages.pyqrcode
-      ];
-    });
-=======
->>>>>>> b03ac42b
   });
 
 in
