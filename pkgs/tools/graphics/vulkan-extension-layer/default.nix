--- conflicted
+++ resolved
@@ -4,22 +4,12 @@
   pname = "vulkan-extension-layer";
   version = "1.3.243.0";
 
-<<<<<<< HEAD
-  src = (assert version == vulkan-headers.version;
-    fetchFromGitHub {
-      owner = "KhronosGroup";
-      repo = "Vulkan-ExtensionLayer";
-      rev = "sdk-${version}";
-      hash = "sha256-hxlfSnH4M3ui5nW0Ll5rhto0DnJIHW0tJzS+p4KV0R4=";
-    });
-=======
   src = fetchFromGitHub {
     owner = "KhronosGroup";
     repo = "Vulkan-ExtensionLayer";
     rev = "sdk-${version}";
-    hash = "sha256-0t9HGyiYk3twYQLFCcWsrPiXY1dqjdCadjP4yMLoFwA=";
+    hash = "sha256-hxlfSnH4M3ui5nW0Ll5rhto0DnJIHW0tJzS+p4KV0R4=";
   };
->>>>>>> 97ad0928
 
   nativeBuildInputs = [ cmake jq ];
 
