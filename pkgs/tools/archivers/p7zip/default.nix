--- conflicted
+++ resolved
@@ -41,11 +41,7 @@
 
   setupHook = ./setup-hook.sh;
 
-<<<<<<< HEAD
-  env.NIX_CFLAGS_COMPILE = stdenv.lib.optionalString stdenv.cc.isClang "-Wno-error=c++11-narrowing";
-=======
-  NIX_CFLAGS_COMPILE = lib.optionalString stdenv.cc.isClang "-Wno-error=c++11-narrowing";
->>>>>>> 211be6af
+  env.NIX_CFLAGS_COMPILE = lib.optionalString stdenv.cc.isClang "-Wno-error=c++11-narrowing";
 
   meta = {
     homepage = "https://github.com/szcnick/p7zip";
