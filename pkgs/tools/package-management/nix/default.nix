--- conflicted
+++ resolved
@@ -55,14 +55,10 @@
       propagatedBuildInputs = [ boehmgc ];
 
       # Seems to be required when using std::atomic with 64-bit types
-<<<<<<< HEAD
       env = {
-        NIX_LDFLAGS = lib.optionalString (stdenv.hostPlatform.system == "armv6l-linux") "-latomic";
+        NIX_LDFLAGS = lib.optionalString (stdenv.hostPlatform.system == "armv5tel-linux" || stdenv.hostPlatform.system == "armv6l-linux") "-latomic";
         VERSION_SUFFIX = lib.optionalString fromGit suffix;
       };
-=======
-      NIX_LDFLAGS = lib.optionalString (stdenv.hostPlatform.system == "armv5tel-linux" || stdenv.hostPlatform.system == "armv6l-linux") "-latomic";
->>>>>>> 71c19d3e
 
       preConfigure =
         # Copy libboost_context so we don't get all of Boost in our closure.
