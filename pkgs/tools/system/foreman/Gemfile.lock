--- conflicted
+++ resolved
@@ -4,15 +4,13 @@
     foreman (0.87.2)
 
 PLATFORMS
-<<<<<<< HEAD
   aarch64-darwin
   aarch64-linux
   ruby
   x86_64-darwin
   x86_64-linux
-=======
-  ruby
->>>>>>> b313502c
+
+
 
 DEPENDENCIES
   foreman
