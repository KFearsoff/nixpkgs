{ stdenv, fetchFromGitHub, gnugrep
, fixDarwinDylibNames
, file
, legacySupport ? false }:

stdenv.mkDerivation rec {
  pname = "zstd";
<<<<<<< HEAD
  version = "1.4.1";

  src = fetchFromGitHub {
    sha256 = "1f2nvhsx1fsd6zbnwvc6bbrm9ghkcvamqqg79fxgk5284rc6nynv";
=======
  version = "1.4.3";

  src = fetchFromGitHub {
    sha256 = "0mmgs98cfh92gcbjyv37vz8nq7x4x7fbzymlxyqd9awwpv9v0i5n";
>>>>>>> 609d4089
    rev = "v${version}";
    repo = "zstd";
    owner = "facebook";
  };

  buildInputs = stdenv.lib.optional stdenv.isDarwin fixDarwinDylibNames;

  makeFlags = [
    "ZSTD_LEGACY_SUPPORT=${if legacySupport then "1" else "0"}"
  ];

  checkInputs = [ file ];
  doCheck = true;
  preCheck = ''
    substituteInPlace tests/playTests.sh \
      --replace 'MD5SUM="md5 -r"' 'MD5SUM="md5sum"'
  '';

  installFlags = [
    "PREFIX=$(out)"
  ];

  preInstall = ''
    substituteInPlace programs/zstdgrep \
      --replace ":-grep" ":-${gnugrep}/bin/grep" \
      --replace ":-zstdcat" ":-$out/bin/zstdcat"

    substituteInPlace programs/zstdless \
      --replace "zstdcat" "$out/bin/zstdcat"
  '';

  enableParallelBuilding = true;

  meta = with stdenv.lib; {
    description = "Zstandard real-time compression algorithm";
    longDescription = ''
      Zstd, short for Zstandard, is a fast lossless compression algorithm,
      targeting real-time compression scenarios at zlib-level compression
      ratio. Zstd can also offer stronger compression ratio at the cost of
      compression speed. Speed/ratio trade-off is configurable by small
      increment, to fit different situations. Note however that decompression
      speed is preserved and remain roughly the same at all settings, a
      property shared by most LZ compression algorithms, such as zlib.
    '';
    homepage = https://facebook.github.io/zstd/;
    license = with licenses; [ bsd3 ]; # Or, at your opinion, GPL-2.0-only.

    platforms = platforms.unix;
    maintainers = with maintainers; [ orivej ];
  };
}<|MERGE_RESOLUTION|>--- conflicted
+++ resolved
@@ -5,17 +5,10 @@
 
 stdenv.mkDerivation rec {
   pname = "zstd";
-<<<<<<< HEAD
-  version = "1.4.1";
-
-  src = fetchFromGitHub {
-    sha256 = "1f2nvhsx1fsd6zbnwvc6bbrm9ghkcvamqqg79fxgk5284rc6nynv";
-=======
   version = "1.4.3";
 
   src = fetchFromGitHub {
     sha256 = "0mmgs98cfh92gcbjyv37vz8nq7x4x7fbzymlxyqd9awwpv9v0i5n";
->>>>>>> 609d4089
     rev = "v${version}";
     repo = "zstd";
     owner = "facebook";
