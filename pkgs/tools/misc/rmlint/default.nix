{ lib, stdenv
, cairo
, fetchFromGitHub
, gettext
, glib
, gobject-introspection
, gtksourceview3
, json-glib
, libelf
, makeWrapper
, pango
, pkg-config
, polkit
, python3
, scons
, sphinx
, util-linux
, wrapGAppsHook
, withGui ? false }:

assert withGui -> !stdenv.isDarwin;

with lib;
stdenv.mkDerivation rec {
  pname = "rmlint";
  version = "2.10.1";

  src = fetchFromGitHub {
    owner = "sahib";
    repo = "rmlint";
    rev = "v${version}";
    sha256 = "15xfkcw1bkfyf3z8kl23k3rlv702m0h7ghqxvhniynvlwbgh6j2x";
  };

<<<<<<< HEAD
  env.CFLAGS = "-I${lib.getDev util-linux}/include";

=======
>>>>>>> c51f3696
  nativeBuildInputs = [
    pkg-config
    sphinx
    scons
  ] ++ lib.optionals withGui [
    makeWrapper
    wrapGAppsHook
  ];

  buildInputs = [
    glib
    json-glib
    libelf
    util-linux
  ] ++ lib.optionals withGui [
    cairo
    gobject-introspection
    gtksourceview3
    pango
    polkit
    python3
    python3.pkgs.pygobject3
  ];

  prePatch = ''
    export CFLAGS="$NIX_CFLAGS_COMPILE"
    export LDFLAGS="''${NIX_LDFLAGS//-rpath /-Wl,-rpath=}"

    # remove sources of nondeterminism
    substituteInPlace lib/cmdline.c \
      --replace "__DATE__" "\"Jan  1 1970\"" \
      --replace "__TIME__" "\"00:00:00\""
    substituteInPlace docs/SConscript \
      --replace "gzip -c " "gzip -cn "
  '';

  prefixKey = "--prefix=";

  sconsFlags = lib.optionals (!withGui) [ "--without-gui" ];

  # in GUI mode, this shells out to itself, and tries to import python modules
  postInstall = lib.optionalString withGui ''
    gappsWrapperArgs+=(--prefix PATH : "$out/bin")
    gappsWrapperArgs+=(--prefix PYTHONPATH : "$(toPythonPath $out):$(toPythonPath ${python3.pkgs.pygobject3}):$(toPythonPath ${python3.pkgs.pycairo})")
  '';

  meta = {
    description = "Extremely fast tool to remove duplicates and other lint from your filesystem";
    homepage = "https://rmlint.readthedocs.org";
    platforms = platforms.unix;
    license = licenses.gpl3;
    maintainers = with maintainers; [ aaschmid koral ];
  };
}<|MERGE_RESOLUTION|>--- conflicted
+++ resolved
@@ -32,11 +32,6 @@
     sha256 = "15xfkcw1bkfyf3z8kl23k3rlv702m0h7ghqxvhniynvlwbgh6j2x";
   };
 
-<<<<<<< HEAD
-  env.CFLAGS = "-I${lib.getDev util-linux}/include";
-
-=======
->>>>>>> c51f3696
   nativeBuildInputs = [
     pkg-config
     sphinx
