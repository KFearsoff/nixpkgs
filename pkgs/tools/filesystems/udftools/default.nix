--- conflicted
+++ resolved
@@ -10,13 +10,11 @@
 
   buildInputs = [ ncurses readline ];
 
-<<<<<<< HEAD
   patches = [ ./gcc5.patch ];
 
   hardeningDisable = [ "fortify" ];
-=======
+
   NIX_CFLAGS_COMPILE = "-std=gnu90";
->>>>>>> c6144535
 
   preConfigure = ''
     sed -e '1i#include <limits.h>' -i cdrwtool/cdrwtool.c -i pktsetup/pktsetup.c
