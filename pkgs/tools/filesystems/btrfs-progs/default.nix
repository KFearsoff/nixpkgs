{ stdenv, fetchurl, pkgconfig, attr, acl, zlib, libuuid, e2fsprogs, lzo
, asciidoc, xmlto, docbook_xml_dtd_45, docbook_xsl, libxslt, zstd, python3
}:

stdenv.mkDerivation rec {
<<<<<<< HEAD
  pname = "btrfs-progs";
  version = "5.1.1";
=======
  name = "btrfs-progs-${version}";
  version = "5.2.1";
>>>>>>> ffbb4d26

  src = fetchurl {
    url = "mirror://kernel/linux/kernel/people/kdave/btrfs-progs/btrfs-progs-v${version}.tar.xz";
    sha256 = "0crjv3i20nyj2dagfw6q7byshscpn6j7wlqch3apkzzzk00lmb1n";
  };

  nativeBuildInputs = [
    pkgconfig asciidoc xmlto docbook_xml_dtd_45 docbook_xsl libxslt
    python3 python3.pkgs.setuptools
  ];

  buildInputs = [ attr acl zlib libuuid e2fsprogs lzo zstd python3 ];

  # for python cross-compiling
  _PYTHON_HOST_PLATFORM = stdenv.hostPlatform.config;
  # The i686 case is a quick hack; I don't know what's wrong.
  postConfigure = stdenv.lib.optionalString (!stdenv.isi686) ''
    export LDSHARED="$LD -shared"
  '';

  # gcc bug with -O1 on ARM with gcc 4.8
  # This should be fine on all platforms so apply universally
  postPatch = "sed -i s/-O1/-O2/ configure";

  postInstall = ''
    install -v -m 444 -D btrfs-completion $out/etc/bash_completion.d/btrfs
  '';

  configureFlags = stdenv.lib.optional stdenv.hostPlatform.isMusl "--disable-backtrace";

  meta = with stdenv.lib; {
    description = "Utilities for the btrfs filesystem";
    homepage = https://btrfs.wiki.kernel.org/;
    license = licenses.gpl2;
    maintainers = with maintainers; [ raskin ];
    platforms = platforms.linux;
  };
}<|MERGE_RESOLUTION|>--- conflicted
+++ resolved
@@ -3,13 +3,8 @@
 }:
 
 stdenv.mkDerivation rec {
-<<<<<<< HEAD
   pname = "btrfs-progs";
-  version = "5.1.1";
-=======
-  name = "btrfs-progs-${version}";
   version = "5.2.1";
->>>>>>> ffbb4d26
 
   src = fetchurl {
     url = "mirror://kernel/linux/kernel/people/kdave/btrfs-progs/btrfs-progs-v${version}.tar.xz";
