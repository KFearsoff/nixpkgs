--- conflicted
+++ resolved
@@ -27,9 +27,5 @@
     description = "Interactive cli tool for HTTP inspection";
     license = licenses.agpl3;
     maintainers = with maintainers; [ pradeepchhetri ];
-<<<<<<< HEAD
-    broken = true; # vendor isn't reproducible with go > 1.17: nix-build -A $name.goModules --check
-=======
->>>>>>> 23e36c66
   };
 }