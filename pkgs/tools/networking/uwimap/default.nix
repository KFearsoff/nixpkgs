--- conflicted
+++ resolved
@@ -31,11 +31,7 @@
     sed -i src/osdep/unix/Makefile -e 's,^SSLLIB=.*,SSLLIB=${openssl.out}/lib,'
   '';
 
-<<<<<<< HEAD
-  env.NIX_CFLAGS_COMPILE = stdenv.lib.optionalString stdenv.isDarwin
-=======
-  NIX_CFLAGS_COMPILE = lib.optionalString stdenv.isDarwin
->>>>>>> 211be6af
+  env.NIX_CFLAGS_COMPILE = lib.optionalString stdenv.isDarwin
     "-I${openssl.dev}/include/openssl";
 
   installPhase = ''
