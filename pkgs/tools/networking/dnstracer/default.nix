{ lib, stdenv, fetchurl, libresolv, perl }:

stdenv.mkDerivation rec {
  version = "1.10";
  pname = "dnstracer";

  src = fetchurl {
    url = "https://www.mavetju.org/download/${pname}-${version}.tar.bz2";
    sha256 = "089bmrjnmsga2n0r4xgw4bwbf41xdqsnmabjxhw8lngg2pns1kb4";
  };

  outputs = [ "out" "man" ];

  nativeBuildInputs = [ perl /* for pod2man */ ];

  setOutputFlags = false;

  installPhase = ''
    install -Dm755 -t $out/bin dnstracer
    install -Dm755 -t $man/share/man/man8 dnstracer.8
  '';

  buildInputs = [] ++ lib.optionals stdenv.isDarwin [ libresolv ];

<<<<<<< HEAD
  env.NIX_LDFLAGS = stdenv.lib.optionalString stdenv.isDarwin "-lresolv";
=======
  NIX_LDFLAGS = lib.optionalString stdenv.isDarwin "-lresolv";
>>>>>>> 211be6af

  meta = with lib; {
    description = "Determines where a given Domain Name Server (DNS) gets its information from, and follows the chain of DNS servers back to the servers which know the data";
    homepage = "http://www.mavetju.org/unix/general.php";
    license = licenses.bsd2;
    maintainers = with maintainers; [ andir ];
    platforms = platforms.all;
  };
}<|MERGE_RESOLUTION|>--- conflicted
+++ resolved
@@ -22,11 +22,7 @@
 
   buildInputs = [] ++ lib.optionals stdenv.isDarwin [ libresolv ];
 
-<<<<<<< HEAD
-  env.NIX_LDFLAGS = stdenv.lib.optionalString stdenv.isDarwin "-lresolv";
-=======
-  NIX_LDFLAGS = lib.optionalString stdenv.isDarwin "-lresolv";
->>>>>>> 211be6af
+  env.NIX_LDFLAGS = lib.optionalString stdenv.isDarwin "-lresolv";
 
   meta = with lib; {
     description = "Determines where a given Domain Name Server (DNS) gets its information from, and follows the chain of DNS servers back to the servers which know the data";
