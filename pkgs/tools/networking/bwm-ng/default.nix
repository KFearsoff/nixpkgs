--- conflicted
+++ resolved
@@ -41,11 +41,7 @@
 
 
   # This code uses inline in the gnu89 sense: see http://clang.llvm.org/compatibility.html#inline
-<<<<<<< HEAD
-  env.NIX_CFLAGS_COMPILE = stdenv.lib.optionalString stdenv.cc.isClang "-std=gnu89";
-=======
-  NIX_CFLAGS_COMPILE = lib.optionalString stdenv.cc.isClang "-std=gnu89";
->>>>>>> 211be6af
+  env.NIX_CFLAGS_COMPILE = lib.optionalString stdenv.cc.isClang "-std=gnu89";
 
   meta = with lib; {
     description = "A small and simple console-based live network and disk io bandwidth monitor";
