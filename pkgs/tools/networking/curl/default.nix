{ stdenv, lib, fetchurl, pkgconfig, perl
, http2Support ? true, nghttp2
, idnSupport ? false, libidn ? null
, ldapSupport ? false, openldap ? null
, zlibSupport ? true, zlib ? null
, sslSupport ? zlibSupport, openssl ? null
, gnutlsSupport ? false, gnutls ? null
, wolfsslSupport ? false, wolfssl ? null
, scpSupport ? zlibSupport && !stdenv.isSunOS && !stdenv.isCygwin, libssh2 ? null
, gssSupport ? !stdenv.hostPlatform.isWindows, libkrb5 ? null
, c-aresSupport ? false, c-ares ? null
, brotliSupport ? false, brotli ? null
}:

assert http2Support -> nghttp2 != null;
assert idnSupport -> libidn != null;
assert ldapSupport -> openldap != null;
assert zlibSupport -> zlib != null;
assert sslSupport -> openssl != null;
assert !(gnutlsSupport && sslSupport);
assert !(gnutlsSupport && wolfsslSupport);
assert !(sslSupport && wolfsslSupport);
assert gnutlsSupport -> gnutls != null;
assert wolfsslSupport -> wolfssl != null;
assert scpSupport -> libssh2 != null;
assert c-aresSupport -> c-ares != null;
assert brotliSupport -> brotli != null;
assert gssSupport -> libkrb5 != null;

stdenv.mkDerivation rec {
  pname = "curl";
<<<<<<< HEAD
  version = "7.71.0";
=======
  version = "7.71.1";
>>>>>>> 6ca2afc0

  src = fetchurl {
    urls = [
      "https://curl.haxx.se/download/${pname}-${version}.tar.bz2"
      "https://github.com/curl/curl/releases/download/${lib.replaceStrings ["."] ["_"] pname}-${version}/${pname}-${version}.tar.bz2"
    ];
<<<<<<< HEAD
    sha256 = "0hfkbp51vj51s28sq2wnw5jn2f6r7ycdy78lli49ba414jn003v0";
=======
    sha256 = "097jnkbayscifgzgl7v8kwd7m2crpvbyaazac3ab1yal0pca8llx";
>>>>>>> 6ca2afc0
  };

  outputs = [ "bin" "dev" "out" "man" "devdoc" ];
  separateDebugInfo = stdenv.isLinux;

  enableParallelBuilding = true;

  nativeBuildInputs = [ pkgconfig perl ];

  # Zlib and OpenSSL must be propagated because `libcurl.la' contains
  # "-lz -lssl", which aren't necessary direct build inputs of
  # applications that use Curl.
  propagatedBuildInputs = with stdenv.lib;
    optional http2Support nghttp2 ++
    optional idnSupport libidn ++
    optional ldapSupport openldap ++
    optional zlibSupport zlib ++
    optional gssSupport libkrb5 ++
    optional c-aresSupport c-ares ++
    optional sslSupport openssl ++
    optional gnutlsSupport gnutls ++
    optional wolfsslSupport wolfssl ++
    optional scpSupport libssh2 ++
    optional brotliSupport brotli;

  # for the second line see https://curl.haxx.se/mail/tracker-2014-03/0087.html
  preConfigure = ''
    sed -e 's|/usr/bin|/no-such-path|g' -i.bak configure
    rm src/tool_hugehelp.c
  '';

  configureFlags = [
      # Disable default CA bundle, use NIX_SSL_CERT_FILE or fallback
      # to nss-cacert from the default profile.
      "--without-ca-bundle"
      "--without-ca-path"
      # The build fails when using wolfssl with --with-ca-fallback
      ( if wolfsslSupport then "--without-ca-fallback" else "--with-ca-fallback")
      "--disable-manual"
      ( if sslSupport then "--with-ssl=${openssl.dev}" else "--without-ssl" )
      ( if gnutlsSupport then "--with-gnutls=${gnutls.dev}" else "--without-gnutls" )
      ( if scpSupport then "--with-libssh2=${libssh2.dev}" else "--without-libssh2" )
      ( if ldapSupport then "--enable-ldap" else "--disable-ldap" )
      ( if ldapSupport then "--enable-ldaps" else "--disable-ldaps" )
      ( if idnSupport then "--with-libidn=${libidn.dev}" else "--without-libidn" )
      ( if brotliSupport then "--with-brotli" else "--without-brotli" )
    ]
    ++ stdenv.lib.optional wolfsslSupport "--with-wolfssl=${wolfssl.dev}"
    ++ stdenv.lib.optional c-aresSupport "--enable-ares=${c-ares}"
    ++ stdenv.lib.optional gssSupport "--with-gssapi=${libkrb5.dev}"
       # For the 'urandom', maybe it should be a cross-system option
    ++ stdenv.lib.optional (stdenv.hostPlatform != stdenv.buildPlatform)
       "--with-random=/dev/urandom"
    ++ stdenv.lib.optionals stdenv.hostPlatform.isWindows [
      "--disable-shared"
      "--enable-static"
    ];

  CXX = "${stdenv.cc.targetPrefix}c++";
  CXXCPP = "${stdenv.cc.targetPrefix}c++ -E";

  doCheck = false; # expensive, fails

  postInstall = ''
    moveToOutput bin/curl-config "$dev"

    # Install completions
    make -C scripts install
  '' + stdenv.lib.optionalString scpSupport ''
    sed '/^dependency_libs/s|${libssh2.dev}|${libssh2.out}|' -i "$out"/lib/*.la
  '' + stdenv.lib.optionalString gnutlsSupport ''
    ln $out/lib/libcurl.so $out/lib/libcurl-gnutls.so
    ln $out/lib/libcurl.so $out/lib/libcurl-gnutls.so.4
    ln $out/lib/libcurl.so $out/lib/libcurl-gnutls.so.4.4.0
  '';

  passthru = {
    inherit sslSupport openssl;
  };

  meta = with stdenv.lib; {
    description = "A command line tool for transferring files with URL syntax";
    homepage    = "https://curl.haxx.se/";
    license = licenses.curl;
    maintainers = with maintainers; [ lovek323 ];
    platforms = platforms.all;
  };
}<|MERGE_RESOLUTION|>--- conflicted
+++ resolved
@@ -29,22 +29,14 @@
 
 stdenv.mkDerivation rec {
   pname = "curl";
-<<<<<<< HEAD
-  version = "7.71.0";
-=======
   version = "7.71.1";
->>>>>>> 6ca2afc0
 
   src = fetchurl {
     urls = [
       "https://curl.haxx.se/download/${pname}-${version}.tar.bz2"
       "https://github.com/curl/curl/releases/download/${lib.replaceStrings ["."] ["_"] pname}-${version}/${pname}-${version}.tar.bz2"
     ];
-<<<<<<< HEAD
-    sha256 = "0hfkbp51vj51s28sq2wnw5jn2f6r7ycdy78lli49ba414jn003v0";
-=======
     sha256 = "097jnkbayscifgzgl7v8kwd7m2crpvbyaazac3ab1yal0pca8llx";
->>>>>>> 6ca2afc0
   };
 
   outputs = [ "bin" "dev" "out" "man" "devdoc" ];
