{ cmake, fetchFromGitHub, fetchpatch, json_c, libpcap, ncurses, lib, stdenv, libtirpc }:

stdenv.mkDerivation rec {
  pname = "nfstrace";
  version = "0.4.3.2";

  src = fetchFromGitHub {
    owner = "epam";
    repo = "nfstrace";
    rev = version;
    sha256 = "1djsyn7i3xp969rnmsdaf5vwjiik9wylxxrc5nm7by00i76c1vsg";
  };

  patches = [
    (fetchpatch {
      url = "https://salsa.debian.org/debian/nfstrace/raw/debian/0.4.3.1-3/debian/patches/reproducible_build.patch";
      sha256 = "0fd96r8xi142kjwibqkd46s6jwsg5kfc5v28bqsj9rdlc2aqmay5";
    })
  ];

  postPatch = ''
    substituteInPlace CMakeLists.txt \
      --replace "-Wno-braced-scalar-init" ""
  '';

  buildInputs = [ json_c libpcap ncurses libtirpc ];
  nativeBuildInputs = [ cmake ];

  # To build with GCC 8+ it needs:
  env.CXXFLAGS = "-Wno-class-memaccess -Wno-ignored-qualifiers";
  # CMake can't find json_c without:
<<<<<<< HEAD
  env.NIX_CFLAGS_COMPILE = "-I${json_c.dev}/include/json-c -Wno-error=address-of-packed-member";
=======
  NIX_CFLAGS_COMPILE = [ "-I${json_c.dev}/include/json-c" "-Wno-error=address-of-packed-member" "-I${libtirpc.dev}/include/tirpc" ];
  NIX_LDFLAGS = [ "-ltirpc" ];
>>>>>>> 211be6af

  doCheck = false; # requires network access

  meta = with lib; {
    homepage = "http://epam.github.io/nfstrace/";
    description = "NFS and CIFS tracing/monitoring/capturing/analyzing tool";
    license = licenses.gpl2;
    platforms = platforms.linux;
  };
}<|MERGE_RESOLUTION|>--- conflicted
+++ resolved
@@ -29,12 +29,8 @@
   # To build with GCC 8+ it needs:
   env.CXXFLAGS = "-Wno-class-memaccess -Wno-ignored-qualifiers";
   # CMake can't find json_c without:
-<<<<<<< HEAD
-  env.NIX_CFLAGS_COMPILE = "-I${json_c.dev}/include/json-c -Wno-error=address-of-packed-member";
-=======
-  NIX_CFLAGS_COMPILE = [ "-I${json_c.dev}/include/json-c" "-Wno-error=address-of-packed-member" "-I${libtirpc.dev}/include/tirpc" ];
-  NIX_LDFLAGS = [ "-ltirpc" ];
->>>>>>> 211be6af
+  env.NIX_CFLAGS_COMPILE = "-I${json_c.dev}/include/json-c -Wno-error=address-of-packed-member -I${libtirpc.dev}/include/tirpc";
+  env.NIX_LDFLAGS = "-ltirpc";
 
   doCheck = false; # requires network access
 
