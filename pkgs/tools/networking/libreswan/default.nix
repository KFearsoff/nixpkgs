{ lib
, stdenv
, fetchurl
, fetchpatch
, nixosTests
, pkg-config
, systemd
, gmp
, unbound
, bison
, flex
, pam
, libevent
, libcap_ng
, curl
, nspr
, bash
, iproute2
, iptables
, procps
, coreutils
, gnused
, gawk
, nss
, which
, python3
, libselinux
, ldns
, xmlto
, docbook_xml_dtd_412
, docbook_xsl
, findXMLCatalogs
}:

let
  # Tools needed by ipsec scripts
  binPath = lib.makeBinPath [
    iproute2 iptables procps
    coreutils gnused gawk
    nss.tools which
  ];
in

stdenv.mkDerivation rec {
  pname = "libreswan";
  version = "4.4";

  src = fetchurl {
    url = "https://download.libreswan.org/${pname}-${version}.tar.gz";
    sha256 = "0xj974yc0y1r7235zl4jhvxqz3bpb8js2fy9ic820zq9swh0lgsz";
  };

  strictDeps = true;

<<<<<<< HEAD
  # These flags were added to compile v3.18. Try to lift them when updating.
  env.NIX_CFLAGS_COMPILE = toString [ "-Wno-error=redundant-decls" "-Wno-error=format-nonliteral"
    # these flags were added to build with gcc7
    "-Wno-error=implicit-fallthrough"
    "-Wno-error=format-truncation"
    "-Wno-error=pointer-compare"
    "-Wno-error=stringop-truncation"
    # The following flag allows libreswan v3.32 to work with NSS 3.22, see
    # https://github.com/libreswan/libreswan/issues/334.
    # This flag should not be needed for libreswan v3.33 (which is not yet released).
    "-DNSS_PKCS11_2_0_COMPAT=1"
  ];

=======
>>>>>>> 2b5910ac
  nativeBuildInputs = [
    bison
    flex
    pkg-config
    xmlto
    docbook_xml_dtd_412
    docbook_xsl
    findXMLCatalogs
  ];

  buildInputs = [
    systemd coreutils
    gnused gawk gmp unbound pam libevent
    libcap_ng curl nspr nss ldns
    # needed to patch shebangs
    python3 bash
  ] ++ lib.optional stdenv.isLinux libselinux;

  patches = [
    # Fix compilation on aarch64, remove on next update
    (fetchpatch {
      url = "https://github.com/libreswan/libreswan/commit/ea50d36d2886e44317ba5ba841de1d1bf91aee6c.patch";
      sha256 = "1jp89rm9jp55zmiyimyhg7yadj0fwwxaw7i5gyclrs38w3y1aacj";
    })
  ];

  prePatch = ''
    # Correct iproute2 path
    sed -e 's|"/sbin/ip"|"${iproute2}/bin/ip"|' \
        -e 's|"/sbin/iptables"|"${iptables}/bin/iptables"|' \
        -i initsystems/systemd/ipsec.service.in \
           programs/verify/verify.in

    # Prevent the makefile from trying to
    # reload the systemd daemon or create tmpfiles
    sed -e 's|systemctl|true|g' \
        -e 's|systemd-tmpfiles|true|g' \
        -i initsystems/systemd/Makefile

    # Fix the ipsec program from crushing the PATH
    sed -e 's|\(PATH=".*"\):.*$|\1:$PATH|' -i programs/ipsec/ipsec.in

    # Fix python script to use the correct python
    sed -e 's/^\(\W*\)installstartcheck()/\1sscmd = "ss"\n\0/' \
        -i programs/verify/verify.in

    # Replace wget with curl to save a dependency
    curlArgs='-s --remote-name-all --output-dir'
    sed -e "s|wget -q -P|${curl}/bin/curl $curlArgs|g" \
        -i programs/letsencrypt/letsencrypt.in

    # Patch the Makefile:
    # 1. correct the pam.d directory install path
    # 2. do not create the /var/lib/ directory
    sed -e 's|$(DESTDIR)/etc/pam.d|$(out)/etc/pam.d|' \
        -e '/test ! -d $(NSSDIR)/,+3d' \
        -i configs/Makefile
  '';

  # Set appropriate paths for build
  preBuild = "export INC_USRLOCAL=\${out}";

  makeFlags = [
    "INITSYSTEM=systemd"
    "UNITDIR=$(out)/etc/systemd/system/"
    "TMPFILESDIR=$(out)/lib/tmpfiles.d/"
  ];

  # Hack to make install work
  installFlags = [
    "FINALVARDIR=\${out}/var"
    "FINALSYSCONFDIR=\${out}/etc"
  ];

  postInstall = ''
    # Install examples directory (needed for letsencrypt)
    cp -r docs/examples $out/share/doc/libreswan/examples
  '';

  postFixup = ''
    # Add a PATH to the main "ipsec" script
    sed -e '0,/^$/{s||export PATH=${binPath}:$PATH|}' \
        -i $out/bin/ipsec
  '';

  passthru.tests.libreswan = nixosTests.libreswan;

  meta = with lib; {
    homepage = "https://libreswan.org";
    description = "A free software implementation of the VPN protocol based on IPSec and the Internet Key Exchange";
    platforms = platforms.linux ++ platforms.freebsd;
    license = with licenses; [ gpl2Plus mpl20 ] ;
    maintainers = with maintainers; [ afranchuk rnhmjoj ];
  };
}<|MERGE_RESOLUTION|>--- conflicted
+++ resolved
@@ -52,22 +52,6 @@
 
   strictDeps = true;
 
-<<<<<<< HEAD
-  # These flags were added to compile v3.18. Try to lift them when updating.
-  env.NIX_CFLAGS_COMPILE = toString [ "-Wno-error=redundant-decls" "-Wno-error=format-nonliteral"
-    # these flags were added to build with gcc7
-    "-Wno-error=implicit-fallthrough"
-    "-Wno-error=format-truncation"
-    "-Wno-error=pointer-compare"
-    "-Wno-error=stringop-truncation"
-    # The following flag allows libreswan v3.32 to work with NSS 3.22, see
-    # https://github.com/libreswan/libreswan/issues/334.
-    # This flag should not be needed for libreswan v3.33 (which is not yet released).
-    "-DNSS_PKCS11_2_0_COMPAT=1"
-  ];
-
-=======
->>>>>>> 2b5910ac
   nativeBuildInputs = [
     bison
     flex
