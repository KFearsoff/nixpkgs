{stdenv, fetchurl, fetchFromGitHub, cmake, luajit, kernel, zlib, ncurses, perl, jsoncpp, libb64, openssl, curl}:
let
  inherit (stdenv.lib) optional optionalString;
<<<<<<< HEAD
  baseName = "sysdig";
  version = "0.10.0";
in
stdenv.mkDerivation {
  name = "${baseName}-${version}";

  src = fetchurl {
    url = "https://github.com/draios/sysdig/archive/${version}.tar.gz";
    sha256 = "0hs0r9z9j7padqdcj69bwx52iw6gvdl0w322qwivpv12j3prcpsj";
=======
  s = rec {
    name = "sysdig-${version}";
    version = "0.11.0";
    owner = "draios";
    repo = "sysdig";
    rev = version;
    sha256 = "131bafa7jy16r2jwph50j0bxwqdvr319fsfhqkavx6xy18i31q3v";
>>>>>>> e725c927
  };

  buildInputs = [
    cmake zlib luajit ncurses perl jsoncpp libb64 openssl curl
  ];
<<<<<<< HEAD

  hardeningDisable = [ "pic" ];

=======
  # sysdig-0.11.0 depends on some headers from jq which are not
  # installed by default.
  # Relevant sysdig issue: https://github.com/draios/sysdig/issues/626
  jq-prefix = fetchurl {
    url="https://github.com/stedolan/jq/releases/download/jq-1.5/jq-1.5.tar.gz";
    sha256="0g29kyz4ykasdcrb0zmbrp2jqs9kv1wz9swx849i2d1ncknbzln4";
  };
in
stdenv.mkDerivation {
  inherit (s) name version;
  inherit buildInputs;
  src = fetchFromGitHub {
    inherit (s) owner repo rev sha256;
  };
>>>>>>> e725c927
  postPatch = ''
    sed '1i#include <cmath>' -i userspace/libsinsp/{cursesspectro,filterchecks}.cpp
  '';

  cmakeFlags = [
    "-DUSE_BUNDLED_DEPS=OFF"
    "-DUSE_BUNDLED_JQ=ON"
    "-DSYSDIG_VERSION=${s.version}"
  ] ++ optional (kernel == null) "-DBUILD_DRIVER=OFF";

  preConfigure = ''
    export INSTALL_MOD_PATH="$out"
  '' + optionalString (kernel != null) ''
    export KERNELDIR="${kernel.dev}/lib/modules/${kernel.modDirVersion}/build"
  '';
<<<<<<< HEAD

=======
  preBuild = ''
    mkdir -p jq-prefix/src
    cp ${jq-prefix} jq-prefix/src/jq-1.5.tar.gz
  '';
>>>>>>> e725c927
  postInstall = optionalString (kernel != null) ''
    make install_driver
    kernel_dev=${kernel.dev}
    kernel_dev=''${kernel_dev#/nix/store/}
    kernel_dev=''${kernel_dev%%-linux*dev*}
    if test -f "$out/lib/modules/${kernel.modDirVersion}/extra/sysdig-probe.ko"; then
        sed -i "s#$kernel_dev#................................#g" $out/lib/modules/${kernel.modDirVersion}/extra/sysdig-probe.ko
    else
        xz -d $out/lib/modules/${kernel.modDirVersion}/extra/sysdig-probe.ko.xz
        sed -i "s#$kernel_dev#................................#g" $out/lib/modules/${kernel.modDirVersion}/extra/sysdig-probe.ko
        xz $out/lib/modules/${kernel.modDirVersion}/extra/sysdig-probe.ko
    fi
  '';

  meta = with stdenv.lib; {
    description = "A tracepoint-based system tracing tool for Linux (with clients for other OSes)";
    license = licenses.gpl2;
    maintainers = [maintainers.raskin];
    platforms = platforms.linux ++ platforms.darwin;
    downloadPage = "https://github.com/draios/sysdig/releases";
  };
}<|MERGE_RESOLUTION|>--- conflicted
+++ resolved
@@ -1,35 +1,8 @@
 {stdenv, fetchurl, fetchFromGitHub, cmake, luajit, kernel, zlib, ncurses, perl, jsoncpp, libb64, openssl, curl}:
 let
   inherit (stdenv.lib) optional optionalString;
-<<<<<<< HEAD
   baseName = "sysdig";
   version = "0.10.0";
-in
-stdenv.mkDerivation {
-  name = "${baseName}-${version}";
-
-  src = fetchurl {
-    url = "https://github.com/draios/sysdig/archive/${version}.tar.gz";
-    sha256 = "0hs0r9z9j7padqdcj69bwx52iw6gvdl0w322qwivpv12j3prcpsj";
-=======
-  s = rec {
-    name = "sysdig-${version}";
-    version = "0.11.0";
-    owner = "draios";
-    repo = "sysdig";
-    rev = version;
-    sha256 = "131bafa7jy16r2jwph50j0bxwqdvr319fsfhqkavx6xy18i31q3v";
->>>>>>> e725c927
-  };
-
-  buildInputs = [
-    cmake zlib luajit ncurses perl jsoncpp libb64 openssl curl
-  ];
-<<<<<<< HEAD
-
-  hardeningDisable = [ "pic" ];
-
-=======
   # sysdig-0.11.0 depends on some headers from jq which are not
   # installed by default.
   # Relevant sysdig issue: https://github.com/draios/sysdig/issues/626
@@ -39,12 +12,19 @@
   };
 in
 stdenv.mkDerivation {
-  inherit (s) name version;
-  inherit buildInputs;
-  src = fetchFromGitHub {
-    inherit (s) owner repo rev sha256;
+  name = "${baseName}-${version}";
+
+  src = fetchurl {
+    url = "https://github.com/draios/sysdig/archive/${version}.tar.gz";
+    sha256 = "0hs0r9z9j7padqdcj69bwx52iw6gvdl0w322qwivpv12j3prcpsj";
   };
->>>>>>> e725c927
+
+  buildInputs = [
+    cmake zlib luajit ncurses perl jsoncpp libb64 openssl curl
+  ];
+
+  hardeningDisable = [ "pic" ];
+
   postPatch = ''
     sed '1i#include <cmath>' -i userspace/libsinsp/{cursesspectro,filterchecks}.cpp
   '';
@@ -52,7 +32,7 @@
   cmakeFlags = [
     "-DUSE_BUNDLED_DEPS=OFF"
     "-DUSE_BUNDLED_JQ=ON"
-    "-DSYSDIG_VERSION=${s.version}"
+    "-DSYSDIG_VERSION=${version}"
   ] ++ optional (kernel == null) "-DBUILD_DRIVER=OFF";
 
   preConfigure = ''
@@ -60,14 +40,12 @@
   '' + optionalString (kernel != null) ''
     export KERNELDIR="${kernel.dev}/lib/modules/${kernel.modDirVersion}/build"
   '';
-<<<<<<< HEAD
 
-=======
   preBuild = ''
     mkdir -p jq-prefix/src
     cp ${jq-prefix} jq-prefix/src/jq-1.5.tar.gz
   '';
->>>>>>> e725c927
+
   postInstall = optionalString (kernel != null) ''
     make install_driver
     kernel_dev=${kernel.dev}
