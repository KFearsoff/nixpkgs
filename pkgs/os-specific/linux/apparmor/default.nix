--- conflicted
+++ resolved
@@ -14,37 +14,10 @@
     platforms = platforms.linux;
   };
 
-<<<<<<< HEAD
-  buildInputs = [
-    autoconf automake libtool perl bison flex gettext which rpm tetex
-    LocaleGettext pam TermReadKey RpcXML swig makeWrapper python ];
-
-  prePatch = ''
-    substituteInPlace libraries/libapparmor/src/Makefile.in --replace "/usr/include" "${glibc.dev}/include"
-    substituteInPlace libraries/libapparmor/src/Makefile.am --replace "/usr/include" "${glibc.dev}/include"
-    substituteInPlace common/Make.rules --replace "/usr/bin/pod2man" "${perl}/bin/pod2man"
-    substituteInPlace common/Make.rules --replace "/usr/bin/pod2html" "${perl}/bin/pod2html"
-    substituteInPlace common/Make.rules --replace "cpp -dM" "cpp -dM -I${glibc.dev}/include"
-
-    substituteInPlace parser/Makefile --replace "/usr/bin/bison" "${bison}/bin/bison"
-    substituteInPlace parser/Makefile --replace "/usr/bin/flex" "${flex}/bin/flex"
-    substituteInPlace parser/Makefile --replace "/usr/include/bits/socket.h" "${glibc.dev}/include/bits/socket.h"
-    substituteInPlace parser/Makefile --replace "/usr/include/linux/capability.h" "${glibc.dev}/include/linux/capability.h"
-    #substituteInPlace parser/utils/vim/Makefile --replace "/usr/include/linux/capability.h" "${glibc.dev}/include/linux/capability.h"
-
-    # for some reason pdf documentation doesn't build
-    substituteInPlace parser/Makefile --replace "manpages htmlmanpages pdf" "manpages htmlmanpages"
-
-    substituteInPlace parser/tst/gen-xtrans.pl --replace "/usr/bin/perl" "${perl}/bin/perl"
-    substituteInPlace parser/tst/Makefile --replace "/usr/bin/prove" "${perl}/bin/prove"
-    substituteInPlace parser/tst/Makefile --replace "./caching.sh" "${bash}/bin/bash ./caching.sh"
-  '';
-=======
   apparmor-sources = fetchurl {
     url = "https://launchpad.net/apparmor/${apparmor-series}/${apparmor-version}/+download/apparmor-${apparmor-version}.tar.gz";
     sha256 = "1x06qmmbha9krx7880pxj2k3l8fxy3nm945xjjv735m2ax1243jd";
   };
->>>>>>> 33373d93
 
   prePatchCommon = ''
     substituteInPlace ./common/Make.rules --replace "/usr/bin/pod2man" "${perl}/bin/pod2man"
