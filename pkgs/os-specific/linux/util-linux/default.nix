{ stdenv, fetchurl, zlib, ncurses ? null, perl ? null, pam }:

stdenv.mkDerivation rec {
<<<<<<< HEAD
  name = "util-linux-2.25";

  src = fetchurl {
    url = "http://www.kernel.org/pub/linux/utils/util-linux/v2.25/${name}.tar.xz";
    sha256 = "02lqww6ck4p47wzc883zdjb1gnwm59hsay4hd5i55mfdv25mmfj7";
  };

  outputs = [ "dev" "out" "bin" ]; # ToDo: problems with e2fsprogs
=======
  name = "util-linux-2.26.1";

  src = fetchurl {
    url = "mirror://kernel/linux/utils/util-linux/v2.26/${name}.tar.xz";
    sha256 = "0vmvk5khfwf71xbsnplvmk9ikwnlbhysc96mnkgwpqk2faairp12";
  };

  patches = [ ./rtcwake-search-PATH-for-shutdown.patch
            ];

  #FIXME: make it also work on non-nixos?
  postPatch = ''
    # Substituting store paths would create a circular dependency on systemd
    substituteInPlace include/pathnames.h \
      --replace "/bin/login" "/run/current-system/sw/bin/login" \
      --replace "/sbin/shutdown" "/run/current-system/sw/bin/shutdown"
  '';
>>>>>>> 9de96694

  crossAttrs = {
    # Work around use of `AC_RUN_IFELSE'.
    preConfigure = "export scanf_cv_type_modifier=ms";
  };

  # !!! It would be better to obtain the path to the mount helpers
  # (/sbin/mount.*) through an environment variable, but that's
  # somewhat risky because we have to consider that mount can setuid
  # root...
  configureFlags = ''
    --enable-write
    --enable-last
    --enable-mesg
    --disable-use-tty-group
    --enable-fs-paths-default=/var/setuid-wrappers:/var/run/current-system/sw/bin:/sbin
    ${if ncurses == null then "--without-ncurses" else ""}
  '';

  makeFlags = "usrbin_execdir=$(bin)/bin usrsbin_execdir=$(bin)/sbin";

  buildInputs =
    [ zlib pam ]
    ++ stdenv.lib.optional (ncurses != null) ncurses
    ++ stdenv.lib.optional (perl != null) perl;

  postInstall = ''
    sed "s,$out$out,$out,g" -i "$dev"/lib/pkgconfig/*.pc
    rm "$bin/bin/su" # su should be supplied by the su package (shadow)
  '';

  enableParallelBuilding = true;

  meta = with stdenv.lib; {
    homepage = http://www.kernel.org/pub/linux/utils/util-linux/;
    description = "A set of system utilities for Linux";
<<<<<<< HEAD
    license = licenses.gpl2; # also contains parts under more permissive licenses
    platforms = platforms.all;
=======
    platforms = stdenv.lib.platforms.linux;
>>>>>>> 9de96694
  };
}
<|MERGE_RESOLUTION|>--- conflicted
+++ resolved
@@ -1,16 +1,6 @@
 { stdenv, fetchurl, zlib, ncurses ? null, perl ? null, pam }:
 
 stdenv.mkDerivation rec {
-<<<<<<< HEAD
-  name = "util-linux-2.25";
-
-  src = fetchurl {
-    url = "http://www.kernel.org/pub/linux/utils/util-linux/v2.25/${name}.tar.xz";
-    sha256 = "02lqww6ck4p47wzc883zdjb1gnwm59hsay4hd5i55mfdv25mmfj7";
-  };
-
-  outputs = [ "dev" "out" "bin" ]; # ToDo: problems with e2fsprogs
-=======
   name = "util-linux-2.26.1";
 
   src = fetchurl {
@@ -20,6 +10,8 @@
 
   patches = [ ./rtcwake-search-PATH-for-shutdown.patch
             ];
+  outputs = [ "dev" "out" "bin" ]; # ToDo: problems with e2fsprogs
+
 
   #FIXME: make it also work on non-nixos?
   postPatch = ''
@@ -28,7 +20,6 @@
       --replace "/bin/login" "/run/current-system/sw/bin/login" \
       --replace "/sbin/shutdown" "/run/current-system/sw/bin/shutdown"
   '';
->>>>>>> 9de96694
 
   crossAttrs = {
     # Work around use of `AC_RUN_IFELSE'.
@@ -65,11 +56,7 @@
   meta = with stdenv.lib; {
     homepage = http://www.kernel.org/pub/linux/utils/util-linux/;
     description = "A set of system utilities for Linux";
-<<<<<<< HEAD
     license = licenses.gpl2; # also contains parts under more permissive licenses
-    platforms = platforms.all;
-=======
-    platforms = stdenv.lib.platforms.linux;
->>>>>>> 9de96694
+    platforms = platforms.linux;
   };
 }
