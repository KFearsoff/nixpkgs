{ stdenv, fetchurl, lib, pkgconfig, alsaLib, libogg, pulseaudio ? null, jack2 ? null }:

stdenv.mkDerivation rec {
  name = "alsa-plugins-1.0.28";

  src = fetchurl {
    urls = [
      "ftp://ftp.alsa-project.org/pub/plugins/${name}.tar.bz2"
      "http://alsa.cybermirror.org/plugins/${name}.tar.bz2"
    ];
    sha256 = "081is33afhykb4ysll8s6gh0d6nm1cglslj9ck0disbyl3qqlvs2";
  };

  # ToDo: a52, etc.?
  buildInputs =
    [ pkgconfig alsaLib libogg ]
<<<<<<< HEAD
    ++ lib.optional (pulseaudio != null) pulseaudio
    ++ lib.optional (jackaudio != null) jackaudio;
=======
    ++ stdenv.lib.optional (pulseaudio != null) pulseaudio
    ++ stdenv.lib.optional (jack2 != null) jack2;
>>>>>>> fb565f1a

  meta = with lib; {
    description = "Various plugins for ALSA";
    homepage = http://alsa-project.org/;
<<<<<<< HEAD
    license = licenses.gpl2;
    maintainers = [maintainers.marcweber];
    platforms = platforms.linux;
=======
    license = stdenv.lib.licenses.lgpl21;
    maintainers = [lib.maintainers.marcweber];
    platforms = lib.platforms.linux;
>>>>>>> fb565f1a
  };
}<|MERGE_RESOLUTION|>--- conflicted
+++ resolved
@@ -14,25 +14,14 @@
   # ToDo: a52, etc.?
   buildInputs =
     [ pkgconfig alsaLib libogg ]
-<<<<<<< HEAD
     ++ lib.optional (pulseaudio != null) pulseaudio
-    ++ lib.optional (jackaudio != null) jackaudio;
-=======
-    ++ stdenv.lib.optional (pulseaudio != null) pulseaudio
-    ++ stdenv.lib.optional (jack2 != null) jack2;
->>>>>>> fb565f1a
+    ++ lib.optional (jack2 != null) jack2;
 
   meta = with lib; {
     description = "Various plugins for ALSA";
     homepage = http://alsa-project.org/;
-<<<<<<< HEAD
-    license = licenses.gpl2;
+    license = licenses.lgpl21;
     maintainers = [maintainers.marcweber];
     platforms = platforms.linux;
-=======
-    license = stdenv.lib.licenses.lgpl21;
-    maintainers = [lib.maintainers.marcweber];
-    platforms = lib.platforms.linux;
->>>>>>> fb565f1a
   };
 }