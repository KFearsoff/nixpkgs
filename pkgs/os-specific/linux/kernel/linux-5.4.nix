{ stdenv, buildPackages, fetchurl, perl, buildLinux, modDirVersionArg ? null, ... } @ args:

with stdenv.lib;

buildLinux (args // rec {
<<<<<<< HEAD
  version = "5.4.90";
=======
  version = "5.4.93";
>>>>>>> b5339fc8

  # modDirVersion needs to be x.y.z, will automatically add .0 if needed
  modDirVersion = if (modDirVersionArg == null) then concatStringsSep "." (take 3 (splitVersion "${version}.0")) else modDirVersionArg;

  # branchVersion needs to be x.y
  extraMeta.branch = versions.majorMinor version;

  src = fetchurl {
    url = "mirror://kernel/linux/kernel/v5.x/linux-${version}.tar.xz";
<<<<<<< HEAD
    sha256 = "06pscvxjkpz35y6kbmyzdvn9mm4p7pfg0d49chi1q61z0sy3crv4";
=======
    sha256 = "08nmwd13z10866pc16fqbj41krnvk6hxkl4nmhdkpk346r04jx6k";
>>>>>>> b5339fc8
  };
} // (args.argsOverride or {}))<|MERGE_RESOLUTION|>--- conflicted
+++ resolved
@@ -3,11 +3,7 @@
 with stdenv.lib;
 
 buildLinux (args // rec {
-<<<<<<< HEAD
-  version = "5.4.90";
-=======
   version = "5.4.93";
->>>>>>> b5339fc8
 
   # modDirVersion needs to be x.y.z, will automatically add .0 if needed
   modDirVersion = if (modDirVersionArg == null) then concatStringsSep "." (take 3 (splitVersion "${version}.0")) else modDirVersionArg;
@@ -17,10 +13,6 @@
 
   src = fetchurl {
     url = "mirror://kernel/linux/kernel/v5.x/linux-${version}.tar.xz";
-<<<<<<< HEAD
-    sha256 = "06pscvxjkpz35y6kbmyzdvn9mm4p7pfg0d49chi1q61z0sy3crv4";
-=======
     sha256 = "08nmwd13z10866pc16fqbj41krnvk6hxkl4nmhdkpk346r04jx6k";
->>>>>>> b5339fc8
   };
 } // (args.argsOverride or {}))