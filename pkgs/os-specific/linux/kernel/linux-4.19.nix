{ stdenv, buildPackages, fetchurl, perl, buildLinux, modDirVersionArg ? null, ... } @ args:

with stdenv.lib;

buildLinux (args // rec {
<<<<<<< HEAD
  version = "4.19.25";
=======
  version = "4.19.26";
>>>>>>> 3c77acbc

  # modDirVersion needs to be x.y.z, will automatically add .0 if needed
  modDirVersion = if (modDirVersionArg == null) then concatStrings (intersperse "." (take 3 (splitString "." "${version}.0"))) else modDirVersionArg;

  # branchVersion needs to be x.y
  extraMeta.branch = concatStrings (intersperse "." (take 2 (splitString "." version)));

  src = fetchurl {
    url = "mirror://kernel/linux/kernel/v4.x/linux-${version}.tar.xz";
<<<<<<< HEAD
    sha256 = "0ccpj57pv2rw78a4j5mg9sz7a37k0sn5glbn2rs6yvp9ss81vivy";
=======
    sha256 = "1z27nxyi3asj1fbkgdb3rw3x9jx2wyfyhddw5dpmjfa7r5k5zi5y";
>>>>>>> 3c77acbc
  };
} // (args.argsOverride or {}))<|MERGE_RESOLUTION|>--- conflicted
+++ resolved
@@ -3,11 +3,7 @@
 with stdenv.lib;
 
 buildLinux (args // rec {
-<<<<<<< HEAD
-  version = "4.19.25";
-=======
   version = "4.19.26";
->>>>>>> 3c77acbc
 
   # modDirVersion needs to be x.y.z, will automatically add .0 if needed
   modDirVersion = if (modDirVersionArg == null) then concatStrings (intersperse "." (take 3 (splitString "." "${version}.0"))) else modDirVersionArg;
@@ -17,10 +13,6 @@
 
   src = fetchurl {
     url = "mirror://kernel/linux/kernel/v4.x/linux-${version}.tar.xz";
-<<<<<<< HEAD
-    sha256 = "0ccpj57pv2rw78a4j5mg9sz7a37k0sn5glbn2rs6yvp9ss81vivy";
-=======
     sha256 = "1z27nxyi3asj1fbkgdb3rw3x9jx2wyfyhddw5dpmjfa7r5k5zi5y";
->>>>>>> 3c77acbc
   };
 } // (args.argsOverride or {}))