--- conflicted
+++ resolved
@@ -265,11 +265,7 @@
       SND_HDA_RECONFIG    = yes; # Support reconfiguration of jack functions
       # Support configuring jack functions via fw mechanism at boot
       SND_HDA_PATCH_LOADER = yes;
-<<<<<<< HEAD
-      SND_HDA_CODEC_CA0132_DSP = whenOlder "5.8" yes; # Enable DSP firmware loading on Creative Soundblaster Z/Zx/ZxR/Recon
-=======
       SND_HDA_CODEC_CA0132_DSP = whenOlder "5.7" yes; # Enable DSP firmware loading on Creative Soundblaster Z/Zx/ZxR/Recon
->>>>>>> 211be6af
       SND_OSSEMUL         = yes;
       SND_USB_CAIAQ_INPUT = yes;
       # Enable PSS mixer (Beethoven ADSP-16 and other compatible)
