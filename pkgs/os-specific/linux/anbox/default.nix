--- conflicted
+++ resolved
@@ -1,9 +1,5 @@
 { stdenv, fetchFromGitHub, fetchurl
 , cmake, pkg-config, dbus, makeWrapper
-<<<<<<< HEAD
-, gtest
-=======
->>>>>>> 2be707ec
 , boost
 , elfutils # for libdw
 , git
@@ -70,12 +66,7 @@
   ];
 
   buildInputs = [
-<<<<<<< HEAD
-    dbus boost libcap gtest systemd mesa glib
-    SDL2 SDL2_image protobuf protobufc properties-cpp lxc python
-=======
     boost
-    cmake
     dbus
     elfutils # libdw
     glib
@@ -84,11 +75,9 @@
     libbfd
     libcap
     libdwarf
->>>>>>> 2be707ec
     libGL
     lxc
     mesa
-    pkg-config
     properties-cpp
     protobuf protobufc
     python3
