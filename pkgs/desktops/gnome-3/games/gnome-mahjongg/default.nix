{ lib, stdenv, fetchurl, pkg-config, gnome3, gtk3, wrapGAppsHook
, librsvg, gettext, itstool, libxml2
, meson, ninja, glib, vala, desktop-file-utils
}:

stdenv.mkDerivation rec {
  pname = "gnome-mahjongg";
  version = "3.38.3";

  src = fetchurl {
    url = "mirror://gnome/sources/gnome-mahjongg/${lib.versions.majorMinor version}/${pname}-${version}.tar.xz";
    sha256 = "144ia3zn9rhwa1xbdkvsz6m0dsysl6mxvqw9bnrlh845hmyy9cfj";
  };

  nativeBuildInputs = [
    meson ninja vala desktop-file-utils
    pkg-config gnome3.adwaita-icon-theme
    libxml2 itstool gettext wrapGAppsHook
    glib # for glib-compile-schemas
  ];
  buildInputs = [
    glib
    gtk3
    librsvg
  ];

  passthru = {
    updateScript = gnome3.updateScript {
      packageName = pname;
      attrPath = "gnome3.${pname}";
    };
  };

  meta = with lib; {
    homepage = "https://wiki.gnome.org/Apps/Mahjongg";
    description = "Disassemble a pile of tiles by removing matching pairs";
    maintainers = teams.gnome.members;
<<<<<<< HEAD
    license = licenses.gpl2;
=======
    license = licenses.gpl3Plus;
>>>>>>> 211be6af
    platforms = platforms.linux;
  };
}<|MERGE_RESOLUTION|>--- conflicted
+++ resolved
@@ -35,11 +35,7 @@
     homepage = "https://wiki.gnome.org/Apps/Mahjongg";
     description = "Disassemble a pile of tiles by removing matching pairs";
     maintainers = teams.gnome.members;
-<<<<<<< HEAD
-    license = licenses.gpl2;
-=======
     license = licenses.gpl3Plus;
->>>>>>> 211be6af
     platforms = platforms.linux;
   };
 }