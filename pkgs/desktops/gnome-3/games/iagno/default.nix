{ lib, stdenv
, fetchurl
, fetchpatch
, pkg-config
, gtk3
, gnome3
, gdk-pixbuf
, librsvg
, wrapGAppsHook
, itstool
, gsound
, libxml2
, meson
, ninja
, python3
, vala
, desktop-file-utils
}:

stdenv.mkDerivation rec {
  pname = "iagno";
  version = "3.38.1";

  src = fetchurl {
    url = "mirror://gnome/sources/iagno/${lib.versions.majorMinor version}/${pname}-${version}.tar.xz";
    sha256 = "097dw1l92l73xah9l56ka5mi3dvx48ffpiv33ni5i5rqw0ng7fc4";
  };

  nativeBuildInputs = [
    meson
    ninja
    python3
    vala
    desktop-file-utils
    pkg-config
    wrapGAppsHook
    itstool
    libxml2
  ];

  buildInputs = [
    gtk3
    gnome3.adwaita-icon-theme
    gdk-pixbuf
    librsvg
    gsound
  ];

  passthru = {
    updateScript = gnome3.updateScript {
      packageName = "iagno";
      attrPath = "gnome3.iagno";
    };
  };

  meta = with lib; {
    homepage = "https://wiki.gnome.org/Apps/Iagno";
    description = "Computer version of the game Reversi, more popularly called Othello";
    maintainers = teams.gnome.members;
<<<<<<< HEAD
    license = licenses.gpl2;
=======
    license = licenses.gpl3Plus;
>>>>>>> 211be6af
    platforms = platforms.linux;
  };
}<|MERGE_RESOLUTION|>--- conflicted
+++ resolved
@@ -57,11 +57,7 @@
     homepage = "https://wiki.gnome.org/Apps/Iagno";
     description = "Computer version of the game Reversi, more popularly called Othello";
     maintainers = teams.gnome.members;
-<<<<<<< HEAD
-    license = licenses.gpl2;
-=======
     license = licenses.gpl3Plus;
->>>>>>> 211be6af
     platforms = platforms.linux;
   };
 }