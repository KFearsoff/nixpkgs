--- conflicted
+++ resolved
@@ -4,19 +4,11 @@
 
 stdenv.mkDerivation rec {
   name = "simple-scan-${version}";
-<<<<<<< HEAD
-  version = "3.26.2";
-
-  src = fetchurl {
-    url = "mirror://gnome/sources/simple-scan/${gnome3.versionBranch version}/${name}.tar.xz";
-    sha256 = "d172825b1b77e2e32c21fc847fd670c4711a504b09688f8567a98ac9516fe212";
-=======
   version = "3.26.3";
 
   src = fetchurl {
     url = "mirror://gnome/sources/simple-scan/${gnome3.versionBranch version}/${name}.tar.xz";
     sha256 = "0galkcc76j0p016fvwn16llh0kh4ykvjy4v7kc6qqnlp38g174n3";
->>>>>>> da86dadb
   };
 
   passthru = {
