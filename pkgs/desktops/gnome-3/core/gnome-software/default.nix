--- conflicted
+++ resolved
@@ -112,11 +112,7 @@
   meta = with lib; {
     description = "Software store that lets you install and update applications and system extensions";
     homepage = "https://wiki.gnome.org/Apps/Software";
-<<<<<<< HEAD
-    license = licenses.gpl2;
-=======
     license = licenses.gpl2Plus;
->>>>>>> 211be6af
     maintainers = teams.gnome.members;
     platforms = platforms.linux;
   };
