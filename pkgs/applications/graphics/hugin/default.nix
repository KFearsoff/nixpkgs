--- conflicted
+++ resolved
@@ -31,13 +31,7 @@
   # disable installation of the python scripting interface
   cmakeFlags = [ "-DBUILD_HSI:BOOl=OFF" ];
 
-<<<<<<< HEAD
-  enableParallelBuilding = true;
-
   env.NIX_CFLAGS_COMPILE = "-I${ilmbase.dev}/include/OpenEXR";
-=======
-  NIX_CFLAGS_COMPILE = "-I${ilmbase.dev}/include/OpenEXR";
->>>>>>> 211be6af
 
   postInstall = ''
     for p in $out/bin/*; do
