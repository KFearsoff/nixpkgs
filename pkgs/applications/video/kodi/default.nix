--- conflicted
+++ resolved
@@ -242,20 +242,9 @@
       "-DLIRC_DEVICE=/run/lirc/lircd"
       "-DSWIG_EXECUTABLE=${buildPackages.swig}/bin/swig"
       "-DFLATBUFFERS_FLATC_EXECUTABLE=${buildPackages.flatbuffers}/bin/flatc"
-<<<<<<< HEAD
-      "-DPYTHON_EXECUTABLE=${buildPackages.python2Packages.python}/bin/python"
+      "-DPYTHON_EXECUTABLE=${buildPackages.python3Packages.python}/bin/python"
     ] ++ lib.optionals useWayland [
-      "-DCORE_PLATFORM_NAME=wayland"
-      "-DWAYLAND_RENDER_SYSTEM=gl"
       "-DWAYLANDPP_SCANNER=${buildPackages.waylandpp}/bin/wayland-scanner++"
-    ] ++ lib.optionals useGbm [
-      "-DCORE_PLATFORM_NAME=gbm"
-      "-DGBM_RENDER_SYSTEM=gles"
-=======
-      "-DPYTHON_EXECUTABLE=${buildPackages.python3Packages.python}/bin/python"
-    ] ++ lib.optional useWayland [
-      "-DWAYLANDPP_SCANNER=${buildPackages.waylandpp}/bin/wayland-scanner++"
->>>>>>> 6ed55034
     ];
 
     # 14 tests fail but the biggest issue is that every test takes 30 seconds -
