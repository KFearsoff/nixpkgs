--- conflicted
+++ resolved
@@ -6,13 +6,6 @@
 
 let inherit (args.composableDerivation) composableDerivation edf; in
 composableDerivation {
-<<<<<<< HEAD
-  # use gccApple to compile on darwin
-  mkDerivation = ( if stdenv.isDarwin
-                   then stdenvAdapters.overrideCC stdenv gccApple
-                   else stdenv ).mkDerivation;
-=======
->>>>>>> 64377277
 } (fix: {
 
     name = "qvim-7.4." + tag;
