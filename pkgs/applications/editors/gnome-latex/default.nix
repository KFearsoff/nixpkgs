--- conflicted
+++ resolved
@@ -30,10 +30,6 @@
     sha256 = "0xqd49pgi82dygqnxj08i1v22b0vwwhx3zvdinhrx4jny339yam8";
   };
 
-<<<<<<< HEAD
-  env.NIX_CFLAGS_COMPILE = "-I${glib.dev}/include/gio-unix-2.0";
-  configureFlags = ["--disable-dconf-migration"];
-=======
   patches = [
     # Fix build with latest tepl.
     (fetchpatch {
@@ -41,7 +37,6 @@
       sha256 = "H8cbp5hDZoXytEdKE2D/oYHNKIbEFwxQoEaC4JMfGHY=";
     })
   ];
->>>>>>> 2b5910ac
 
   nativeBuildInputs = [
     pkg-config
@@ -72,7 +67,7 @@
 
   doCheck = true;
 
-  NIX_CFLAGS_COMPILE = "-I${glib.dev}/include/gio-unix-2.0";
+  env.NIX_CFLAGS_COMPILE = "-I${glib.dev}/include/gio-unix-2.0";
 
   passthru.updateScript = gnome.updateScript {
     packageName = pname;
