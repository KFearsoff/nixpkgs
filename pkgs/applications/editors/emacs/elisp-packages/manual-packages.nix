--- conflicted
+++ resolved
@@ -32,12 +32,6 @@
   elisp-ffi = callPackage ./manual-packages/elisp-ffi { };
 
   emacs-conflict = callPackage ./manual-packages/emacs-conflict { };
-
-<<<<<<< HEAD
-  ess-R-object-popup = callPackage ./manual-packages/ess-R-object-popup { };
-=======
-  enlight = callPackage ./manual-packages/enlight { };
->>>>>>> b9a7aaa8
 
   evil-markdown = callPackage ./manual-packages/evil-markdown { };
 
