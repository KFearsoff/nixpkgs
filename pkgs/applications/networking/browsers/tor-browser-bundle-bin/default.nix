{ stdenv
, fetchurl
, makeDesktopItem

# Common run-time dependencies
, zlib

# libxul run-time dependencies
, atk
, cairo
, dbus
, dbus_glib
, fontconfig
, freetype
, gdk_pixbuf
, glib
, gtk2
, libxcb
, libX11
, libXext
, libXrender
, libXt
, pango

, audioSupport ? mediaSupport
, pulseaudioSupport ? false
, libpulseaudio
, apulse

# Media support (implies audio support)
, mediaSupport ? false
, gstreamer
, gst-plugins-base
, gst-plugins-good
, gst-ffmpeg
, gmp
, ffmpeg

# Pluggable transport dependencies
, python27

# Wrapper runtime
, coreutils
, glibcLocales
, hicolor_icon_theme
, shared_mime_info

# Whether to disable multiprocess support to work around crashing tabs
# TODO: fix the underlying problem instead of this terrible work-around
, disableContentSandbox ? true

# Extra preferences
, extraPrefs ? ""
}:

with stdenv.lib;

let
  libPath = makeLibraryPath libPkgs;

  libPkgs = [
    atk
    cairo
    dbus
    dbus_glib
    fontconfig
    freetype
    gdk_pixbuf
    glib
    gtk2
    libxcb
    libX11
    libXext
    libXrender
    libXt
    pango
    stdenv.cc.cc
    stdenv.cc.libc
    zlib
  ]
  ++ optionals pulseaudioSupport [ libpulseaudio ]
  ++ optionals mediaSupport [
    gstreamer
    gst-plugins-base
    gmp
    ffmpeg
  ];

  gstPluginsPath = concatMapStringsSep ":" (x:
    "${x}/lib/gstreamer-0.10") [
      gstreamer
      gst-plugins-base
      gst-plugins-good
      gst-ffmpeg
    ];

  # Library search path for the fte transport
  fteLibPath = makeLibraryPath [ stdenv.cc.cc gmp ];

  # Upstream source
  version = "7.0.5";

  lang = "en-US";

  srcs = {
    "x86_64-linux" = fetchurl {
      urls = [
        "https://github.com/TheTorProject/gettorbrowser/releases/download/v${version}/tor-browser-linux64-${version}_${lang}.tar.xz"
        "https://dist.torproject.org/torbrowser/${version}/tor-browser-linux64-${version}_${lang}.tar.xz"
      ];
      sha256 = "1ixa1pmh3fm82gwzkm7r3gbly1lrihpvk1irmpc8b8zsi2s49ghd";
    };

    "i686-linux" = fetchurl {
      urls = [
        "https://github.com/TheTorProject/gettorbrowser/releases/download/v${version}/tor-browser-linux32-${version}_${lang}.tar.xz"
        "https://dist.torproject.org/torbrowser/${version}/tor-browser-linux32-${version}_${lang}.tar.xz"
      ];
      sha256 = "1kb0m4xikxcgj03h6l0ch5d53i8hxdacwm7q745a377g44q84nzb";
    };
  };
in

stdenv.mkDerivation rec {
  name = "tor-browser-bundle-bin-${version}";
  inherit version;

  src = srcs."${stdenv.system}" or (throw "unsupported system: ${stdenv.system}");

  preferLocalBuild = true;
  allowSubstitutes = false;

  desktopItem = makeDesktopItem {
    name = "torbrowser";
    exec = "tor-browser";
    icon = "torbrowser";
    desktopName = "Tor Browser";
    genericName = "Web Browser";
    comment = meta.description;
    categories = "Network;WebBrowser;Security;";
  };

  buildCommand = ''
    # For convenience ...
    TBB_IN_STORE=$out/share/tor-browser
    interp=$(< $NIX_CC/nix-support/dynamic-linker)

    # Unpack & enter
    mkdir -p "$TBB_IN_STORE"
    tar xf "${src}" -C "$TBB_IN_STORE" --strip-components=2
    pushd "$TBB_IN_STORE"

    # Set ELF interpreter
    for exe in firefox TorBrowser/Tor/tor ; do
      patchelf --set-interpreter "$interp" "$exe"
    done

    # The final libPath.  Note, we could split this into firefoxLibPath
    # and torLibPath for accuracy, but this is more convenient ...
    libPath=${libPath}:$TBB_IN_STORE:$TBB_IN_STORE/TorBrowser/Tor

    # apulse uses a non-standard library path.  For now special-case it.
    ${optionalString (audioSupport && !pulseaudioSupport) ''
      libPath=${apulse}/lib/apulse:$libPath
    ''}

    # Fixup paths to pluggable transports.
    sed -i TorBrowser/Data/Tor/torrc-defaults \
        -e "s,./TorBrowser,$TBB_IN_STORE/TorBrowser,g"

    # Fixup obfs transport.  Work around patchelf failing to set
    # interpreter for pre-compiled Go binaries by invoking the interpreter
    # directly.
    sed -i TorBrowser/Data/Tor/torrc-defaults \
        -e "s|\(ClientTransportPlugin obfs2,obfs3,obfs4,scramblesuit\) exec|\1 exec $interp|" \

    # Fixup fte transport
    #
    # Note: the script adds its dirname to search path automatically
    sed -i TorBrowser/Tor/PluggableTransports/fteproxy.bin \
        -e "s,/usr/bin/env python,${python27.interpreter},"

    patchelf --set-rpath "${fteLibPath}" TorBrowser/Tor/PluggableTransports/fte/cDFA.so

    # Prepare for autoconfig.
    #
    # See https://developer.mozilla.org/en-US/Firefox/Enterprise_deployment
    cat >defaults/pref/autoconfig.js <<EOF
    //
    pref("general.config.filename", "mozilla.cfg");
    pref("general.config.obscure_value", 0);
    EOF

    # Hard-coded Firefox preferences.
    cat >mozilla.cfg <<EOF
    // First line must be a comment

    // Always update via Nixpkgs
    lockPref("app.update.auto", false);
    lockPref("app.update.enabled", false);
    lockPref("extensions.update.autoUpdateDefault", false);
    lockPref("extensions.update.enabled", false);
    lockPref("extensions.torbutton.versioncheck_enabled", false);

    // User should never change these.  Locking prevents these
    // values from being written to prefs.js, avoiding Store
    // path capture.
    lockPref("extensions.torlauncher.torrc-defaults_path", "$TBB_IN_STORE/TorBrowser/Data/Tor/torrc-defaults");
    lockPref("extensions.torlauncher.tor_path", "$TBB_IN_STORE/TorBrowser/Tor/tor");

    // Reset pref that captures store paths.
    clearPref("extensions.xpiState");

    // Stop obnoxious first-run redirection.
    lockPref("noscript.firstRunRedirection", false);

    // Insist on using IPC for communicating with Tor
    //
    // Defaults to creating $TBB_HOME/TorBrowser/Data/Tor/{socks,control}.socket
    lockPref("extensions.torlauncher.control_port_use_ipc", true);
    lockPref("extensions.torlauncher.socks_port_use_ipc", true);

    // Optionally disable multiprocess support.  We always set this to ensure that
    // toggling the pref takes effect.
    lockPref("browser.tabs.remote.autostart.2", ${if disableContentSandbox then "false" else "true"});

<<<<<<< HEAD
=======
    // Allow sandbox access to sound devices if using ALSA directly
    ${if (audioSupport && !pulseaudioSupport) then ''
      pref("security.sandbox.content.write_path_whitelist", "/dev/snd/");
    '' else ''
      clearPref("security.sandbox.content.write_path_whitelist");
    ''}

>>>>>>> 1e066db4
    ${optionalString (extraPrefs != "") ''
      ${extraPrefs}
    ''}
    EOF

    # Hard-code path to TBB fonts; see also FONTCONFIG_FILE in
    # the wrapper below.
    FONTCONFIG_FILE=$TBB_IN_STORE/TorBrowser/Data/fontconfig/fonts.conf
    sed -i "$FONTCONFIG_FILE" \
        -e "s,<dir>fonts</dir>,<dir>$TBB_IN_STORE/fonts</dir>,"

    # Move default extension overrides into distribution dir, to avoid
    # having to synchronize between local state and store.
    mv TorBrowser/Data/Browser/profile.default/preferences/extension-overrides.js defaults/pref/torbrowser.js

    # Hard-code paths to geoip data files.  TBB resolves the geoip files
    # relative to torrc-defaults_path but if we do not hard-code them
    # here, these paths end up being written to the torrc in the user's
    # state dir.
    cat >>TorBrowser/Data/Tor/torrc-defaults <<EOF
    GeoIPFile $TBB_IN_STORE/TorBrowser/Data/Tor/geoip
    GeoIPv6File $TBB_IN_STORE/TorBrowser/Data/Tor/geoip6
    EOF

    WRAPPER_XDG_DATA_DIRS=${concatMapStringsSep ":" (x: "${x}/share") [
      hicolor_icon_theme
      shared_mime_info
    ]}

    # Generate wrapper
    mkdir -p $out/bin
    cat > "$out/bin/tor-browser" << EOF
    #! ${stdenv.shell}
    set -o errexit -o nounset

    PATH=${makeBinPath [ coreutils ]}
    export LC_ALL=C
    export LOCALE_ARCHIVE=${glibcLocales}/lib/locale/locale-archive

    # Enter local state directory.
    REAL_HOME=\$HOME
    TBB_HOME=\''${TBB_HOME:-''${XDG_DATA_HOME:-\$REAL_HOME/.local/share}/tor-browser}
    HOME=\$TBB_HOME

    mkdir -p "\$HOME"
    cd "\$HOME"

    # Initialize empty TBB local state directory hierarchy.  We
    # intentionally mirror the layout that TBB would see if executed from
    # the unpacked bundle dir.
    mkdir -p "\$HOME/TorBrowser" "\$HOME/TorBrowser/Data"

    # Initialize the Tor data directory.
    mkdir -p "\$HOME/TorBrowser/Data/Tor"

    # TBB will fail if ownership is too permissive
    chmod 0700 "\$HOME/TorBrowser/Data/Tor"

    # Initialize the browser profile state.  Note that the only data
    # copied from the Store payload is the initial bookmark file, which is
    # never updated once created.  All other files under user's profile
    # dir are generated by TBB.
    mkdir -p "\$HOME/TorBrowser/Data/Browser/profile.default"
    cp -u --no-preserve=mode,owner "$TBB_IN_STORE/TorBrowser/Data/Browser/profile.default/bookmarks.html" \
      "\$HOME/TorBrowser/Data/Browser/profile.default/bookmarks.html"

    # Clear out some files that tend to capture store references but are
    # easily generated by firefox at startup.
    rm -f "\$HOME/TorBrowser/Data/Browser/profile.default"/{compatibility.ini,extensions.ini,extensions.json}

    # Ensure that we're always using the up-to-date extensions.
    ln -snf "$TBB_IN_STORE/TorBrowser/Data/Browser/profile.default/extensions" \
      "\$HOME/TorBrowser/Data/Browser/profile.default/extensions"

    ${optionalString pulseaudioSupport ''
      # Figure out some envvars for pulseaudio
      : "\''${XDG_RUNTIME_DIR:=/run/user/\$(id -u)}"
      : "\''${XDG_CONFIG_HOME:=\$REAL_HOME/.config}"
      : "\''${PULSE_SERVER:=\$XDG_RUNTIME_DIR/pulse/native}"
      : "\''${PULSE_COOKIE:=\$XDG_CONFIG_HOME/pulse/cookie}"
    ''}

    # Font cache files capture store paths; clear them out on the off
    # chance that TBB would continue using old font files.
    rm -rf "\$HOME/.cache/fontconfig"

    # Lift-off
    #
    # XAUTHORITY and DISPLAY are required for TBB to work at all.
    #
    # DBUS_SESSION_BUS_ADDRESS is inherited to avoid auto-launch; to
    # prevent that, set it to an empty/invalid value prior to running
    # tor-browser.
    #
    # PULSE_SERVER is necessary for audio playback.
    #
    # Setting FONTCONFIG_FILE is required to make fontconfig read the TBB
    # fonts.conf; upstream uses FONTCONFIG_PATH, but FC_DEBUG=1024
    # indicates the system fonts.conf being used instead.
    #
    # XDG_DATA_DIRS is set to prevent searching system dirs (looking for .desktop & icons)
    exec env -i \
      TZ=":" \
      TZDIR="\''${TZDIR:-}" \
      LOCALE_ARCHIVE="\$LOCALE_ARCHIVE" \
      \
      TMPDIR="\''${TMPDIR:-/tmp}" \
      HOME="\$HOME" \
      XAUTHORITY="\$XAUTHORITY" \
      DISPLAY="\$DISPLAY" \
      DBUS_SESSION_BUS_ADDRESS="\$DBUS_SESSION_BUS_ADDRESS" \
      \
      XDG_DATA_HOME="\$HOME/.local/share" \
      XDG_DATA_DIRS="$WRAPPER_XDG_DATA_DIRS" \
      \
      PULSE_SERVER="\''${PULSE_SERVER:-}" \
      PULSE_COOKIE="\''${PULSE_COOKIE:-}" \
      \
      APULSE_PLAYBACK_DEVICE="\''${APULSE_PLAYBACK_DEVICE:-plug:dmix}" \
      \
      TOR_SKIP_LAUNCH="\''${TOR_SKIP_LAUNCH:-}" \
      TOR_CONTROL_PORT="\''${TOR_CONTROL_PORT:-}" \
      TOR_SOCKS_PORT="\''${TOR_SOCKS_PORT:-}" \
      \
      GST_PLUGIN_SYSTEM_PATH="${optionalString mediaSupport gstPluginsPath}" \
      GST_REGISTRY="/dev/null" \
      GST_REGISTRY_UPDATE="no" \
      \
      FONTCONFIG_FILE="$FONTCONFIG_FILE" \
      \
      LD_LIBRARY_PATH="$libPath" \
      \
      "$TBB_IN_STORE/firefox" \
        --class "Tor Browser" \
        -no-remote \
        -profile "\$HOME/TorBrowser/Data/Browser/profile.default" \
        "\''${@}"
    EOF
    chmod +x $out/bin/tor-browser

    # Easier access to docs
    mkdir -p $out/share/doc
    ln -s $TBB_IN_STORE/TorBrowser/Docs $out/share/doc/tor-browser

    # Install .desktop item
    mkdir -p $out/share/applications
    cp $desktopItem/share/applications"/"* $out/share/applications
    sed -i $out/share/applications/torbrowser.desktop \
        -e "s,Exec=.*,Exec=$out/bin/tor-browser," \
        -e "s,Icon=.*,Icon=$out/share/pixmaps/torbrowser.png,"

    # Install icons
    mkdir -p $out/share/pixmaps
    cp browser/icons/mozicon128.png $out/share/pixmaps/torbrowser.png

    # Check installed apps
    echo "Checking bundled Tor ..."
    LD_LIBRARY_PATH=$libPath $TBB_IN_STORE/TorBrowser/Tor/tor --version >/dev/null

    echo "Checking tor-browser wrapper ..."
    DISPLAY="" XAUTHORITY="" DBUS_SESSION_BUS_ADDRESS="" TBB_HOME=$(mktemp -d) \
      $out/bin/tor-browser --version >/dev/null
  '';

  meta = with stdenv.lib; {
    description = "Tor Browser Bundle";
    homepage = https://www.torproject.org/;
    platforms = attrNames srcs;
    maintainers = with maintainers; [ offline matejc doublec thoughtpolice joachifm ];
    hydraPlatforms = [];
    # MPL2.0+, GPL+, &c.  While it's not entirely clear whether
    # the compound is "libre" in a strict sense (some components place certain
    # restrictions on redistribution), it's free enough for our purposes.
    license = licenses.free;
  };
}<|MERGE_RESOLUTION|>--- conflicted
+++ resolved
@@ -224,8 +224,6 @@
     // toggling the pref takes effect.
     lockPref("browser.tabs.remote.autostart.2", ${if disableContentSandbox then "false" else "true"});
 
-<<<<<<< HEAD
-=======
     // Allow sandbox access to sound devices if using ALSA directly
     ${if (audioSupport && !pulseaudioSupport) then ''
       pref("security.sandbox.content.write_path_whitelist", "/dev/snd/");
@@ -233,7 +231,6 @@
       clearPref("security.sandbox.content.write_path_whitelist");
     ''}
 
->>>>>>> 1e066db4
     ${optionalString (extraPrefs != "") ''
       ${extraPrefs}
     ''}
