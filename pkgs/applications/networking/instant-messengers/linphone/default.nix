{ bcg729
, bctoolbox
, bcunit
, belcard
, belle-sip
, belr
, bzrtp
, cairo
, cmake
, cyrus_sasl
, fetchFromGitLab
, fetchurl
, ffmpeg
, gdk-pixbuf
, glib
, gnused
, graphviz
, gtk2
, intltool
, lib
, libexosip
, liblinphone
, libmatroska
, libnotify
, libosip
, libsoup
, libupnp
, libX11
, libxml2
, makeWrapper
, mbedtls
, mediastreamer
, mediastreamer-openh264
, mkDerivation
, openldap
, ortp
, pango
, pkgconfig
, python
, qtbase
, qtgraphicaleffects
, qtquickcontrols2
, qttranslations
, readline
, speex
, sqlite
, stdenv
, udev
, zlib
  # For Minizip 2.2.7:
, fetchFromGitHub
, libbsd
}:
let
  # Linphone Desktop requires Minizip 2.2.7. Nixpkgs contains a very old version
  # from the time when it was part of zlib. The most recent release of Minizip
  # is currently 2.9.2 but Linphone Desktop didn't work with that. So, even if
  # we added most recent Minizip version to nixpkgs, probably Minizip 2.2.7 is
  # only needed here and we shouldn't add this semi-old version to
  # all-packages.nix. Therefore, just define it here locally.
  minizip2 = stdenv.mkDerivation rec {
    pname = "minizip";
    version = "2.2.7";

    disabled = stdenv.isAarch32;

    src = fetchFromGitHub {
      owner = "nmoinvaz";
      repo = pname;
      rev = version;
      sha256 = "1a88v1gjlflsd17mlrgxh420rpa38q0d17yh9q8j1zzqfrd1azch";
    };

    nativeBuildInputs = [ cmake pkgconfig ];

    cmakeFlags = [
      "-DBUILD_SHARED_LIBS=YES"
    ];

    buildInputs = [
      zlib
      libbsd # required in 2.2.7 but not in 2.9.2?
    ];

    meta = with stdenv.lib; {
      description = "Compression library implementing the deflate compression method found in gzip and PKZIP";
      homepage = "https://github.com/nmoinvaz/minizip";
      license = licenses.zlib;
      platforms = platforms.unix;
    };
  };
in
mkDerivation rec {
  pname = "linphone-desktop";
  # Latest release is 4.1.1 old and doesn't build with the latest releases of
  # some of the dependencies so let's use the latest commit.
  version = "unstable-2020-03-06";

  src = fetchFromGitLab {
    domain = "gitlab.linphone.org";
    owner = "public";
    group = "BC";
    repo = pname;
    rev = "971997e162558d37051f89c9c34bbc240135f704";
    sha256 = "02ji4r8bpcm2kyisn9d3054m026l33g2574i1ag1cmb2dz2p8i1c";
  };

  # Without this patch, the build fails with:
  #
  #   No rule to make target
  #   'minizip_OUTPUT/nix/store/...linphone-desktop.../lib/libminizip.so',
  #
  # So, the makefile tries to use a full absolute path to the library but does
  # it incorrectly. As we have installed Minizip properly, it's sufficient to
  # just use "minizip" and the library is found automatically. If this patched
  # target_link_libraries line was removed entirely, the build would fail at the
  # very end when linking minizip.
  patches = [
    ./fix_minizip_linking.patch
  ];

  # See: https://gitlab.linphone.org/BC/public/linphone-desktop/issues/21
  postPatch = ''
    substituteInPlace src/app/AppController.cpp \
      --replace "LINPHONE_QT_GIT_VERSION" "\"${version}\""
  '';

  # TODO: After linphone-desktop and liblinphone split into separate packages,
  # there might be some build inputs here that aren't needed for
  # linphone-desktop.
  buildInputs = [
    bcg729
    bctoolbox
    belcard
    belle-sip
    belr
    bzrtp
    cairo
    cyrus_sasl
    ffmpeg
    gdk-pixbuf
    glib
    gtk2
    libX11
    libexosip
    liblinphone
    libmatroska
    libnotify
    libosip
    libsoup
    libupnp
    libxml2
    mbedtls
    mediastreamer
    mediastreamer-openh264
    minizip2
    openldap
    ortp
    pango
    qtbase
    qtgraphicaleffects
    qtquickcontrols2
    qttranslations
    readline
    speex
    sqlite
    udev
    zlib
  ];

  nativeBuildInputs = [
    bcunit
    cmake
    gnused
    graphviz
    intltool
    makeWrapper
    pkgconfig
  ];

<<<<<<< HEAD
  env.NIX_CFLAGS_COMPILE = [
    "-Wno-error"
    "-I${glib.dev}/include/glib-2.0"
    "-I${glib.out}/lib/glib-2.0/include"
    "-I${gtk2.dev}/include/gtk-2.0/"
    "-I${cairo.dev}/include/cairo"
    "-I${pango.dev}/include/pango-1.0"
    "-I${gtk2}/lib/gtk-2.0/include"
    "-DLIBLINPHONE_GIT_VERSION=\"v${version}\""
=======
  cmakeFlags = [
    "-DCMAKE_BUILD_TYPE=RelWithDebInfo"
    "-DMINIZIP_INCLUDE_DIRS=${minizip2}/include"
    "-DMINIZIP_LIBRARIES=minizip"
>>>>>>> 3aa6dcf2
  ];

  # The default install phase fails because the paths are somehow messed up in
  # the makefiles. The errors were like:
  #
  #   CMake Error at cmake_builder/linphone_package/cmake_install.cmake:49 (file):
  #     file INSTALL cannot find
  #     "/build/linphone-desktop-.../build/linphone-sdk/desktop//nix/store/.../bin":
  #     No such file or directory.
  #
  # If someone is able to figure out how to fix that, great. For now, just
  # trying to pick all the relevant files to the output.
  #
  # Also, the exec path in linphone.desktop file remains invalid, pointing to
  # the build directory, after the whole nix build process. So, let's use sed to
  # manually fix that path.
  #
  # In order to find mediastreamer plugins, mediastreamer package was patched to
  # support an environment variable pointing to the plugin directory. Set that
  # environment variable by wrapping the Linphone executable.
  #
  # Also, some grammar files needed to be copied too from some dependencies. I
  # suppose if one define a dependency in such a way that its share directory is
  # found, then this copying would be unnecessary. These missing grammar files
  # were discovered when linphone crashed at startup and it was run with
  # --verbose flag. Instead of actually copying these files, create symlinks.
  #
  # It is quite likely that there are some other files still missing and
  # Linphone will randomly crash when it tries to access those files. Then,
  # those just need to be copied manually below.
  installPhase = ''
    mkdir -p $out/bin
    cp linphone $out/bin/
    wrapProgram $out/bin/linphone \
      --set MEDIASTREAMER_PLUGINS_DIR \
            ${mediastreamer-openh264}/lib/mediastreamer/plugins
    mkdir -p $out/share/applications
    sed -i "s@/build/.*/OUTPUT/bin@$out/bin@" linphone.desktop
    cp linphone.desktop $out/share/applications/
    cp -r ../assets/icons $out/share/
    mkdir -p $out/share/belr/grammars
    ln -s ${belcard}/share/belr/grammars/* $out/share/belr/grammars/
    ln -s ${liblinphone}/share/belr/grammars/* $out/share/belr/grammars/
    mkdir -p $out/share/linphone
    ln -s ${liblinphone}/share/linphone/* $out/share/linphone/
  '';

  meta = with lib; {
    homepage = https://www.linphone.org/;
    description = "Open source SIP phone for voice/video calls and instant messaging";
    license = licenses.gpl3;
    platforms = platforms.linux;
    maintainers = with maintainers; [ jluttine ];
  };
}<|MERGE_RESOLUTION|>--- conflicted
+++ resolved
@@ -178,22 +178,10 @@
     pkgconfig
   ];
 
-<<<<<<< HEAD
-  env.NIX_CFLAGS_COMPILE = [
-    "-Wno-error"
-    "-I${glib.dev}/include/glib-2.0"
-    "-I${glib.out}/lib/glib-2.0/include"
-    "-I${gtk2.dev}/include/gtk-2.0/"
-    "-I${cairo.dev}/include/cairo"
-    "-I${pango.dev}/include/pango-1.0"
-    "-I${gtk2}/lib/gtk-2.0/include"
-    "-DLIBLINPHONE_GIT_VERSION=\"v${version}\""
-=======
   cmakeFlags = [
     "-DCMAKE_BUILD_TYPE=RelWithDebInfo"
     "-DMINIZIP_INCLUDE_DIRS=${minizip2}/include"
     "-DMINIZIP_LIBRARIES=minizip"
->>>>>>> 3aa6dcf2
   ];
 
   # The default install phase fails because the paths are somehow messed up in
