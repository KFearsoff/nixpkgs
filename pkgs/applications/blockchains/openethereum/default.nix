--- conflicted
+++ resolved
@@ -23,17 +23,7 @@
 
   cargoSha256 = "02nlm5ariv4dr6b3rckzs7hw1xrl83yvhimrzb0g5l0j0sxh1nhc";
 
-<<<<<<< HEAD
-  env.LIBCLANG_PATH = "${llvmPackages.libclang}/lib";
-  nativeBuildInputs = [
-    cmake
-    llvmPackages.clang
-    llvmPackages.libclang
-    pkg-config
-  ];
-=======
   nativeBuildInputs = [ cmake pkg-config ];
->>>>>>> 2b5910ac
 
   buildInputs = [ openssl ]
     ++ lib.optionals stdenv.isLinux [ systemd ]
