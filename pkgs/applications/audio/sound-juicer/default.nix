{ lib
, stdenv
, fetchurl
, meson
, ninja
, pkg-config
, glib
, gtk3
, itstool
, libxml2
, brasero
, libcanberra-gtk3
, gnome
, gst_all_1
, libmusicbrainz5
, libdiscid
, isocodes
, gsettings-desktop-schemas
, wrapGAppsHook
}:

stdenv.mkDerivation rec {
  pname = "sound-juicer";
  version = "3.38.0";

  src = fetchurl {
    url = "mirror://gnome/sources/${pname}/${lib.versions.majorMinor version}/${pname}-${version}.tar.xz";
    sha256 = "08d5d81rz9sj3m5paw8fwbgxmhlbr7bcjdzpmzj832qvg8smydxf";
  };

  nativeBuildInputs = [
    meson
    ninja
    pkg-config
    itstool
    libxml2
    wrapGAppsHook
  ];

  buildInputs = [
    glib
    gtk3
    brasero
    libcanberra-gtk3
    gnome.adwaita-icon-theme
    gsettings-desktop-schemas
    libmusicbrainz5
    libdiscid
    isocodes
    gst_all_1.gstreamer
    gst_all_1.gst-plugins-base
    gst_all_1.gst-plugins-good
    gst_all_1.gst-plugins-bad
    gst_all_1.gst-libav
  ];

<<<<<<< HEAD
  env.NIX_CFLAGS_COMPILE="-Wno-error=format-nonliteral";

=======
>>>>>>> 2b5910ac
  passthru = {
    updateScript = gnome.updateScript {
      packageName = pname;
    };
  };

  meta = with lib; {
    description = "A Gnome CD Ripper";
    homepage = "https://wiki.gnome.org/Apps/SoundJuicer";
    maintainers = [ maintainers.bdimcheff ];
    license = licenses.gpl2Plus;
    platforms = platforms.linux;
  };
}<|MERGE_RESOLUTION|>--- conflicted
+++ resolved
@@ -54,11 +54,6 @@
     gst_all_1.gst-libav
   ];
 
-<<<<<<< HEAD
-  env.NIX_CFLAGS_COMPILE="-Wno-error=format-nonliteral";
-
-=======
->>>>>>> 2b5910ac
   passthru = {
     updateScript = gnome.updateScript {
       packageName = pname;
