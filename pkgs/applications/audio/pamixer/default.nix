{ stdenv, fetchFromGitHub, fetchpatch, boost, libpulseaudio }:

stdenv.mkDerivation rec {
  pname = "pamixer";
<<<<<<< HEAD
  version = "1.3.1";
=======
  version = "1.4";
>>>>>>> c68f58d9

  src = fetchFromGitHub {
    owner = "cdemoulins";
    repo = "pamixer";
    rev = version;
    sha256 = "1i14550n8paijwwnhksv5izgfqm3s5q2773bdfp6vyqybkll55f7";
  };

  buildInputs = [ boost libpulseaudio ];

  installPhase = ''
    install -Dm755 pamixer -t $out/bin
  '';

  meta = with stdenv.lib; {
    description = "Pulseaudio command line mixer";
    longDescription = ''
      Features:
        - Get the current volume of the default sink, the default source or a selected one by his id
        - Set the volume for the default sink, the default source or any other device
        - List the sinks
        - List the sources
        - Increase / Decrease the volume for a device
        - Mute or unmute a device
    '';
    homepage = https://github.com/cdemoulins/pamixer;
    license = licenses.gpl3;
    platforms = platforms.linux;
  };
}<|MERGE_RESOLUTION|>--- conflicted
+++ resolved
@@ -2,11 +2,7 @@
 
 stdenv.mkDerivation rec {
   pname = "pamixer";
-<<<<<<< HEAD
-  version = "1.3.1";
-=======
   version = "1.4";
->>>>>>> c68f58d9
 
   src = fetchFromGitHub {
     owner = "cdemoulins";
