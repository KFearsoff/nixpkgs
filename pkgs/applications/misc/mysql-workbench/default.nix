{ stdenv
, fetchurl
, substituteAll
, cmake
, ninja
, pkgconfig
, glibc
, gtk3
, gtkmm3
, pcre
, swig
, antlr4_7
, sudo
, mysql
, libxml2
, libmysqlconnectorcpp
, vsqlite
, gdal
, libiodbc
, libpthreadstubs
, libXdmcp
, libuuid
, libzip
, libsecret
, libssh
, python2
, jre
, boost
, libsigcxx
, libX11
, openssl
, rapidjson
, proj
, cairo
, libxkbcommon
, epoxy
, wrapGAppsHook
, at-spi2-core
, dbus
, bash
, coreutils
}:

let
  inherit (python2.pkgs) paramiko pycairo pyodbc;
in stdenv.mkDerivation rec {
  pname = "mysql-workbench";
  version = "8.0.19";

  src = fetchurl {
    url = "http://dev.mysql.com/get/Downloads/MySQLGUITools/mysql-workbench-community-${version}-src.tar.gz";
    sha256 = "unrszSK+tKcARSHxRSAAos+jDtYxdDcSnFENixaDJsw=";
  };

  patches = [
    ./fix-gdal-includes.patch

    (substituteAll {
      src = ./hardcode-paths.patch;
      catchsegv = "${glibc.bin}/bin/catchsegv";
      bash = "${bash}/bin/bash";
      cp = "${coreutils}/bin/cp";
      dd = "${coreutils}/bin/dd";
      ls = "${coreutils}/bin/ls";
      mkdir = "${coreutils}/bin/mkdir";
      nohup = "${coreutils}/bin/nohup";
      rm = "${coreutils}/bin/rm";
      rmdir = "${coreutils}/bin/rmdir";
      sudo = "${sudo}/bin/sudo";
    })

    # Fix swig not being able to find headers
    # https://github.com/NixOS/nixpkgs/pull/82362#issuecomment-597948461
    (substituteAll {
      src = ./fix-swig-build.patch;
      cairoDev = "${cairo.dev}";
    })
  ];

  # have it look for 4.7.2 instead of 4.7.1
  preConfigure = ''
    substituteInPlace CMakeLists.txt \
      --replace "antlr-4.7.1-complete.jar" "antlr-4.7.2-complete.jar"
  '';

  nativeBuildInputs = [
    cmake
    ninja
    pkgconfig
    jre
    swig
    wrapGAppsHook
  ];

  buildInputs = [
    gtk3
    gtkmm3
    libX11
    antlr4_7.runtime.cpp
    python2
    mysql
    libxml2
    libmysqlconnectorcpp
    vsqlite
    gdal
    boost
    libssh
    openssl
    rapidjson
    libiodbc
    pcre
    cairo
    libuuid
    libzip
    libsecret
    libsigcxx
    proj

    # python dependencies:
    paramiko
    pycairo
    pyodbc
    # TODO: package sqlanydb and add it here

    # transitive dependencies:
    libpthreadstubs
    libXdmcp
    libxkbcommon
    epoxy
    at-spi2-core
    dbus
  ];

  postPatch = ''
    patchShebangs tools/get_wb_version.sh
  '';

<<<<<<< HEAD
    # error: 'OGRErr OGRSpatialReference::importFromWkt(char**)' is deprecated
  env.NIX_CFLAGS_COMPILE = "-Wno-error=deprecated-declarations";
=======
  # error: 'OGRErr OGRSpatialReference::importFromWkt(char**)' is deprecated
  NIX_CFLAGS_COMPILE = "-Wno-error=deprecated-declarations";
>>>>>>> 3aa6dcf2

  cmakeFlags = [
    "-DMySQL_CONFIG_PATH=${mysql}/bin/mysql_config"
    "-DIODBC_CONFIG_PATH=${libiodbc}/bin/iodbc-config"
    "-DWITH_ANTLR_JAR=${antlr4_7.jarLocation}"
    # mysql-workbench 8.0.19 depends on libmysqlconnectorcpp 1.1.8.
    # Newer versions of connector still provide the legacy library when enabled
    # but the headers are in a different location.
    "-DMySQLCppConn_INCLUDE_DIR=${libmysqlconnectorcpp}/include/jdbc"
  ];

  # There is already an executable and a wrapper in bindir
  # No need to wrap both
  dontWrapGApps = true;

  preFixup = ''
    gappsWrapperArgs+=(
      --prefix PATH : "${python2}/bin"
      --prefix PROJSO : "${proj}/lib/libproj.so"
      --set PYTHONPATH $PYTHONPATH
    )
  '';

  # Let’s wrap the programs not ending with bin
  # until https://bugs.mysql.com/bug.php?id=91948 is fixed
  postFixup = ''
    find -L "$out/bin" -type f -executable -print0 \
      | while IFS= read -r -d ''' file; do
      if [[ "''${file}" != *-bin ]]; then
        echo "Wrapping program $file"
        wrapGApp "$file"
      fi
    done
  '';

  meta = with stdenv.lib; {
    description = "Visual MySQL database modeling, administration and querying tool";
    longDescription = ''
      MySQL Workbench is a modeling tool that allows you to design
      and generate MySQL databases graphically. It also has administration
      and query development modules where you can manage MySQL server instances
      and execute SQL queries.
    '';

    homepage = "http://wb.mysql.com/";
    license = licenses.gpl2;
    maintainers = [ maintainers.kkallio ];
    platforms = platforms.linux;
  };
}<|MERGE_RESOLUTION|>--- conflicted
+++ resolved
@@ -135,13 +135,8 @@
     patchShebangs tools/get_wb_version.sh
   '';
 
-<<<<<<< HEAD
-    # error: 'OGRErr OGRSpatialReference::importFromWkt(char**)' is deprecated
+  # error: 'OGRErr OGRSpatialReference::importFromWkt(char**)' is deprecated
   env.NIX_CFLAGS_COMPILE = "-Wno-error=deprecated-declarations";
-=======
-  # error: 'OGRErr OGRSpatialReference::importFromWkt(char**)' is deprecated
-  NIX_CFLAGS_COMPILE = "-Wno-error=deprecated-declarations";
->>>>>>> 3aa6dcf2
 
   cmakeFlags = [
     "-DMySQL_CONFIG_PATH=${mysql}/bin/mysql_config"
