{ lib, fetchFromGitHub, fetchpatch, mkDerivation
, qtbase, qtsvg, qtserialport, qtwebengine, qtmultimedia, qttools
, qtconnectivity, qtcharts, libusb-compat-0_1
, yacc, flex, zlib, qmake, makeDesktopItem, makeWrapper
}:

let
  desktopItem = makeDesktopItem {
    name = "goldencheetah";
    exec = "GoldenCheetah";
    icon = "goldencheetah";
    desktopName = "GoldenCheetah";
    genericName = "GoldenCheetah";
    comment = "Performance software for cyclists, runners and triathletes";
    categories = "Utility;";
  };
in mkDerivation rec {
  pname = "golden-cheetah";
  version = "3.5";

  src = fetchFromGitHub {
    owner = "GoldenCheetah";
    repo = "GoldenCheetah";
    rev = "V${version}";
    sha256 = "1lyd0b2s3s9c2ppj7l4hf3s4gfzscaaam2pbiaby714bi9nr0ka7";
  };

  buildInputs = [
    qtbase qtsvg qtserialport qtwebengine qtmultimedia qttools zlib
    qtconnectivity qtcharts libusb-compat-0_1
  ];
  nativeBuildInputs = [ flex makeWrapper qmake yacc ];

<<<<<<< HEAD
  env.NIX_LDFLAGS = "-lz";
=======
  patches = [
    # allow building with bison 3.7
    # PR at https://github.com/GoldenCheetah/GoldenCheetah/pull/3590
    (fetchpatch {
      url = "https://github.com/GoldenCheetah/GoldenCheetah/commit/e1f42f8b3340eb4695ad73be764332e75b7bce90.patch";
      sha256 = "1h0y9vfji5jngqcpzxna5nnawxs77i1lrj44w8a72j0ah0sznivb";
    })
  ];

  NIX_LDFLAGS = "-lz";
>>>>>>> 211be6af

  qtWrapperArgs = [ "--set LD_LIBRARY_PATH ${zlib.out}/lib" ];

  preConfigure = ''
    cp src/gcconfig.pri.in src/gcconfig.pri
    cp qwt/qwtconfig.pri.in qwt/qwtconfig.pri
    echo 'QMAKE_LRELEASE = ${qttools.dev}/bin/lrelease' >> src/gcconfig.pri
    echo 'LIBUSB_INSTALL = ${libusb-compat-0_1}' >> src/gcconfig.pri
    echo 'LIBUSB_INCLUDE = ${libusb-compat-0_1.dev}/include' >> src/gcconfig.pri
    echo 'LIBUSB_LIBS = -L${libusb-compat-0_1}/lib -lusb' >> src/gcconfig.pri
    sed -i -e '21,23d' qwt/qwtconfig.pri # Removed forced installation to /usr/local

    # Use qtwebengine instead of qtwebkit
    substituteInPlace src/gcconfig.pri \
      --replace "#DEFINES += NOWEBKIT" "DEFINES += NOWEBKIT"
  '';

  installPhase = ''
    runHook preInstall

    mkdir -p $out/bin
    cp src/GoldenCheetah $out/bin
    install -Dm644 "${desktopItem}/share/applications/"* -t $out/share/applications/
    install -Dm644 src/Resources/images/gc.png $out/share/pixmaps/goldencheetah.png

    runHook postInstall
  '';

  meta = with lib; {
    description = "Performance software for cyclists, runners and triathletes";
    platforms = platforms.linux;
    maintainers = [ ];
    license = licenses.gpl3;
  };
}<|MERGE_RESOLUTION|>--- conflicted
+++ resolved
@@ -31,9 +31,6 @@
   ];
   nativeBuildInputs = [ flex makeWrapper qmake yacc ];
 
-<<<<<<< HEAD
-  env.NIX_LDFLAGS = "-lz";
-=======
   patches = [
     # allow building with bison 3.7
     # PR at https://github.com/GoldenCheetah/GoldenCheetah/pull/3590
@@ -43,10 +40,9 @@
     })
   ];
 
-  NIX_LDFLAGS = "-lz";
->>>>>>> 211be6af
+  env.NIX_LDFLAGS = "-lz";
 
-  qtWrapperArgs = [ "--set LD_LIBRARY_PATH ${zlib.out}/lib" ];
+  qtWrapperArgs = [ "--set" "LD_LIBRARY_PATH" "${zlib.out}/lib" ];
 
   preConfigure = ''
     cp src/gcconfig.pri.in src/gcconfig.pri
