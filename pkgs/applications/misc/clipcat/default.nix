--- conflicted
+++ resolved
@@ -14,11 +14,7 @@
 
   cargoSha256 = "1ffgvhkdj8wkhlgi0cj0njdm9ycxq2qda4b5qn8bmaygzr2zkwpd";
 
-<<<<<<< HEAD
-  env.LIBCLANG_PATH = "${llvmPackages.libclang}/lib";
-=======
-  LIBCLANG_PATH = "${llvmPackages.libclang.lib}/lib";
->>>>>>> 2b5910ac
+  env.LIBCLANG_PATH = "${llvmPackages.libclang.lib}/lib";
 
   # needed for internal protobuf c wrapper library
   env.PROTOC = "${protobuf}/bin/protoc";
