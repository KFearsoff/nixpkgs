--- conflicted
+++ resolved
@@ -50,13 +50,8 @@
 
   hardeningDisable = [ "format" ];
 
-<<<<<<< HEAD
-  env.NIX_CFLAGS_COMPILE = "-I${libtirpc.dev}/include/tirpc";
-  env.NIX_LDFLAGS = "-ltirpc";
-=======
-  NIX_CFLAGS_COMPILE = lib.optional (stdenv.hostPlatform.libc == "glibc") "-I${libtirpc.dev}/include/tirpc";
-  NIX_LDFLAGS = lib.optional (stdenv.hostPlatform.libc == "glibc") "-ltirpc";
->>>>>>> 2b5910ac
+  env.NIX_CFLAGS_COMPILE = lib.optionalString (stdenv.hostPlatform.libc == "glibc") "-I${libtirpc.dev}/include/tirpc";
+  env.NIX_LDFLAGS = lib.optionalString (stdenv.hostPlatform.libc == "glibc") "-ltirpc";
 
   meta = with lib; {
     description = "The xFitter project is an open source QCD fit framework ready to extract PDFs and assess the impact of new data";
