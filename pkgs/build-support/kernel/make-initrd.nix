# Create an initramfs containing the closure of the specified
# file system objects.  An initramfs is used during the initial
# stages of booting a Linux system.  It is loaded by the boot loader
# along with the kernel image.  It's supposed to contain everything
# (such as kernel modules) necessary to allow us to mount the root
# file system.  Once the root file system is mounted, the `real' boot
# script can be called.
#
<<<<<<< HEAD
# An initrd is really just a gzipped cpio archive.
#
# Symlinks are created for each top-level file system object.  E.g.,
# `contents = {object = ...; symlink = /init;}' is a typical
# argument.

{ stdenvNoCC, closureInfo, cpio, contents, ubootTools, jq
=======
# An initramfs is a cpio archive, and may be compressed with a number
# of algorithms.
let
  # Some metadata on various compression programs, relevant to naming
  # the initramfs file and, if applicable, generating a u-boot image
  # from it.
  compressors = import ./initrd-compressor-meta.nix;
  # Get the basename of the actual compression program from the whole
  # compression command, for the purpose of guessing the u-boot
  # compression type and filename extension.
  compressorName = fullCommand: builtins.elemAt (builtins.match "([^ ]*/)?([^ ]+).*" fullCommand) 1;
in
{ stdenvNoCC, perl, cpio, ubootTools, lib, pkgsBuildHost
# Name of the derivation (not of the resulting file!)
>>>>>>> 211be6af
, name ? "initrd"

# Program used to compress the cpio archive; use "cat" for no compression.
# This can also be a function which takes a package set and returns the path to the compressor,
# such as `pkgs: "${pkgs.lzop}/bin/lzop"`.
, compressor ? "gzip"
, _compressorFunction ?
  if lib.isFunction compressor then compressor
  else if ! builtins.hasContext compressor && builtins.hasAttr compressor compressors then compressors.${compressor}.executable
  else _: compressor
, _compressorExecutable ? _compressorFunction pkgsBuildHost
, _compressorName ? compressorName _compressorExecutable
, _compressorMeta ? compressors.${_compressorName} or {}

# List of arguments to pass to the compressor program, or null to use its defaults
, compressorArgs ? null
, _compressorArgsReal ? if compressorArgs == null then _compressorMeta.defaultArgs or [] else compressorArgs

# Filename extension to use for the compressed initramfs. This is
# included for clarity, but $out/initrd will always be a symlink to
# the final image.
# If this isn't guessed, you may want to complete the metadata above and send a PR :)
, extension ? _compressorMeta.extension or
    (throw "Unrecognised compressor ${_compressorName}, please specify filename extension")

# List of { object = path_or_derivation; symlink = "/path"; }
# The paths are copied into the initramfs in their nix store path
# form, then linked at the root according to `symlink`.
, contents

# List of uncompressed cpio files to prepend to the initramfs. This
# can be used to add files in specified paths without them becoming
# symlinks to store paths.
, prepend ? []

# Whether to wrap the initramfs in a u-boot image.
, makeUInitrd ? stdenvNoCC.hostPlatform.linux-kernel.target == "uImage"

# If generating a u-boot image, the architecture to use. The default
# guess may not align with u-boot's nomenclature correctly, so it can
# be overridden.
# See https://gitlab.denx.de/u-boot/u-boot/-/blob/9bfb567e5f1bfe7de8eb41f8c6d00f49d2b9a426/common/image.c#L81-106 for a list.
, uInitrdArch ? stdenvNoCC.hostPlatform.linuxArch

# The name of the compression, as recognised by u-boot.
# See https://gitlab.denx.de/u-boot/u-boot/-/blob/9bfb567e5f1bfe7de8eb41f8c6d00f49d2b9a426/common/image.c#L195-204 for a list.
# If this isn't guessed, you may want to complete the metadata above and send a PR :)
, uInitrdCompression ? _compressorMeta.ubootName or
    (throw "Unrecognised compressor ${_compressorName}, please specify uInitrdCompression")
}:
let
  # !!! Move this into a public lib function, it is probably useful for others
  toValidStoreName = x: with builtins;
    lib.concatStringsSep "-" (filter (x: !(isList x)) (split "[^a-zA-Z0-9_=.?-]+" x));

in stdenvNoCC.mkDerivation rec {
  inherit name makeUInitrd extension uInitrdArch prepend;

<<<<<<< HEAD
  buildCommand = builtins.readFile ./make-initrd.sh;
=======
  ${if makeUInitrd then "uinitrdCompression" else null} = uInitrdCompression;
>>>>>>> 211be6af

  builder = ./make-initrd.sh;

<<<<<<< HEAD
  nativeBuildInputs = [ cpio jq ]
    ++ stdenvNoCC.lib.optional makeUInitrd ubootTools;

  inherit contents;

  env.closure = "${closureInfo { rootPaths = map (x: x.object) contents; }}";

  inherit compressor prepend;
=======
  nativeBuildInputs = [ perl cpio ]
    ++ lib.optional makeUInitrd ubootTools;

  compress = "${_compressorExecutable} ${lib.escapeShellArgs _compressorArgsReal}";

  # Pass the function through, for reuse in append-initrd-secrets. The
  # function is used instead of the string, in order to support
  # cross-compilation (append-initrd-secrets running on a different
  # architecture than what the main initramfs is built on).
  passthru = {
    compressorExecutableFunction = _compressorFunction;
    compressorArgs = _compressorArgsReal;
  };

  # !!! should use XML.
  objects = map (x: x.object) contents;
  symlinks = map (x: x.symlink) contents;
  suffices = map (x: if x ? suffix then x.suffix else "none") contents;

  # For obtaining the closure of `contents'.
  # Note: we don't use closureInfo yet, as that won't build with nix-1.x.
  # See #36268.
  exportReferencesGraph =
    lib.zipListsWith
      (x: i: [("closure-${toValidStoreName (baseNameOf x.symlink)}-${toString i}") x.object])
      contents
      (lib.range 0 (lib.length contents - 1));
  pathsFromGraph = ./paths-from-graph.pl;
>>>>>>> 211be6af
}<|MERGE_RESOLUTION|>--- conflicted
+++ resolved
@@ -6,15 +6,6 @@
 # file system.  Once the root file system is mounted, the `real' boot
 # script can be called.
 #
-<<<<<<< HEAD
-# An initrd is really just a gzipped cpio archive.
-#
-# Symlinks are created for each top-level file system object.  E.g.,
-# `contents = {object = ...; symlink = /init;}' is a typical
-# argument.
-
-{ stdenvNoCC, closureInfo, cpio, contents, ubootTools, jq
-=======
 # An initramfs is a cpio archive, and may be compressed with a number
 # of algorithms.
 let
@@ -29,7 +20,6 @@
 in
 { stdenvNoCC, perl, cpio, ubootTools, lib, pkgsBuildHost
 # Name of the derivation (not of the resulting file!)
->>>>>>> 211be6af
 , name ? "initrd"
 
 # Program used to compress the cpio archive; use "cat" for no compression.
@@ -88,25 +78,11 @@
 in stdenvNoCC.mkDerivation rec {
   inherit name makeUInitrd extension uInitrdArch prepend;
 
-<<<<<<< HEAD
+  ${if makeUInitrd then "uinitrdCompression" else null} = uInitrdCompression;
+
   buildCommand = builtins.readFile ./make-initrd.sh;
-=======
-  ${if makeUInitrd then "uinitrdCompression" else null} = uInitrdCompression;
->>>>>>> 211be6af
 
-  builder = ./make-initrd.sh;
-
-<<<<<<< HEAD
-  nativeBuildInputs = [ cpio jq ]
-    ++ stdenvNoCC.lib.optional makeUInitrd ubootTools;
-
-  inherit contents;
-
-  env.closure = "${closureInfo { rootPaths = map (x: x.object) contents; }}";
-
-  inherit compressor prepend;
-=======
-  nativeBuildInputs = [ perl cpio ]
+  nativeBuildInputs = [ perl cpio jq ]
     ++ lib.optional makeUInitrd ubootTools;
 
   compress = "${_compressorExecutable} ${lib.escapeShellArgs _compressorArgsReal}";
@@ -134,5 +110,4 @@
       contents
       (lib.range 0 (lib.length contents - 1));
   pathsFromGraph = ./paths-from-graph.pl;
->>>>>>> 211be6af
 }