{ lib
, config
, fetchzip
, stdenv
, SDL
, SDL_image
, SDL_ttf
, SDL_mixer
, libmysqlclient
, wxGTK
, symlinkJoin
, runCommandLocal
, makeWrapper
, coreutils
, scalingFactor ? 2 # this is to resize the fixed-size zod_launcher window
, substituteAll
}:
let
  version = "2011-09-06";
  name = "zod-engine-${version}";
  src = fetchzip {
    url = "mirror://sourceforge/zod/linux_releases/zod_linux-${version}.tar.gz";
    sha256 = "017v96aflrv07g8j8zk9mq8f8rqxl5228rjff5blq8dxpsv1sx7h";
  };
  nativeBuildInputs = [
    makeWrapper
  ];
  buildInputs = [
    SDL
    SDL_image
    SDL_ttf
    SDL_mixer
    libmysqlclient
    wxGTK
    coreutils
  ];
  hardeningDisable = [ "format" ];
<<<<<<< HEAD

  unpackPhase = ''
    mkdir src
    pushd src
    unzip $src
    popd
    sourceRoot=`pwd`/src
  '';

  nativeBuildInputs = [ makeWrapper unrar unzip ];
  buildInputs = [ SDL SDL_image SDL_ttf SDL_mixer libmysqlclient ];

  env.NIX_LDFLAGS = "-L${libmysqlclient}/lib/mysql";

  installPhase = ''
    mkdir -p $out/bin $out/share/zod
    pushd $out/share/zod
    unrar x $srcAssets
    popd
    cp zod $out/bin
    wrapProgram $out/bin/zod --run "cd $out/share/zod"
  '';

  meta = {
    description = "Multiplayer remake of ZED";
    homepage = "http://zod.sourceforge.net/";
    license = lib.licenses.gpl3Plus; /* Says the web */
=======
  NIX_LDFLAGS = "-L${libmysqlclient}/lib/mysql";
  zod_engine = stdenv.mkDerivation {
    inherit name version src nativeBuildInputs buildInputs hardeningDisable NIX_LDFLAGS;
    pname = "${name}-engine";
    enableParallelBuilding = true;
    preBuild = "cd zod_src";
    installPhase = ''
      mkdir -p $out/bin
      install -m755 zod $out/bin/
      wrapProgram $out/bin/zod --run "cd ${zod_assets}/usr/lib/commander-zod"
    '';
>>>>>>> 2b5910ac
  };
  zod_map_editor = stdenv.mkDerivation {
    inherit name version src nativeBuildInputs buildInputs hardeningDisable NIX_LDFLAGS;
    pname = "${name}-map_editor";
    enableParallelBuilding = true;
    preBuild = "cd zod_src";
    makeFlags = [ "map_editor" ];
    installPhase = ''
      mkdir -p $out/bin
      install -m755 zod_map_editor $out/bin
      wrapProgram $out/bin/zod_map_editor --run "cd ${zod_assets}/usr/lib/commander-zod"
    '';
  };
  zod_launcher = stdenv.mkDerivation {
      inherit name version src nativeBuildInputs buildInputs zod_engine zod_map_editor;
      pname = "${name}-launcher";
      # This is necessary because the zod_launcher has terrible fixed-width window
      # the Idea is to apply the scalingFactor to all positions and sizes and I tested 1,2,3 and 4
      # 2,3,4 look acceptable on my 4k monitor and 1 is unreadable.
      # also the ./ in the run command is removed to have easier time starting the game
      patches = [
        (substituteAll {
          inherit scalingFactor;
          src=./0002-add-scaling-factor-to-source.patch;
        })
      ];
      postPatch = ''
        substituteInPlace zod_launcher_src/zod_launcherFrm.cpp \
          --replace 'message = wxT("./zod");' 'message = wxT("zod");'
      '';
      preBuild = "cd zod_launcher_src";
      installPhase = ''
        mkdir -p $out/bin
        install -m755 zod_launcher $out/bin
      '';
  };
  zod_assets = runCommandLocal "${name}-assets" {} ''
    mkdir -p $out/usr/lib/commander-zod{,blank_maps}
    cp -r ${src}/assets $out/usr/lib/commander-zod/assets
    for i in ${src}/*.map ${src}/*.txt; do
      install -m644 $i $out/usr/lib/commander-zod
    done
    for map in ${src}/blank_maps/*; do
      install -m644 $map $out/usr/lib/commander-zod/blank_maps
    done
  '';
in
  symlinkJoin {
    inherit name;
    paths = [
      zod_engine
      zod_launcher
      zod_map_editor
      zod_assets
    ];
    meta = with lib; {
      description = "Multiplayer remake of ZED";
      homepage = "http://zod.sourceforge.net/";
      maintainers = with maintainers; [ zeri ];
      license = licenses.gpl3Plus; /* Says the website */
    };
  }<|MERGE_RESOLUTION|>--- conflicted
+++ resolved
@@ -35,52 +35,24 @@
     coreutils
   ];
   hardeningDisable = [ "format" ];
-<<<<<<< HEAD
-
-  unpackPhase = ''
-    mkdir src
-    pushd src
-    unzip $src
-    popd
-    sourceRoot=`pwd`/src
-  '';
-
-  nativeBuildInputs = [ makeWrapper unrar unzip ];
-  buildInputs = [ SDL SDL_image SDL_ttf SDL_mixer libmysqlclient ];
-
-  env.NIX_LDFLAGS = "-L${libmysqlclient}/lib/mysql";
-
-  installPhase = ''
-    mkdir -p $out/bin $out/share/zod
-    pushd $out/share/zod
-    unrar x $srcAssets
-    popd
-    cp zod $out/bin
-    wrapProgram $out/bin/zod --run "cd $out/share/zod"
-  '';
-
-  meta = {
-    description = "Multiplayer remake of ZED";
-    homepage = "http://zod.sourceforge.net/";
-    license = lib.licenses.gpl3Plus; /* Says the web */
-=======
   NIX_LDFLAGS = "-L${libmysqlclient}/lib/mysql";
   zod_engine = stdenv.mkDerivation {
-    inherit name version src nativeBuildInputs buildInputs hardeningDisable NIX_LDFLAGS;
+    inherit name version src nativeBuildInputs buildInputs hardeningDisable;
     pname = "${name}-engine";
     enableParallelBuilding = true;
+    env.NIX_LDFLAGS = NIX_LDFLAGS;
     preBuild = "cd zod_src";
     installPhase = ''
       mkdir -p $out/bin
       install -m755 zod $out/bin/
       wrapProgram $out/bin/zod --run "cd ${zod_assets}/usr/lib/commander-zod"
     '';
->>>>>>> 2b5910ac
   };
   zod_map_editor = stdenv.mkDerivation {
-    inherit name version src nativeBuildInputs buildInputs hardeningDisable NIX_LDFLAGS;
+    inherit name version src nativeBuildInputs buildInputs hardeningDisable;
     pname = "${name}-map_editor";
     enableParallelBuilding = true;
+    env.NIX_LDFLAGS = NIX_LDFLAGS;
     preBuild = "cd zod_src";
     makeFlags = [ "map_editor" ];
     installPhase = ''
