--- conflicted
+++ resolved
@@ -62,16 +62,10 @@
       sha256 = "0axxw04fyz6jlfqd0kp7hdrqa0li31sx1pbipf2j5qp9wvqicsay";
     };
 
-<<<<<<< HEAD
-    buildInputs = [ unzip libjpeg zlib libvorbis curl ]
+    nativeBuildInputs = [ unzip ];
+    buildInputs = [ libjpeg zlib libvorbis curl ]
       ++ lib.optionals withGLX [ libX11.dev libGLU.dev libGL.dev libXpm.dev libXext.dev libXxf86vm.dev alsaLib.dev ]
       ++ lib.optionals withSDL [ SDL2.dev ];
-=======
-    nativeBuildInputs = [ unzip ];
-    buildInputs = [ libjpeg zlib libvorbis curl ]
-      ++ lib.optional withGLX [ libX11.dev libGLU.dev libGL.dev libXpm.dev libXext.dev libXxf86vm.dev alsaLib.dev ]
-      ++ lib.optional withSDL [ SDL2.dev ];
->>>>>>> c51f3696
 
     sourceRoot = "Xonotic/source/darkplaces";
 
