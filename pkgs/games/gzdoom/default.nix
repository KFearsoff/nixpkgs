--- conflicted
+++ resolved
@@ -26,46 +26,6 @@
 
   };
 
-<<<<<<< HEAD
-  nativeBuildInputs = [ cmake makeWrapper ];
-  buildInputs = [
-    SDL2 libGL openal fluidsynth_1 bzip2 zlib libjpeg libsndfile mpg123
-    game-music-emu
-  ];
-
-  enableParallelBuilding = true;
-
-  env.NIX_CFLAGS_LINK = "-lopenal -lfluidsynth";
-
-  preConfigure = ''
-    sed -i \
-      -e "s@/usr/share/sounds/sf2/@${soundfont-fluid}/share/soundfonts/@g" \
-      -e "s@FluidR3_GM.sf2@FluidR3_GM2-2.sf2@g" \
-      libraries/zmusic/mididevices/music_fluidsynth_mididevice.cpp
-  '';
-
-  installPhase = ''
-    install -Dm755 gzdoom "$out/lib/gzdoom/gzdoom"
-    for i in *.pk3; do
-      install -Dm644 "$i" "$out/lib/gzdoom/$i"
-    done
-    for i in fm_banks/*; do
-      install -Dm644 "$i" "$out/lib/gzdoom/$i"
-    done
-    for i in soundfonts/*; do
-      install -Dm644 "$i" "$out/lib/gzdoom/$i"
-    done
-    mkdir $out/bin
-    makeWrapper $out/lib/gzdoom/gzdoom $out/bin/gzdoom
-  '';
-
-  meta = with stdenv.lib; {
-    homepage = "https://github.com/coelckers/gzdoom";
-    description = "A Doom source port based on ZDoom. It features an OpenGL renderer and lots of new features";
-    license = licenses.gpl3;
-    platforms = ["x86_64-linux"];
-    maintainers = with maintainers; [ lassulus ];
-=======
   gzdoom = stdenv.mkDerivation rec {
     pname = "gzdoom";
     version = "4.5.0";
@@ -93,7 +53,7 @@
       zmusic
     ];
 
-    NIX_CFLAGS_LINK = "-lopenal -lfluidsynth";
+    env.NIX_CFLAGS_LINK = "-lopenal -lfluidsynth";
 
     installPhase = ''
       install -Dm755 gzdoom "$out/lib/gzdoom/gzdoom"
@@ -118,7 +78,6 @@
       platforms = [ "x86_64-linux" ];
       maintainers = with maintainers; [ lassulus ];
     };
->>>>>>> 211be6af
   };
 
 in gzdoom