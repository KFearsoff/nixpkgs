--- conflicted
+++ resolved
@@ -23,15 +23,11 @@
 
   pkgs = callPackage ./pkgs {};
 
-<<<<<<< HEAD
-  env.NIX_CFLAGS_COMPILE = stdenv.lib.optionalString stdenv.cc.isGNU "-Wno-error=deprecated-copy";
-=======
   self = {
     inherit
     callPackage
     stable
     git;
->>>>>>> 211be6af
 
     inherit (lib)
     buildMod
