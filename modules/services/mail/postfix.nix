--- conflicted
+++ resolved
@@ -393,11 +393,7 @@
             ${pkgs.postfix}/sbin/postalias -c /var/postfix/conf /var/postfix/conf/aliases
             ${pkgs.postfix}/sbin/postmap -c /var/postfix/conf /var/postfix/conf/virtual
 
-<<<<<<< HEAD
             ${pkgs.postfix}/sbin/postfix -c /var/postfix/conf start
-=======
-            exec ${pkgs.postfix}/sbin/postfix -c /var/postfix/conf start
->>>>>>> 1084a8e0
           '';
 
         preStop = ''
